env:
  DISPLAY: :99.0
  FLAKINESS_DASHBOARD_PASSWORD: ENCRYPTED[b3e207db5d153b543f219d3c3b9123d8321834b783b9e45ac7d380e026ab3a56398bde51b521ac5859e7e45cb95d0992]
  FLAKINESS_DASHBOARD_NAME: Cirrus ${CIRRUS_TASK_NAME}
  FLAKINESS_DASHBOARD_BUILD_URL: https://cirrus-ci.com/task/${CIRRUS_TASK_ID}

task:
  matrix:
    - name: Chromium (node10 + linux)
      container:
        dockerfile: .ci/node10/Dockerfile.linux
    - name: Chromium (node12 + linux)
      container:
        dockerfile: .ci/node12/Dockerfile.linux
  xvfb_start_background_script: Xvfb :99 -ac -screen 0 1024x768x24
  install_script: npm install --unsafe-perm
  lint_script: npm run lint
  coverage_script: npm run coverage
  test_doclint_script: npm run test-doclint
  test_types_script: npm run test-types

task:
<<<<<<< HEAD
=======
  matrix:
    - name: Firefox Juggler (node10 + linux)
      container:
        dockerfile: .ci/node10/Dockerfile.linux
      xvfb_start_background_script: Xvfb :99 -ac -screen 0 1024x768x24
  install_script: npm install --unsafe-perm && cd experimental/puppeteer-firefox && npm install --unsafe-perm
  test_script: npm run fjunit

task:
>>>>>>> chore: update relevant Node.js versions from 8 to 10
  osx_instance:
    image: high-sierra-base
  name: Chromium (node10 + macOS)
  env:
    HOMEBREW_NO_AUTO_UPDATE: 1
  node_install_script:
    - brew install node@10
    - brew link --force node@10
  install_script: npm install --unsafe-perm
  lint_script: npm run lint
  coverage_script: npm run coverage
  test_doclint_script: npm run test-doclint
  test_types_script: npm run test-types<|MERGE_RESOLUTION|>--- conflicted
+++ resolved
@@ -20,18 +20,6 @@
   test_types_script: npm run test-types
 
 task:
-<<<<<<< HEAD
-=======
-  matrix:
-    - name: Firefox Juggler (node10 + linux)
-      container:
-        dockerfile: .ci/node10/Dockerfile.linux
-      xvfb_start_background_script: Xvfb :99 -ac -screen 0 1024x768x24
-  install_script: npm install --unsafe-perm && cd experimental/puppeteer-firefox && npm install --unsafe-perm
-  test_script: npm run fjunit
-
-task:
->>>>>>> chore: update relevant Node.js versions from 8 to 10
   osx_instance:
     image: high-sierra-base
   name: Chromium (node10 + macOS)
