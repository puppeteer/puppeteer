/**
 * Copyright 2020 Google Inc. All rights reserved.
 *
 * Licensed under the Apache License, Version 2.0 (the "License");
 * you may not use this file except in compliance with the License.
 * You may obtain a copy of the License at
 *
 *     http://www.apache.org/licenses/LICENSE-2.0
 *
 * Unless required by applicable law or agreed to in writing, software
 * distributed under the License is distributed on an "AS IS" BASIS,
 * WITHOUT WARRANTIES OR CONDITIONS OF ANY KIND, either express or implied.
 * See the License for the specific language governing permissions and
 * limitations under the License.
 */
import { ProtocolMapping } from 'devtools-protocol/types/protocol-mapping.js';

import { EventEmitter } from './EventEmitter.js';
import { Frame } from './FrameManager.js';
import { HTTPResponse } from './HTTPResponse.js';
import { assert } from './assert.js';
import { helper, debugError } from './helper.js';
import { Protocol } from 'devtools-protocol';
import { ProtocolError } from './Errors.js';

/**
 * @public
 */
export interface ContinueRequestOverrides {
  /**
   * If set, the request URL will change. This is not a redirect.
   */
  url?: string;
  method?: string;
  postData?: string;
  headers?: Record<string, string>;
}

/**
 * @public
 */
export interface InterceptResolutionState {
  action: InterceptResolutionAction;
  priority?: number;
}

/**
 * Required response data to fulfill a request with.
 *
 * @public
 */
export interface ResponseForRequest {
  status: number;
  /**
   * Optional response headers. All values are converted to strings.
   */
  headers: Record<string, unknown>;
  contentType: string;
  body: string | Buffer;
}

/**
 * Resource types for HTTPRequests as perceived by the rendering engine.
 *
 * @public
 */
export type ResourceType = Lowercase<Protocol.Network.ResourceType>;

/**
 * The default cooperative request interception resolution priority
 *
 * @public
 */
export const DEFAULT_INTERCEPT_RESOLUTION_PRIORITY = 0;

interface CDPSession extends EventEmitter {
  send<T extends keyof ProtocolMapping.Commands>(
    method: T,
    ...paramArgs: ProtocolMapping.Commands[T]['paramsType']
  ): Promise<ProtocolMapping.Commands[T]['returnType']>;
}

/**
 *
 * Represents an HTTP request sent by a page.
 * @remarks
 *
 * Whenever the page sends a request, such as for a network resource, the
 * following events are emitted by Puppeteer's `page`:
 *
 * - `request`:  emitted when the request is issued by the page.
 * - `requestfinished` - emitted when the response body is downloaded and the
 *   request is complete.
 *
 * If request fails at some point, then instead of `requestfinished` event the
 * `requestfailed` event is emitted.
 *
 * All of these events provide an instance of `HTTPRequest` representing the
 * request that occurred:
 *
 * ```
 * page.on('request', request => ...)
 * ```
 *
 * NOTE: HTTP Error responses, such as 404 or 503, are still successful
 * responses from HTTP standpoint, so request will complete with
 * `requestfinished` event.
 *
 * If request gets a 'redirect' response, the request is successfully finished
 * with the `requestfinished` event, and a new request is issued to a
 * redirected url.
 *
 * @public
 */
export class HTTPRequest {
  /**
   * @internal
   */
  _requestId: string;
  /**
   * @internal
   */
  _interceptionId: string;
  /**
   * @internal
   */
  _failureText = null;
  /**
   * @internal
   */
  _response: HTTPResponse | null = null;
  /**
   * @internal
   */
  _fromMemoryCache = false;
  /**
   * @internal
   */
  _redirectChain: HTTPRequest[];

  private _client: CDPSession;
  private _isNavigationRequest: boolean;
  private _allowInterception: boolean;
  private _interceptionHandled = false;
  private _url: string;
  private _resourceType: ResourceType;

  private _method: string;
  private _postData?: string;
  private _headers: Record<string, string> = {};
  private _frame: Frame;
  private _continueRequestOverrides: ContinueRequestOverrides;
  private _responseForRequest: Partial<ResponseForRequest>;
  private _abortErrorReason: Protocol.Network.ErrorReason;
  private _interceptResolutionState: InterceptResolutionState;
  private _interceptHandlers: Array<() => void | PromiseLike<any>>;
  private _initiator: Protocol.Network.Initiator;

  /**
   * @internal
   */
  constructor(
    client: CDPSession,
    frame: Frame,
    interceptionId: string,
    allowInterception: boolean,
    event: Protocol.Network.RequestWillBeSentEvent,
    redirectChain: HTTPRequest[]
  ) {
    this._client = client;
    this._requestId = event.requestId;
    this._isNavigationRequest =
      event.requestId === event.loaderId && event.type === 'Document';
    this._interceptionId = interceptionId;
    this._allowInterception = allowInterception;
    this._url = event.request.url;
    this._resourceType = event.type.toLowerCase() as ResourceType;
    this._method = event.request.method;
    this._postData = event.request.postData;
    this._frame = frame;
    this._redirectChain = redirectChain;
    this._continueRequestOverrides = {};
<<<<<<< HEAD
    this._interceptResolutionState = { action: InterceptResolutionAction.None };
=======
    this._interceptResolutionState = { action: 'none' };
>>>>>>> dc23b753
    this._interceptHandlers = [];
    this._initiator = event.initiator;

    for (const key of Object.keys(event.request.headers))
      this._headers[key.toLowerCase()] = event.request.headers[key];
  }

  /**
   * @returns the URL of the request
   */
  url(): string {
    return this._url;
  }

  /**
   * @returns the `ContinueRequestOverrides` that will be used
   * if the interception is allowed to continue (ie, `abort()` and
   * `respond()` aren't called).
   */
  continueRequestOverrides(): ContinueRequestOverrides {
    assert(this._allowInterception, 'Request Interception is not enabled!');
    return this._continueRequestOverrides;
  }

  /**
   * @returns The `ResponseForRequest` that gets used if the
   * interception is allowed to respond (ie, `abort()` is not called).
   */
  responseForRequest(): Partial<ResponseForRequest> {
    assert(this._allowInterception, 'Request Interception is not enabled!');
    return this._responseForRequest;
  }

  /**
   * @returns the most recent reason for aborting the request
   */
  abortErrorReason(): Protocol.Network.ErrorReason {
    assert(this._allowInterception, 'Request Interception is not enabled!');
    return this._abortErrorReason;
  }

  /**
   * @returns An InterceptResolutionState object describing the current resolution
   *  action and priority.
   *
   *  InterceptResolutionState contains:
   *    action: InterceptResolutionAction
   *    priority?: number
   *
   *  InterceptResolutionAction is one of: `abort`, `respond`, `continue`,
<<<<<<< HEAD
   *  `disabled`, `none`, or `already-handled`.
   */
  interceptResolutionState(): InterceptResolutionState {
    if (!this._allowInterception)
      return { action: InterceptResolutionAction.Disabled };
    if (this._interceptionHandled)
      return { action: InterceptResolutionAction.AlreadyHnadled };
    return { ...this._interceptResolutionState };
  }

  /**
   * @returns `true` if the intercept resolution has already been handled,
   * `false` otherwise.
   */
=======
   *  `disabled`, `none`, or `alreay-handled`.
   */
  interceptResolutionState(): InterceptResolutionState {
    if (!this._allowInterception) return { action: 'disabled' };
    if (this._interceptionHandled) return { action: 'alreay-handled' };
    return { ...this._interceptResolutionState };
  }

  /**
   * @returns `true` if the intercept resolution has already been handled,
   * `false` otherwise.
   */
>>>>>>> dc23b753
  isInterceptResolutionHandled(): boolean {
    return this._interceptionHandled;
  }

  /**
   * Adds an async request handler to the processing queue.
   * Deferred handlers are not guaranteed to execute in any particular order,
   * but they are guarnateed to resolve before the request interception
   * is finalized.
   */
  enqueueInterceptAction(
    pendingHandler: () => void | PromiseLike<unknown>
  ): void {
    this._interceptHandlers.push(pendingHandler);
  }

  /**
   * Awaits pending interception handlers and then decides how to fulfill
   * the request interception.
   */
  async finalizeInterceptions(): Promise<void> {
    await this._interceptHandlers.reduce(
      (promiseChain, interceptAction) => promiseChain.then(interceptAction),
      Promise.resolve()
    );
    const { action } = this.interceptResolutionState();
    switch (action) {
      case 'abort':
        return this._abort(this._abortErrorReason);
      case 'respond':
        return this._respond(this._responseForRequest);
      case 'continue':
        return this._continue(this._continueRequestOverrides);
    }
  }

  /**
   * Contains the request's resource type as it was perceived by the rendering
   * engine.
   */
  resourceType(): ResourceType {
    return this._resourceType;
  }

  /**
   * @returns the method used (`GET`, `POST`, etc.)
   */
  method(): string {
    return this._method;
  }

  /**
   * @returns the request's post body, if any.
   */
  postData(): string | undefined {
    return this._postData;
  }

  /**
   * @returns an object with HTTP headers associated with the request. All
   * header names are lower-case.
   */
  headers(): Record<string, string> {
    return this._headers;
  }

  /**
   * @returns A matching `HTTPResponse` object, or null if the response has not
   * been received yet.
   */
  response(): HTTPResponse | null {
    return this._response;
  }

  /**
   * @returns the frame that initiated the request, or null if navigating to
   * error pages.
   */
  frame(): Frame | null {
    return this._frame;
  }

  /**
   * @returns true if the request is the driver of the current frame's navigation.
   */
  isNavigationRequest(): boolean {
    return this._isNavigationRequest;
  }

  /**
   * @returns the initiator of the request.
   */
  initiator(): Protocol.Network.Initiator {
    return this._initiator;
  }

  /**
   * A `redirectChain` is a chain of requests initiated to fetch a resource.
   * @remarks
   *
   * `redirectChain` is shared between all the requests of the same chain.
   *
   * For example, if the website `http://example.com` has a single redirect to
   * `https://example.com`, then the chain will contain one request:
   *
   * ```js
   * const response = await page.goto('http://example.com');
   * const chain = response.request().redirectChain();
   * console.log(chain.length); // 1
   * console.log(chain[0].url()); // 'http://example.com'
   * ```
   *
   * If the website `https://google.com` has no redirects, then the chain will be empty:
   *
   * ```js
   * const response = await page.goto('https://google.com');
   * const chain = response.request().redirectChain();
   * console.log(chain.length); // 0
   * ```
   *
   * @returns the chain of requests - if a server responds with at least a
   * single redirect, this chain will contain all requests that were redirected.
   */
  redirectChain(): HTTPRequest[] {
    return this._redirectChain.slice();
  }

  /**
   * Access information about the request's failure.
   *
   * @remarks
   *
   * @example
   *
   * Example of logging all failed requests:
   *
   * ```js
   * page.on('requestfailed', request => {
   *   console.log(request.url() + ' ' + request.failure().errorText);
   * });
   * ```
   *
   * @returns `null` unless the request failed. If the request fails this can
   * return an object with `errorText` containing a human-readable error
   * message, e.g. `net::ERR_FAILED`. It is not guaranteeded that there will be
   * failure text if the request fails.
   */
  failure(): { errorText: string } | null {
    if (!this._failureText) return null;
    return {
      errorText: this._failureText,
    };
  }

  /**
   * Continues request with optional request overrides.
   *
   * @remarks
   *
   * To use this, request
   * interception should be enabled with {@link Page.setRequestInterception}.
   *
   * Exception is immediately thrown if the request interception is not enabled.
   *
   * @example
   * ```js
   * await page.setRequestInterception(true);
   * page.on('request', request => {
   *   // Override headers
   *   const headers = Object.assign({}, request.headers(), {
   *     foo: 'bar', // set "foo" header
   *     origin: undefined, // remove "origin" header
   *   });
   *   request.continue({headers});
   * });
   * ```
   *
   * @param overrides - optional overrides to apply to the request.
   * @param priority - If provided, intercept is resolved using
   * cooperative handling rules. Otherwise, intercept is resolved
   * immediately.
   */
  async continue(
    overrides: ContinueRequestOverrides = {},
    priority?: number
  ): Promise<void> {
    // Request interception is not supported for data: urls.
    if (this._url.startsWith('data:')) return;
    assert(this._allowInterception, 'Request Interception is not enabled!');
    assert(!this._interceptionHandled, 'Request is already handled!');
    if (priority === undefined) {
      return this._continue(overrides);
    }
    this._continueRequestOverrides = overrides;
    if (
      priority > this._interceptResolutionState.priority ||
      this._interceptResolutionState.priority === undefined
    ) {
<<<<<<< HEAD
      this._interceptResolutionState = {
        action: InterceptResolutionAction.Continue,
        priority,
      };
=======
      this._interceptResolutionState = { action: 'continue', priority };
>>>>>>> dc23b753
      return;
    }
    if (priority === this._interceptResolutionState.priority) {
      if (
        this._interceptResolutionState.action === 'abort' ||
        this._interceptResolutionState.action === 'respond'
      ) {
        return;
      }
<<<<<<< HEAD
      this._interceptResolutionState.action =
        InterceptResolutionAction.Continue;
=======
      this._interceptResolutionState.action = 'continue';
>>>>>>> dc23b753
    }
    return;
  }

  private async _continue(
    overrides: ContinueRequestOverrides = {}
  ): Promise<void> {
    const { url, method, postData, headers } = overrides;
    this._interceptionHandled = true;

    const postDataBinaryBase64 = postData
      ? Buffer.from(postData).toString('base64')
      : undefined;

    await this._client
      .send('Fetch.continueRequest', {
        requestId: this._interceptionId,
        url,
        method,
        postData: postDataBinaryBase64,
        headers: headers ? headersArray(headers) : undefined,
      })
      .catch((error) => {
        this._interceptionHandled = false;
        return handleError(error);
      });
  }

  /**
   * Fulfills a request with the given response.
   *
   * @remarks
   *
   * To use this, request
   * interception should be enabled with {@link Page.setRequestInterception}.
   *
   * Exception is immediately thrown if the request interception is not enabled.
   *
   * @example
   * An example of fulfilling all requests with 404 responses:
   * ```js
   * await page.setRequestInterception(true);
   * page.on('request', request => {
   *   request.respond({
   *     status: 404,
   *     contentType: 'text/plain',
   *     body: 'Not Found!'
   *   });
   * });
   * ```
   *
   * NOTE: Mocking responses for dataURL requests is not supported.
   * Calling `request.respond` for a dataURL request is a noop.
   *
   * @param response - the response to fulfill the request with.
   * @param priority - If provided, intercept is resolved using
   * cooperative handling rules. Otherwise, intercept is resolved
   * immediately.
   */
  async respond(
    response: Partial<ResponseForRequest>,
    priority?: number
  ): Promise<void> {
    // Mocking responses for dataURL requests is not currently supported.
    if (this._url.startsWith('data:')) return;
    assert(this._allowInterception, 'Request Interception is not enabled!');
    assert(!this._interceptionHandled, 'Request is already handled!');
    if (priority === undefined) {
      return this._respond(response);
    }
    this._responseForRequest = response;
    if (
      priority > this._interceptResolutionState.priority ||
      this._interceptResolutionState.priority === undefined
    ) {
<<<<<<< HEAD
      this._interceptResolutionState = {
        action: InterceptResolutionAction.Respond,
        priority,
      };
=======
      this._interceptResolutionState = { action: 'respond', priority };
>>>>>>> dc23b753
      return;
    }
    if (priority === this._interceptResolutionState.priority) {
      if (this._interceptResolutionState.action === 'abort') {
        return;
      }
<<<<<<< HEAD
      this._interceptResolutionState.action = InterceptResolutionAction.Respond;
=======
      this._interceptResolutionState.action = 'respond';
>>>>>>> dc23b753
    }
  }

  private async _respond(response: Partial<ResponseForRequest>): Promise<void> {
    this._interceptionHandled = true;

    const responseBody: Buffer | null =
      response.body && helper.isString(response.body)
        ? Buffer.from(response.body)
        : (response.body as Buffer) || null;

    const responseHeaders: Record<string, string> = {};
    if (response.headers) {
      for (const header of Object.keys(response.headers))
        responseHeaders[header.toLowerCase()] = String(
          response.headers[header]
        );
    }
    if (response.contentType)
      responseHeaders['content-type'] = response.contentType;
    if (responseBody && !('content-length' in responseHeaders))
      responseHeaders['content-length'] = String(
        Buffer.byteLength(responseBody)
      );

    await this._client
      .send('Fetch.fulfillRequest', {
        requestId: this._interceptionId,
        responseCode: response.status || 200,
        responsePhrase: STATUS_TEXTS[response.status || 200],
        responseHeaders: headersArray(responseHeaders),
        body: responseBody ? responseBody.toString('base64') : undefined,
      })
      .catch((error) => {
        this._interceptionHandled = false;
        return handleError(error);
      });
  }

  /**
   * Aborts a request.
   *
   * @remarks
   * To use this, request interception should be enabled with
   * {@link Page.setRequestInterception}. If it is not enabled, this method will
   * throw an exception immediately.
   *
   * @param errorCode - optional error code to provide.
   * @param priority - If provided, intercept is resolved using
   * cooperative handling rules. Otherwise, intercept is resolved
   * immediately.
   */
  async abort(
    errorCode: ErrorCode = 'failed',
    priority?: number
  ): Promise<void> {
    // Request interception is not supported for data: urls.
    if (this._url.startsWith('data:')) return;
    const errorReason = errorReasons[errorCode];
    assert(errorReason, 'Unknown error code: ' + errorCode);
    assert(this._allowInterception, 'Request Interception is not enabled!');
    assert(!this._interceptionHandled, 'Request is already handled!');
    if (priority === undefined) {
      return this._abort(errorReason);
    }
    this._abortErrorReason = errorReason;
    if (
      priority >= this._interceptResolutionState.priority ||
      this._interceptResolutionState.priority === undefined
    ) {
<<<<<<< HEAD
      this._interceptResolutionState = {
        action: InterceptResolutionAction.Abort,
        priority,
      };
=======
      this._interceptResolutionState = { action: 'abort', priority };
>>>>>>> dc23b753
      return;
    }
  }

  private async _abort(
    errorReason: Protocol.Network.ErrorReason
  ): Promise<void> {
    this._interceptionHandled = true;
    await this._client
      .send('Fetch.failRequest', {
        requestId: this._interceptionId,
        errorReason,
      })
      .catch(handleError);
  }
}

/**
 * @public
 */
<<<<<<< HEAD
export enum InterceptResolutionAction {
  Abort = 'abort',
  Respond = 'respond',
  Continue = 'continue',
  Disabled = 'disabled',
  None = 'none',
  AlreadyHnadled = 'already-handled',
}

/**
 * @public
 *
 * Deprecate ASAP
 */
export type InterceptResolutionStrategy = InterceptResolutionAction;
=======
export type InterceptResolutionAction =
  | 'abort'
  | 'respond'
  | 'continue'
  | 'disabled'
  | 'none'
  | 'alreay-handled';
>>>>>>> dc23b753

/**
 * @public
 *
 * Deprecate ASAP
 */
export type InterceptResolutionStrategy = InterceptResolutionAction;

/**
 * @public
 */
export type ErrorCode =
  | 'aborted'
  | 'accessdenied'
  | 'addressunreachable'
  | 'blockedbyclient'
  | 'blockedbyresponse'
  | 'connectionaborted'
  | 'connectionclosed'
  | 'connectionfailed'
  | 'connectionrefused'
  | 'connectionreset'
  | 'internetdisconnected'
  | 'namenotresolved'
  | 'timedout'
  | 'failed';

const errorReasons: Record<ErrorCode, Protocol.Network.ErrorReason> = {
  aborted: 'Aborted',
  accessdenied: 'AccessDenied',
  addressunreachable: 'AddressUnreachable',
  blockedbyclient: 'BlockedByClient',
  blockedbyresponse: 'BlockedByResponse',
  connectionaborted: 'ConnectionAborted',
  connectionclosed: 'ConnectionClosed',
  connectionfailed: 'ConnectionFailed',
  connectionrefused: 'ConnectionRefused',
  connectionreset: 'ConnectionReset',
  internetdisconnected: 'InternetDisconnected',
  namenotresolved: 'NameNotResolved',
  timedout: 'TimedOut',
  failed: 'Failed',
} as const;

/**
 * @public
 */
export type ActionResult = 'continue' | 'abort' | 'respond';

function headersArray(
  headers: Record<string, string>
): Array<{ name: string; value: string }> {
  const result = [];
  for (const name in headers) {
    if (!Object.is(headers[name], undefined))
      result.push({ name, value: headers[name] + '' });
  }
  return result;
}

async function handleError(error: ProtocolError) {
  if (['Invalid header'].includes(error.originalMessage)) {
    throw error;
  }
  // In certain cases, protocol will return error if the request was
  // already canceled or the page was closed. We should tolerate these
  // errors.
  debugError(error);
}

// List taken from
// https://www.iana.org/assignments/http-status-codes/http-status-codes.xhtml
// with extra 306 and 418 codes.
const STATUS_TEXTS = {
  '100': 'Continue',
  '101': 'Switching Protocols',
  '102': 'Processing',
  '103': 'Early Hints',
  '200': 'OK',
  '201': 'Created',
  '202': 'Accepted',
  '203': 'Non-Authoritative Information',
  '204': 'No Content',
  '205': 'Reset Content',
  '206': 'Partial Content',
  '207': 'Multi-Status',
  '208': 'Already Reported',
  '226': 'IM Used',
  '300': 'Multiple Choices',
  '301': 'Moved Permanently',
  '302': 'Found',
  '303': 'See Other',
  '304': 'Not Modified',
  '305': 'Use Proxy',
  '306': 'Switch Proxy',
  '307': 'Temporary Redirect',
  '308': 'Permanent Redirect',
  '400': 'Bad Request',
  '401': 'Unauthorized',
  '402': 'Payment Required',
  '403': 'Forbidden',
  '404': 'Not Found',
  '405': 'Method Not Allowed',
  '406': 'Not Acceptable',
  '407': 'Proxy Authentication Required',
  '408': 'Request Timeout',
  '409': 'Conflict',
  '410': 'Gone',
  '411': 'Length Required',
  '412': 'Precondition Failed',
  '413': 'Payload Too Large',
  '414': 'URI Too Long',
  '415': 'Unsupported Media Type',
  '416': 'Range Not Satisfiable',
  '417': 'Expectation Failed',
  '418': "I'm a teapot",
  '421': 'Misdirected Request',
  '422': 'Unprocessable Entity',
  '423': 'Locked',
  '424': 'Failed Dependency',
  '425': 'Too Early',
  '426': 'Upgrade Required',
  '428': 'Precondition Required',
  '429': 'Too Many Requests',
  '431': 'Request Header Fields Too Large',
  '451': 'Unavailable For Legal Reasons',
  '500': 'Internal Server Error',
  '501': 'Not Implemented',
  '502': 'Bad Gateway',
  '503': 'Service Unavailable',
  '504': 'Gateway Timeout',
  '505': 'HTTP Version Not Supported',
  '506': 'Variant Also Negotiates',
  '507': 'Insufficient Storage',
  '508': 'Loop Detected',
  '510': 'Not Extended',
  '511': 'Network Authentication Required',
} as const;<|MERGE_RESOLUTION|>--- conflicted
+++ resolved
@@ -180,11 +180,7 @@
     this._frame = frame;
     this._redirectChain = redirectChain;
     this._continueRequestOverrides = {};
-<<<<<<< HEAD
     this._interceptResolutionState = { action: InterceptResolutionAction.None };
-=======
-    this._interceptResolutionState = { action: 'none' };
->>>>>>> dc23b753
     this._interceptHandlers = [];
     this._initiator = event.initiator;
 
@@ -235,7 +231,6 @@
    *    priority?: number
    *
    *  InterceptResolutionAction is one of: `abort`, `respond`, `continue`,
-<<<<<<< HEAD
    *  `disabled`, `none`, or `already-handled`.
    */
   interceptResolutionState(): InterceptResolutionState {
@@ -250,20 +245,6 @@
    * @returns `true` if the intercept resolution has already been handled,
    * `false` otherwise.
    */
-=======
-   *  `disabled`, `none`, or `alreay-handled`.
-   */
-  interceptResolutionState(): InterceptResolutionState {
-    if (!this._allowInterception) return { action: 'disabled' };
-    if (this._interceptionHandled) return { action: 'alreay-handled' };
-    return { ...this._interceptResolutionState };
-  }
-
-  /**
-   * @returns `true` if the intercept resolution has already been handled,
-   * `false` otherwise.
-   */
->>>>>>> dc23b753
   isInterceptResolutionHandled(): boolean {
     return this._interceptionHandled;
   }
@@ -462,14 +443,10 @@
       priority > this._interceptResolutionState.priority ||
       this._interceptResolutionState.priority === undefined
     ) {
-<<<<<<< HEAD
       this._interceptResolutionState = {
         action: InterceptResolutionAction.Continue,
         priority,
       };
-=======
-      this._interceptResolutionState = { action: 'continue', priority };
->>>>>>> dc23b753
       return;
     }
     if (priority === this._interceptResolutionState.priority) {
@@ -479,12 +456,8 @@
       ) {
         return;
       }
-<<<<<<< HEAD
       this._interceptResolutionState.action =
         InterceptResolutionAction.Continue;
-=======
-      this._interceptResolutionState.action = 'continue';
->>>>>>> dc23b753
     }
     return;
   }
@@ -560,25 +533,17 @@
       priority > this._interceptResolutionState.priority ||
       this._interceptResolutionState.priority === undefined
     ) {
-<<<<<<< HEAD
       this._interceptResolutionState = {
         action: InterceptResolutionAction.Respond,
         priority,
       };
-=======
-      this._interceptResolutionState = { action: 'respond', priority };
->>>>>>> dc23b753
       return;
     }
     if (priority === this._interceptResolutionState.priority) {
       if (this._interceptResolutionState.action === 'abort') {
         return;
       }
-<<<<<<< HEAD
       this._interceptResolutionState.action = InterceptResolutionAction.Respond;
-=======
-      this._interceptResolutionState.action = 'respond';
->>>>>>> dc23b753
     }
   }
 
@@ -649,14 +614,10 @@
       priority >= this._interceptResolutionState.priority ||
       this._interceptResolutionState.priority === undefined
     ) {
-<<<<<<< HEAD
       this._interceptResolutionState = {
         action: InterceptResolutionAction.Abort,
         priority,
       };
-=======
-      this._interceptResolutionState = { action: 'abort', priority };
->>>>>>> dc23b753
       return;
     }
   }
@@ -677,7 +638,6 @@
 /**
  * @public
  */
-<<<<<<< HEAD
 export enum InterceptResolutionAction {
   Abort = 'abort',
   Respond = 'respond',
@@ -690,23 +650,7 @@
 /**
  * @public
  *
- * Deprecate ASAP
- */
-export type InterceptResolutionStrategy = InterceptResolutionAction;
-=======
-export type InterceptResolutionAction =
-  | 'abort'
-  | 'respond'
-  | 'continue'
-  | 'disabled'
-  | 'none'
-  | 'alreay-handled';
->>>>>>> dc23b753
-
-/**
- * @public
- *
- * Deprecate ASAP
+ * @deprecated please use {@link InterceptResolutionAction} instead.
  */
 export type InterceptResolutionStrategy = InterceptResolutionAction;
 
