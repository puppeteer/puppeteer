--- conflicted
+++ resolved
@@ -35,11 +35,7 @@
  *   {@link https://developer.mozilla.org/en-US/docs/Web/HTML/Element/iframe |
  *   frame } has "default" execution context that is always created after frame is
  *   attached to DOM. This context is returned by the
-<<<<<<< HEAD
- *   {@link frame.executionContext()| method} method.
-=======
  *   {@link Frame.executionContext} method.
->>>>>>> 1c44551f
  * - {@link https://developer.chrome.com/extensions | Extension}'s content scripts
  *   create additional execution contexts.
  *
