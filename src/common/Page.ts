--- conflicted
+++ resolved
@@ -2509,9 +2509,6 @@
     await this._frameManager.networkManager().setCacheEnabled(enabled);
   }
 
-<<<<<<< HEAD
-  async screenshot(options: ScreenshotOptions = {}): Promise<Buffer | string> {
-=======
   /**
    * @remarks
    * Options object which might have the following properties:
@@ -2553,8 +2550,7 @@
    */
   async screenshot(
     options: ScreenshotOptions = {}
-  ): Promise<Buffer | string | void> {
->>>>>>> 84519514
+  ): Promise<Buffer | string> {
     let screenshotType = null;
     // options.type takes precedence over inferring the type from options.path
     // because it may be a 0-length file with no extension created beforehand
