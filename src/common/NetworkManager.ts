/**
 * Copyright 2017 Google Inc. All rights reserved.
 *
 * Licensed under the Apache License, Version 2.0 (the "License");
 * you may not use this file except in compliance with the License.
 * You may obtain a copy of the License at
 *
 *     http://www.apache.org/licenses/LICENSE-2.0
 *
 * Unless required by applicable law or agreed to in writing, software
 * distributed under the License is distributed on an "AS IS" BASIS,
 * WITHOUT WARRANTIES OR CONDITIONS OF ANY KIND, either express or implied.
 * See the License for the specific language governing permissions and
 * limitations under the License.
 */
import { EventEmitter } from './EventEmitter.js';
import { assert } from './assert.js';
import { helper, debugError } from './helper.js';
import { Protocol } from 'devtools-protocol';
import { CDPSession } from './Connection.js';
import { FrameManager } from './FrameManager.js';
import { HTTPRequest } from './HTTPRequest.js';
import { HTTPResponse } from './HTTPResponse.js';

/**
 * @public
 */
export interface Credentials {
  username: string;
  password: string;
}

/**
 * @public
 */
export interface NetworkConditions {
  // Download speed (bytes/s)
  download: number;
  // Upload speed (bytes/s)
  upload: number;
  // Latency (ms)
  latency: number;
}
/**
 * @public
 */
export interface InternalNetworkConditions extends NetworkConditions {
  offline: boolean;
}

/**
 * We use symbols to prevent any external parties listening to these events.
 * They are internal to Puppeteer.
 *
 * @internal
 */
export const NetworkManagerEmittedEvents = {
  Request: Symbol('NetworkManager.Request'),
  RequestServedFromCache: Symbol('NetworkManager.RequestServedFromCache'),
  Response: Symbol('NetworkManager.Response'),
  RequestFailed: Symbol('NetworkManager.RequestFailed'),
  RequestFinished: Symbol('NetworkManager.RequestFinished'),
} as const;

/**
 * @internal
 */
export class NetworkManager extends EventEmitter {
  _client: CDPSession;
  _ignoreHTTPSErrors: boolean;
  _frameManager: FrameManager;

  /*
   * There are four possible orders of events:
   *  A. `_onRequestWillBeSent`
   *  B. `_onRequestWillBeSent`, `_onRequestPaused`
   *  C. `_onRequestPaused`, `_onRequestWillBeSent`
   *  D. `_onRequestPaused`, `_onRequestWillBeSent`, `_onRequestPaused`
   *     (see crbug.com/1196004)
   *
   * For `_onRequest` we need the event from `_onRequestWillBeSent` and
   * optionally the `interceptionId` from `_onRequestPaused`.
   *
   * If request interception is disabled, call `_onRequest` once per call to
   * `_onRequestWillBeSent`.
   * If request interception is enabled, call `_onRequest` once per call to
   * `_onRequestPaused` (once per `interceptionId`).
   *
   * Events are stored to allow for subsequent events to call `_onRequest`.
   *
   * Note that (chains of) redirect requests have the same `requestId` (!) as
   * the original request. We have to anticipate series of events like these:
   *  A. `_onRequestWillBeSent`,
   *     `_onRequestWillBeSent`, ...
   *  B. `_onRequestWillBeSent`, `_onRequestPaused`,
   *     `_onRequestWillBeSent`, `_onRequestPaused`, ...
   *  C. `_onRequestWillBeSent`, `_onRequestPaused`,
   *     `_onRequestPaused`, `_onRequestWillBeSent`, ...
   *  D. `_onRequestPaused`, `_onRequestWillBeSent`,
   *     `_onRequestPaused`, `_onRequestWillBeSent`, `_onRequestPaused`, ...
   *     (see crbug.com/1196004)
   */
  _requestIdToRequestWillBeSentEvent = new Map<
    string,
    Protocol.Network.RequestWillBeSentEvent
  >();
  _requestIdToRequestPausedEvent = new Map<
    string,
    Protocol.Fetch.RequestPausedEvent
  >();
  _requestIdToRequest = new Map<string, HTTPRequest>();

  /*
   * The below maps are used to reconcile Network.responseReceivedExtraInfo
   * events with their corresponding request. Each response and redirect
   * response gets an ExtraInfo event, and we don't know which will come first.
   * This means that we have to store a Response or an ExtraInfo for each
   * response, and emit the event when we get both of them. In addition, to
   * handle redirects, we have to make them Arrays to represent the chain of
   * events.
   */
  _requestIdToResponseReceivedExtraInfo = new Map<
    string,
    Protocol.Network.ResponseReceivedExtraInfoEvent[]
  >();
  _requestIdToResponseReceived = new Map<
    string,
    Protocol.Network.ResponseReceivedEvent
  >();
  _requestIdToRedirectInfoMap = new Map<
    string,
    Array<{
      request: HTTPRequest;
      response: Protocol.Network.Response;
    }>
  >();

  _extraHTTPHeaders: Record<string, string> = {};
  _credentials?: Credentials = null;
  _attemptedAuthentications = new Set<string>();
  _userRequestInterceptionEnabled = false;
  _protocolRequestInterceptionEnabled = false;
  _userCacheDisabled = false;
  _emulatedNetworkConditions: InternalNetworkConditions = {
    offline: false,
    upload: -1,
    download: -1,
    latency: 0,
  };

  constructor(
    client: CDPSession,
    ignoreHTTPSErrors: boolean,
    frameManager: FrameManager
  ) {
    super();
    this._client = client;
    this._ignoreHTTPSErrors = ignoreHTTPSErrors;
    this._frameManager = frameManager;

    this._client.on('Fetch.requestPaused', this._onRequestPaused.bind(this));
    this._client.on('Fetch.authRequired', this._onAuthRequired.bind(this));
    this._client.on(
      'Network.requestWillBeSent',
      this._onRequestWillBeSent.bind(this)
    );
    this._client.on(
      'Network.requestServedFromCache',
      this._onRequestServedFromCache.bind(this)
    );
    this._client.on(
      'Network.responseReceived',
      this._onResponseReceived.bind(this)
    );
    this._client.on(
      'Network.loadingFinished',
      this._onLoadingFinished.bind(this)
    );
    this._client.on('Network.loadingFailed', this._onLoadingFailed.bind(this));
    this._client.on(
      'Network.responseReceivedExtraInfo',
      this._onResponseReceivedExtraInfo.bind(this)
    );
  }

  async initialize(): Promise<void> {
    await this._client.send('Network.enable');
    if (this._ignoreHTTPSErrors)
      await this._client.send('Security.setIgnoreCertificateErrors', {
        ignore: true,
      });
  }

  async authenticate(credentials?: Credentials): Promise<void> {
    this._credentials = credentials;
    await this._updateProtocolRequestInterception();
  }

  async setExtraHTTPHeaders(
    extraHTTPHeaders: Record<string, string>
  ): Promise<void> {
    this._extraHTTPHeaders = {};
    for (const key of Object.keys(extraHTTPHeaders)) {
      const value = extraHTTPHeaders[key];
      assert(
        helper.isString(value),
        `Expected value of header "${key}" to be String, but "${typeof value}" is found.`
      );
      this._extraHTTPHeaders[key.toLowerCase()] = value;
    }
    await this._client.send('Network.setExtraHTTPHeaders', {
      headers: this._extraHTTPHeaders,
    });
  }

  extraHTTPHeaders(): Record<string, string> {
    return Object.assign({}, this._extraHTTPHeaders);
  }

  numRequestsInProgress(): number {
    return [...this._requestIdToRequest].filter(([, request]) => {
      return !request.response();
    }).length;
  }

  async setOfflineMode(value: boolean): Promise<void> {
    this._emulatedNetworkConditions.offline = value;
    await this._updateNetworkConditions();
  }

  async emulateNetworkConditions(
    networkConditions: NetworkConditions | null
  ): Promise<void> {
    this._emulatedNetworkConditions.upload = networkConditions
      ? networkConditions.upload
      : -1;
    this._emulatedNetworkConditions.download = networkConditions
      ? networkConditions.download
      : -1;
    this._emulatedNetworkConditions.latency = networkConditions
      ? networkConditions.latency
      : 0;

    await this._updateNetworkConditions();
  }

  async _updateNetworkConditions(): Promise<void> {
    await this._client.send('Network.emulateNetworkConditions', {
      offline: this._emulatedNetworkConditions.offline,
      latency: this._emulatedNetworkConditions.latency,
      uploadThroughput: this._emulatedNetworkConditions.upload,
      downloadThroughput: this._emulatedNetworkConditions.download,
    });
  }

  async setUserAgent(
    userAgent: string,
    userAgentMetadata?: Protocol.Emulation.UserAgentMetadata
  ): Promise<void> {
    await this._client.send('Network.setUserAgentOverride', {
      userAgent: userAgent,
      userAgentMetadata: userAgentMetadata,
    });
  }

  async setCacheEnabled(enabled: boolean): Promise<void> {
    this._userCacheDisabled = !enabled;
    await this._updateProtocolCacheDisabled();
  }

  async setRequestInterception(value: boolean): Promise<void> {
    this._userRequestInterceptionEnabled = value;
    await this._updateProtocolRequestInterception();
  }

  async _updateProtocolRequestInterception(): Promise<void> {
    const enabled = this._userRequestInterceptionEnabled || !!this._credentials;
    if (enabled === this._protocolRequestInterceptionEnabled) return;
    this._protocolRequestInterceptionEnabled = enabled;
    if (enabled) {
      await Promise.all([
        this._updateProtocolCacheDisabled(),
        this._client.send('Fetch.enable', {
          handleAuthRequests: true,
          patterns: [{ urlPattern: '*' }],
        }),
      ]);
    } else {
      await Promise.all([
        this._updateProtocolCacheDisabled(),
        this._client.send('Fetch.disable'),
      ]);
    }
  }

  _cacheDisabled(): boolean {
    return this._userCacheDisabled;
  }

  async _updateProtocolCacheDisabled(): Promise<void> {
    await this._client.send('Network.setCacheDisabled', {
      cacheDisabled: this._cacheDisabled(),
    });
  }

  _onRequestWillBeSent(event: Protocol.Network.RequestWillBeSentEvent): void {
    // Request interception doesn't happen for data URLs with Network Service.
    if (
      this._userRequestInterceptionEnabled &&
      !event.request.url.startsWith('data:')
    ) {
      const requestId = event.requestId;
      const requestPausedEvent =
        this._requestIdToRequestPausedEvent.get(requestId);

      this._requestIdToRequestWillBeSentEvent.set(requestId, event);

      if (requestPausedEvent) {
        const interceptionId = requestPausedEvent.requestId;
        this._onRequest(event, interceptionId);
        this._requestIdToRequestPausedEvent.delete(requestId);
      }

      return;
    }
    this._onRequest(event, null);
  }

  _onAuthRequired(event: Protocol.Fetch.AuthRequiredEvent): void {
    /* TODO(jacktfranklin): This is defined in protocol.d.ts but not
     * in an easily referrable way - we should look at exposing it.
     */
    type AuthResponse = 'Default' | 'CancelAuth' | 'ProvideCredentials';
    let response: AuthResponse = 'Default';
    if (this._attemptedAuthentications.has(event.requestId)) {
      response = 'CancelAuth';
    } else if (this._credentials) {
      response = 'ProvideCredentials';
      this._attemptedAuthentications.add(event.requestId);
    }
    const { username, password } = this._credentials || {
      username: undefined,
      password: undefined,
    };
    this._client
      .send('Fetch.continueWithAuth', {
        requestId: event.requestId,
        authChallengeResponse: { response, username, password },
      })
      .catch(debugError);
  }

  _onRequestPaused(event: Protocol.Fetch.RequestPausedEvent): void {
    if (
      !this._userRequestInterceptionEnabled &&
      this._protocolRequestInterceptionEnabled
    ) {
      this._client
        .send('Fetch.continueRequest', {
          requestId: event.requestId,
        })
        .catch(debugError);
    }

    const requestId = event.networkId;
    const interceptionId = event.requestId;

    if (!requestId) {
      return;
    }

    let requestWillBeSentEvent =
      this._requestIdToRequestWillBeSentEvent.get(requestId);

    // redirect requests have the same `requestId`,
    if (
      requestWillBeSentEvent &&
      (requestWillBeSentEvent.request.url !== event.request.url ||
        requestWillBeSentEvent.request.method !== event.request.method)
    ) {
      this._requestIdToRequestWillBeSentEvent.delete(requestId);
      requestWillBeSentEvent = null;
    }

    if (requestWillBeSentEvent) {
      this._onRequest(requestWillBeSentEvent, interceptionId);
      this._requestIdToRequestWillBeSentEvent.delete(requestId);
    } else {
      this._requestIdToRequestPausedEvent.set(requestId, event);
    }
  }

  _requestIdToRedirectInfo(requestId: string): Array<{
    request: HTTPRequest;
    response: Protocol.Network.Response;
  }> {
    if (!this._requestIdToRedirectInfoMap.has(requestId)) {
      this._requestIdToRedirectInfoMap.set(requestId, []);
    }
    return this._requestIdToRedirectInfoMap.get(requestId);
  }

  _requestIdToResponseExtraInfo(
    requestId: string
<<<<<<< HEAD
  ): Protocol.Network.ResponseReceivedExtraInfo[] {
=======
  ): Protocol.Network.ResponseReceivedExtraInfoEvent[] {
>>>>>>> 71663a1e
    if (!this._requestIdToResponseReceivedExtraInfo.has(requestId)) {
      this._requestIdToResponseReceivedExtraInfo.set(requestId, []);
    }
    return this._requestIdToResponseReceivedExtraInfo.get(requestId);
  }

  _emitRedirectResponse(
    request: HTTPRequest,
    responsePayload: Protocol.Network.Response,
    extraInfo: Protocol.Network.ResponseReceivedExtraInfoEvent
  ): void {
    const response = new HTTPResponse(
      this._client,
      request,
      responsePayload,
      extraInfo
    );
    request._response = response;
    request._redirectChain.push(request);
    response._resolveBody(
      new Error('Response body is unavailable for redirect responses')
    );
    this._forgetRequest(request, false);
    this.emit(NetworkManagerEmittedEvents.Response, response);
    this.emit(NetworkManagerEmittedEvents.RequestFinished, request);
  }

  _handleRequestWithRedirect(
    event: Protocol.Network.RequestWillBeSentEvent
  ): void {
    const lastRequest = this._requestIdToRequest.get(event.requestId);
    // If we connect late to the target, we could have missed the
    // requestWillBeSent event.
    if (!lastRequest) return;

    let extraInfo = null;
<<<<<<< HEAD
    // @ts-ignore TODO roll protocol
=======
>>>>>>> 71663a1e
    if (event.redirectHasExtraInfo) {
      extraInfo = this._requestIdToResponseExtraInfo(event.requestId).shift();
      if (!extraInfo) {
        // Wait for the corresponding ExtraInfo event before emitting the response.
        this._requestIdToRedirectInfo(event.requestId).push({
          request: lastRequest,
          response: event.redirectResponse,
        });
        return;
      }
    }

    this._emitRedirectResponse(lastRequest, event.redirectResponse, null);
  }

  _onRequest(
    event: Protocol.Network.RequestWillBeSentEvent,
    interceptionId?: string
  ): void {
    let redirectChain = [];
    if (event.redirectResponse) {
      const lastRequest = this._requestIdToRequest.get(event.requestId);
<<<<<<< HEAD
=======
      // If we connect late to the target, we could have missed the
      // requestWillBeSent event.
>>>>>>> 71663a1e
      if (lastRequest) {
        this._handleRequestWithRedirect(event);
        redirectChain = lastRequest._redirectChain;
      }
    }
    const frame = event.frameId
      ? this._frameManager.frame(event.frameId)
      : null;
    const request = new HTTPRequest(
      this._client,
      frame,
      interceptionId,
      this._userRequestInterceptionEnabled,
      event,
      redirectChain
    );
    this._requestIdToRequest.set(event.requestId, request);
    this.emit(NetworkManagerEmittedEvents.Request, request);
    request.finalizeInterceptions();
  }

  _onRequestServedFromCache(
    event: Protocol.Network.RequestServedFromCacheEvent
  ): void {
    const request = this._requestIdToRequest.get(event.requestId);
    if (request) request._fromMemoryCache = true;
    this.emit(NetworkManagerEmittedEvents.RequestServedFromCache, request);
  }

  _emitResponseEvent(
    responseReceived: Protocol.Network.ResponseReceivedEvent,
    extraInfo: Protocol.Network.ResponseReceivedExtraInfoEvent
  ): void {
    const request = this._requestIdToRequest.get(responseReceived.requestId);
    // FileUpload sends a response without a matching request.
    if (!request) return;

    const response = new HTTPResponse(
      this._client,
      request,
      responseReceived.response,
      extraInfo
    );
    request._response = response;
    this.emit(NetworkManagerEmittedEvents.Response, response);
  }

  _onResponseReceived(event: Protocol.Network.ResponseReceivedEvent): void {
    const request = this._requestIdToRequest.get(event.requestId);
    let extraInfo = null;
<<<<<<< HEAD
    // @ts-ignore TODO roll protocol
=======
>>>>>>> 71663a1e
    if (request && !request._fromMemoryCache && event.hasExtraInfo) {
      extraInfo = this._requestIdToResponseExtraInfo(event.requestId).shift();
      if (!extraInfo) {
        // Wait until we get the corresponding ExtraInfo event.
        this._requestIdToResponseReceived.set(event.requestId, event);
        return;
      }
    }
    this._emitResponseEvent(event, extraInfo);
  }

  _onResponseReceivedExtraInfo(
    event: Protocol.Network.ResponseReceivedExtraInfoEvent
  ): void {
    const redirectInfo = this._requestIdToRedirectInfo(event.requestId).shift();
    if (redirectInfo) {
      this._emitRedirectResponse(
        redirectInfo.request,
        redirectInfo.response,
        event
      );
      return;
    }

    const responseReceived = this._requestIdToResponseReceived.get(
      event.requestId
    );
    if (responseReceived) {
      this._emitResponseEvent(responseReceived, event);
      return;
    }

    // Wait until we get a corresponding response event.
    this._requestIdToResponseExtraInfo(event.requestId).push(event);
  }

  _forgetRequest(request: HTTPRequest, events: boolean): void {
    const requestId = request._requestId;
    const interceptionId = request._interceptionId;

    this._requestIdToRequest.delete(requestId);
    this._attemptedAuthentications.delete(interceptionId);

    if (events) {
      this._requestIdToRequestWillBeSentEvent.delete(requestId);
      this._requestIdToRequestPausedEvent.delete(requestId);
      this._requestIdToResponseReceived.delete(requestId);
      this._requestIdToResponseReceivedExtraInfo.delete(requestId);
      this._requestIdToRedirectInfoMap.delete(requestId);
    }
  }

  _onLoadingFinished(event: Protocol.Network.LoadingFinishedEvent): void {
    const request = this._requestIdToRequest.get(event.requestId);
    // For certain requestIds we never receive requestWillBeSent event.
    // @see https://crbug.com/750469
    if (!request) return;

    // Under certain conditions we never get the Network.responseReceived
    // event from protocol. @see https://crbug.com/883475
    if (request.response()) request.response()._resolveBody(null);
    this._forgetRequest(request, true);
    this.emit(NetworkManagerEmittedEvents.RequestFinished, request);
  }

  _onLoadingFailed(event: Protocol.Network.LoadingFailedEvent): void {
    const request = this._requestIdToRequest.get(event.requestId);
    // For certain requestIds we never receive requestWillBeSent event.
    // @see https://crbug.com/750469
    if (!request) return;
    request._failureText = event.errorText;
    const response = request.response();
    if (response) response._resolveBody(null);
    this._forgetRequest(request, true);
    this.emit(NetworkManagerEmittedEvents.RequestFailed, request);
  }
}<|MERGE_RESOLUTION|>--- conflicted
+++ resolved
@@ -402,11 +402,7 @@
 
   _requestIdToResponseExtraInfo(
     requestId: string
-<<<<<<< HEAD
-  ): Protocol.Network.ResponseReceivedExtraInfo[] {
-=======
   ): Protocol.Network.ResponseReceivedExtraInfoEvent[] {
->>>>>>> 71663a1e
     if (!this._requestIdToResponseReceivedExtraInfo.has(requestId)) {
       this._requestIdToResponseReceivedExtraInfo.set(requestId, []);
     }
@@ -443,10 +439,6 @@
     if (!lastRequest) return;
 
     let extraInfo = null;
-<<<<<<< HEAD
-    // @ts-ignore TODO roll protocol
-=======
->>>>>>> 71663a1e
     if (event.redirectHasExtraInfo) {
       extraInfo = this._requestIdToResponseExtraInfo(event.requestId).shift();
       if (!extraInfo) {
@@ -469,11 +461,8 @@
     let redirectChain = [];
     if (event.redirectResponse) {
       const lastRequest = this._requestIdToRequest.get(event.requestId);
-<<<<<<< HEAD
-=======
       // If we connect late to the target, we could have missed the
       // requestWillBeSent event.
->>>>>>> 71663a1e
       if (lastRequest) {
         this._handleRequestWithRedirect(event);
         redirectChain = lastRequest._redirectChain;
@@ -524,10 +513,6 @@
   _onResponseReceived(event: Protocol.Network.ResponseReceivedEvent): void {
     const request = this._requestIdToRequest.get(event.requestId);
     let extraInfo = null;
-<<<<<<< HEAD
-    // @ts-ignore TODO roll protocol
-=======
->>>>>>> 71663a1e
     if (request && !request._fromMemoryCache && event.hasExtraInfo) {
       extraInfo = this._requestIdToResponseExtraInfo(event.requestId).shift();
       if (!extraInfo) {
