--- conflicted
+++ resolved
@@ -354,11 +354,7 @@
     })();
 
     if (requestWillBeSentEvent) {
-<<<<<<< HEAD
       this._onRequest(requestWillBeSentEvent, fetchRequestId);
-=======
-      this._onRequest(requestWillBeSentEvent, interceptionId);
->>>>>>> 636b0863
     } else {
       this._networkRequestIdEventMap.requestPaused.set(networkRequestId, event);
     }
