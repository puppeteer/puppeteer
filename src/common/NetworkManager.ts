--- conflicted
+++ resolved
@@ -135,25 +135,6 @@
     string,
     Protocol.Network.ResponseReceivedExtraInfoEvent[]
   >();
-<<<<<<< HEAD
-  _requestIdToRedirectInfoMap = new Map<
-    string,
-    Array<{
-      request: HTTPRequest;
-      response: Protocol.Network.Response;
-    }>
-  >();
-  /*
-   * This map also holds a promise and resolver so that other code can
-   * wait for the ExtraInfo event to come in.
-   */
-  _requestIdToResponseReceived = new Map<
-    string,
-    {
-      event: Protocol.Network.ResponseReceivedEvent;
-      promise: Promise<void>;
-      resolver: () => void;
-=======
   _requestIdToQueuedRedirectInfoMap = new Map<
     string,
     Array<{
@@ -169,7 +150,6 @@
       resolver: () => void;
       loadingFinished?: Protocol.Network.LoadingFinishedEvent;
       loadingFailed?: Protocol.Network.LoadingFailedEvent;
->>>>>>> 3a00304e
     }
   >();
 
@@ -428,16 +408,6 @@
     }
   }
 
-<<<<<<< HEAD
-  _requestIdToRedirectInfo(requestId: string): Array<{
-    request: HTTPRequest;
-    response: Protocol.Network.Response;
-  }> {
-    if (!this._requestIdToRedirectInfoMap.has(requestId)) {
-      this._requestIdToRedirectInfoMap.set(requestId, []);
-    }
-    return this._requestIdToRedirectInfoMap.get(requestId);
-=======
   _requestIdToQueuedRedirectInfo(requestId: string): Array<{
         event: Protocol.Network.RequestWillBeSentEvent;
         interceptionId?: string;
@@ -446,7 +416,6 @@
       this._requestIdToQueuedRedirectInfoMap.set(requestId, []);
     }
     return this._requestIdToQueuedRedirectInfoMap.get(requestId);
->>>>>>> 3a00304e
   }
 
   _requestIdToResponseExtraInfo(
@@ -458,68 +427,12 @@
     return this._requestIdToResponseReceivedExtraInfo.get(requestId);
   }
 
-<<<<<<< HEAD
-  _emitRedirectResponse(
-    request: HTTPRequest,
-    responsePayload: Protocol.Network.Response,
-    extraInfo: Protocol.Network.ResponseReceivedExtraInfoEvent
-  ): void {
-    const response = new HTTPResponse(
-      this._client,
-      request,
-      responsePayload,
-      extraInfo
-    );
-    request._response = response;
-    request._redirectChain.push(request);
-    response._resolveBody(
-      new Error('Response body is unavailable for redirect responses')
-    );
-    this._forgetRequest(request, false);
-    this.emit(NetworkManagerEmittedEvents.Response, response);
-    this.emit(NetworkManagerEmittedEvents.RequestFinished, request);
-  }
-
-  _handleRequestWithRedirect(
-    event: Protocol.Network.RequestWillBeSentEvent
-  ): void {
-    const lastRequest = this._requestIdToRequest.get(event.requestId);
-    // If we connect late to the target, we could have missed the
-    // requestWillBeSent event.
-    if (!lastRequest) return;
-
-    let extraInfo = null;
-    if (event.redirectHasExtraInfo) {
-      extraInfo = this._requestIdToResponseExtraInfo(event.requestId).shift();
-      if (!extraInfo) {
-        // Wait for the corresponding ExtraInfo event before emitting the response.
-        this._requestIdToRedirectInfo(event.requestId).push({
-          request: lastRequest,
-          response: event.redirectResponse,
-        });
-        return;
-      }
-    }
-
-    this._emitRedirectResponse(lastRequest, event.redirectResponse, extraInfo);
-  }
-
-=======
->>>>>>> 3a00304e
   _onRequest(
     event: Protocol.Network.RequestWillBeSentEvent,
     interceptionId?: string
   ): void {
     let redirectChain = [];
     if (event.redirectResponse) {
-<<<<<<< HEAD
-      const lastRequest = this._requestIdToRequest.get(event.requestId);
-      // If we connect late to the target, we could have missed the
-      // requestWillBeSent event.
-      if (lastRequest) {
-        this._handleRequestWithRedirect(event);
-        redirectChain = lastRequest._redirectChain;
-=======
       // We want to emit a response and requestfinished for the
       // redirectResponse, but we can't do so unless we have a
       // responseExtraInfo ready to pair it up with. If we don't have any
@@ -545,7 +458,6 @@
         this._handleRequestRedirect(request, event.redirectResponse,
           redirectResponseExtraInfo);
         redirectChain = request._redirectChain;
->>>>>>> 3a00304e
       }
     }
     const frame = event.frameId
@@ -572,21 +484,6 @@
     this.emit(NetworkManagerEmittedEvents.RequestServedFromCache, request);
   }
 
-<<<<<<< HEAD
-  _emitResponseEvent(
-    responseReceived: Protocol.Network.ResponseReceivedEvent,
-    extraInfo: Protocol.Network.ResponseReceivedExtraInfoEvent
-  ): void {
-    const request = this._requestIdToRequest.get(responseReceived.requestId);
-    // FileUpload sends a response without a matching request.
-    if (!request) return;
-
-    const response = new HTTPResponse(
-      this._client,
-      request,
-      responseReceived.response,
-      extraInfo
-=======
   _handleRequestRedirect(
     request: HTTPRequest,
     responsePayload: Protocol.Network.Response,
@@ -598,64 +495,12 @@
     request._redirectChain.push(request);
     response._resolveBody(
       new Error('Response body is unavailable for redirect responses')
->>>>>>> 3a00304e
-    );
-    request._response = response;
+    );
+    this._forgetRequest(request, false);
     this.emit(NetworkManagerEmittedEvents.Response, response);
-  }
-
-<<<<<<< HEAD
-  _onResponseReceived(event: Protocol.Network.ResponseReceivedEvent): void {
-    const request = this._requestIdToRequest.get(event.requestId);
-    let extraInfo = null;
-    if (request && !request._fromMemoryCache && event.hasExtraInfo) {
-      extraInfo = this._requestIdToResponseExtraInfo(event.requestId).shift();
-      if (!extraInfo) {
-        // Wait until we get the corresponding ExtraInfo event.
-        let resolver = null;
-        const promise = new Promise<void>((resolve) => (resolver = resolve));
-        this._requestIdToResponseReceived.set(event.requestId, {
-          event,
-          promise,
-          resolver,
-        });
-        return;
-      }
-    }
-    this._emitResponseEvent(event, extraInfo);
-  }
-
-  responseWaitingForExtraInfoPromise(requestId: string): Promise<void> {
-    const responseReceived = this._requestIdToResponseReceived.get(requestId);
-    if (!responseReceived) return Promise.resolve();
-    return responseReceived.promise;
-  }
-
-  _onResponseReceivedExtraInfo(
-    event: Protocol.Network.ResponseReceivedExtraInfoEvent
-  ): void {
-    const redirectInfo = this._requestIdToRedirectInfo(event.requestId).shift();
-    if (redirectInfo) {
-      this._emitRedirectResponse(
-        redirectInfo.request,
-        redirectInfo.response,
-        event
-      );
-      return;
-    }
-
-    const responseReceived = this._requestIdToResponseReceived.get(
-      event.requestId
-    );
-    if (responseReceived) {
-      responseReceived.resolver();
-      this._emitResponseEvent(responseReceived.event, event);
-      return;
-    }
-
-    // Wait until we get a corresponding response event.
-    this._requestIdToResponseExtraInfo(event.requestId).push(event);
-=======
+    this.emit(NetworkManagerEmittedEvents.RequestFinished, request);
+  }
+
   _emitResponseEvent(
     responseReceived: Protocol.Network.ResponseReceivedEvent,
     extraInfo: Protocol.Network.ResponseReceivedExtraInfoEvent
@@ -681,7 +526,6 @@
     );
     request._response = response;
     this.emit(NetworkManagerEmittedEvents.Response, response);
->>>>>>> 3a00304e
   }
 
   _onResponseReceived(event: Protocol.Network.ResponseReceivedEvent): void {
@@ -755,15 +599,9 @@
     if (events) {
       this._requestIdToRequestWillBeSentEvent.delete(requestId);
       this._requestIdToRequestPausedEvent.delete(requestId);
-<<<<<<< HEAD
-      this._requestIdToResponseReceived.delete(requestId);
-      this._requestIdToResponseReceivedExtraInfo.delete(requestId);
-      this._requestIdToRedirectInfoMap.delete(requestId);
-=======
       this._requestIdToQueuedEvents.delete(requestId);
       this._requestIdToQueuedRedirectInfoMap.delete(requestId);
       this._requestIdToResponseReceivedExtraInfo.delete(requestId);
->>>>>>> 3a00304e
     }
   }
 
