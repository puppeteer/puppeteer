/**
 * Copyright 2017 Google Inc. All rights reserved.
 *
 * Licensed under the Apache License, Version 2.0 (the "License");
 * you may not use this file except in compliance with the License.
 * You may obtain a copy of the License at
 *
 *     http://www.apache.org/licenses/LICENSE-2.0
 *
 * Unless required by applicable law or agreed to in writing, software
 * distributed under the License is distributed on an "AS IS" BASIS,
 * WITHOUT WARRANTIES OR CONDITIONS OF ANY KIND, either express or implied.
 * See the License for the specific language governing permissions and
 * limitations under the License.
 */
import { EventEmitter } from './EventEmitter.js';
import { assert } from './assert.js';
import { helper, debugError } from './helper.js';
import { Protocol } from 'devtools-protocol';
import { CDPSession } from './Connection.js';
import { FrameManager } from './FrameManager.js';
import { HTTPRequest } from './HTTPRequest.js';
import { HTTPResponse } from './HTTPResponse.js';

/**
 * @public
 */
export interface Credentials {
  username: string;
  password: string;
}

/**
 * @public
 */
export interface NetworkConditions {
  // Download speed (bytes/s)
  download: number;
  // Upload speed (bytes/s)
  upload: number;
  // Latency (ms)
  latency: number;
}
/**
 * @public
 */
export interface InternalNetworkConditions extends NetworkConditions {
  offline: boolean;
}

/**
 * We use symbols to prevent any external parties listening to these events.
 * They are internal to Puppeteer.
 *
 * @internal
 */
export const NetworkManagerEmittedEvents = {
  Request: Symbol('NetworkManager.Request'),
  RequestServedFromCache: Symbol('NetworkManager.RequestServedFromCache'),
  Response: Symbol('NetworkManager.Response'),
  RequestFailed: Symbol('NetworkManager.RequestFailed'),
  RequestFinished: Symbol('NetworkManager.RequestFinished'),
} as const;

/**
 * @internal
 */
export class NetworkManager extends EventEmitter {
  _client: CDPSession;
  _ignoreHTTPSErrors: boolean;
  _frameManager: FrameManager;

  /*
   * There are four possible orders of events:
   *  A. `_onRequestWillBeSent`
   *  B. `_onRequestWillBeSent`, `_onRequestPaused`
   *  C. `_onRequestPaused`, `_onRequestWillBeSent`
   *  D. `_onRequestPaused`, `_onRequestWillBeSent`, `_onRequestPaused`
   *     (see crbug.com/1196004)
   *
   * For `_onRequest` we need the event from `_onRequestWillBeSent` and
   * optionally the `interceptionId` from `_onRequestPaused`.
   *
   * If request interception is disabled, call `_onRequest` once per call to
   * `_onRequestWillBeSent`.
   * If request interception is enabled, call `_onRequest` once per call to
   * `_onRequestPaused` (once per `interceptionId`).
   *
   * Events are stored to allow for subsequent events to call `_onRequest`.
   *
   * Note that (chains of) redirect requests have the same `requestId` (!) as
   * the original request. We have to anticipate series of events like these:
   *  A. `_onRequestWillBeSent`,
   *     `_onRequestWillBeSent`, ...
   *  B. `_onRequestWillBeSent`, `_onRequestPaused`,
   *     `_onRequestWillBeSent`, `_onRequestPaused`, ...
   *  C. `_onRequestWillBeSent`, `_onRequestPaused`,
   *     `_onRequestPaused`, `_onRequestWillBeSent`, ...
   *  D. `_onRequestPaused`, `_onRequestWillBeSent`,
   *     `_onRequestPaused`, `_onRequestWillBeSent`, `_onRequestPaused`, ...
   *     (see crbug.com/1196004)
   */
  _requestIdToRequestWillBeSentEvent = new Map<
    string,
    Protocol.Network.RequestWillBeSentEvent
  >();
  _requestIdToRequestPausedEvent = new Map<
    string,
    Protocol.Fetch.RequestPausedEvent
  >();
  _requestIdToRequest = new Map<string, HTTPRequest>();

  _extraHTTPHeaders: Record<string, string> = {};
  _credentials?: Credentials = null;
  _attemptedAuthentications = new Set<string>();
  _userRequestInterceptionEnabled = false;
  _protocolRequestInterceptionEnabled = false;
  _userCacheDisabled = false;
  _emulatedNetworkConditions: InternalNetworkConditions = {
    offline: false,
    upload: -1,
    download: -1,
    latency: 0,
  };

  constructor(
    client: CDPSession,
    ignoreHTTPSErrors: boolean,
    frameManager: FrameManager
  ) {
    super();
    this._client = client;
    this._ignoreHTTPSErrors = ignoreHTTPSErrors;
    this._frameManager = frameManager;

    this._client.on('Fetch.requestPaused', this._onRequestPaused.bind(this));
    this._client.on('Fetch.authRequired', this._onAuthRequired.bind(this));
    this._client.on(
      'Network.requestWillBeSent',
      this._onRequestWillBeSent.bind(this)
    );
    this._client.on(
      'Network.requestServedFromCache',
      this._onRequestServedFromCache.bind(this)
    );
    this._client.on(
      'Network.responseReceived',
      this._onResponseReceived.bind(this)
    );
    this._client.on(
      'Network.loadingFinished',
      this._onLoadingFinished.bind(this)
    );
    this._client.on('Network.loadingFailed', this._onLoadingFailed.bind(this));
  }

  async initialize(): Promise<void> {
    await this._client.send('Network.enable');
    if (this._ignoreHTTPSErrors)
      await this._client.send('Security.setIgnoreCertificateErrors', {
        ignore: true,
      });
  }

  async authenticate(credentials?: Credentials): Promise<void> {
    this._credentials = credentials;
    await this._updateProtocolRequestInterception();
  }

  async setExtraHTTPHeaders(
    extraHTTPHeaders: Record<string, string>
  ): Promise<void> {
    this._extraHTTPHeaders = {};
    for (const key of Object.keys(extraHTTPHeaders)) {
      const value = extraHTTPHeaders[key];
      assert(
        helper.isString(value),
        `Expected value of header "${key}" to be String, but "${typeof value}" is found.`
      );
      this._extraHTTPHeaders[key.toLowerCase()] = value;
    }
    await this._client.send('Network.setExtraHTTPHeaders', {
      headers: this._extraHTTPHeaders,
    });
  }

  extraHTTPHeaders(): Record<string, string> {
    return Object.assign({}, this._extraHTTPHeaders);
  }

  numRequestsInProgress(): number {
    return [...this._requestIdToRequest].filter(([, request]) => {
      return !request.response();
    }).length;
  }

  async setOfflineMode(value: boolean): Promise<void> {
    this._emulatedNetworkConditions.offline = value;
    await this._updateNetworkConditions();
  }

  async emulateNetworkConditions(
    networkConditions: NetworkConditions | null
  ): Promise<void> {
    this._emulatedNetworkConditions.upload = networkConditions
      ? networkConditions.upload
      : -1;
    this._emulatedNetworkConditions.download = networkConditions
      ? networkConditions.download
      : -1;
    this._emulatedNetworkConditions.latency = networkConditions
      ? networkConditions.latency
      : 0;

    await this._updateNetworkConditions();
  }

  async _updateNetworkConditions(): Promise<void> {
    await this._client.send('Network.emulateNetworkConditions', {
      offline: this._emulatedNetworkConditions.offline,
      latency: this._emulatedNetworkConditions.latency,
      uploadThroughput: this._emulatedNetworkConditions.upload,
      downloadThroughput: this._emulatedNetworkConditions.download,
    });
  }

  async setUserAgent(
    userAgent: string,
    userAgentMetadata?: Protocol.Emulation.UserAgentMetadata
  ): Promise<void> {
    await this._client.send('Network.setUserAgentOverride', {
      userAgent: userAgent,
      userAgentMetadata: userAgentMetadata,
    });
  }

  async setCacheEnabled(enabled: boolean): Promise<void> {
    this._userCacheDisabled = !enabled;
    await this._updateProtocolCacheDisabled();
  }

  async setRequestInterception(value: boolean): Promise<void> {
    this._userRequestInterceptionEnabled = value;
    await this._updateProtocolRequestInterception();
  }

  async _updateProtocolRequestInterception(): Promise<void> {
    const enabled = this._userRequestInterceptionEnabled || !!this._credentials;
    if (enabled === this._protocolRequestInterceptionEnabled) return;
    this._protocolRequestInterceptionEnabled = enabled;
    if (enabled) {
      await Promise.all([
        this._updateProtocolCacheDisabled(),
        this._client.send('Fetch.enable', {
          handleAuthRequests: true,
          patterns: [{ urlPattern: '*' }],
        }),
      ]);
    } else {
      await Promise.all([
        this._updateProtocolCacheDisabled(),
        this._client.send('Fetch.disable'),
      ]);
    }
  }

  _cacheDisabled(): boolean {
    return this._userCacheDisabled;
  }

  async _updateProtocolCacheDisabled(): Promise<void> {
    await this._client.send('Network.setCacheDisabled', {
      cacheDisabled: this._cacheDisabled(),
    });
  }

  _onRequestWillBeSent(event: Protocol.Network.RequestWillBeSentEvent): void {
    // Request interception doesn't happen for data URLs with Network Service.
    if (
      this._userRequestInterceptionEnabled &&
      !event.request.url.startsWith('data:')
    ) {
      const requestId = event.requestId;
      const requestPausedEvent =
        this._requestIdToRequestPausedEvent.get(requestId);

      this._requestIdToRequestWillBeSentEvent.set(requestId, event);

      if (requestPausedEvent) {
        const interceptionId = requestPausedEvent.requestId;
        this._onRequest(event, interceptionId);
        this._requestIdToRequestPausedEvent.delete(requestId);
      }

      return;
    }
    this._onRequest(event, null);
  }

  _onAuthRequired(event: Protocol.Fetch.AuthRequiredEvent): void {
    /* TODO(jacktfranklin): This is defined in protocol.d.ts but not
     * in an easily referrable way - we should look at exposing it.
     */
    type AuthResponse = 'Default' | 'CancelAuth' | 'ProvideCredentials';
    let response: AuthResponse = 'Default';
    if (this._attemptedAuthentications.has(event.requestId)) {
      response = 'CancelAuth';
    } else if (this._credentials) {
      response = 'ProvideCredentials';
      this._attemptedAuthentications.add(event.requestId);
    }
    const { username, password } = this._credentials || {
      username: undefined,
      password: undefined,
    };
    this._client
      .send('Fetch.continueWithAuth', {
        requestId: event.requestId,
        authChallengeResponse: { response, username, password },
      })
      .catch(debugError);
  }

  _onRequestPaused(event: Protocol.Fetch.RequestPausedEvent): void {
    if (
      !this._userRequestInterceptionEnabled &&
      this._protocolRequestInterceptionEnabled
    ) {
      this._client
        .send('Fetch.continueRequest', {
          requestId: event.requestId,
        })
        .catch(debugError);
    }

    const requestId = event.networkId;
    const interceptionId = event.requestId;

    if (!requestId) {
      return;
    }

    let requestWillBeSentEvent =
      this._requestIdToRequestWillBeSentEvent.get(requestId);

    // redirect requests have the same `requestId`,
    if (
      requestWillBeSentEvent &&
      (requestWillBeSentEvent.request.url !== event.request.url ||
        requestWillBeSentEvent.request.method !== event.request.method)
    ) {
      this._requestIdToRequestWillBeSentEvent.delete(requestId);
      requestWillBeSentEvent = null;
    }

    if (requestWillBeSentEvent) {
      this._onRequest(requestWillBeSentEvent, interceptionId);
      this._requestIdToRequestWillBeSentEvent.delete(requestId);
    } else {
      this._requestIdToRequestPausedEvent.set(requestId, event);
    }
  }

  _onRequest(
    event: Protocol.Network.RequestWillBeSentEvent,
    interceptionId?: string
  ): void {
    let redirectChain = [];
    if (event.redirectResponse) {
      const request = this._requestIdToRequest.get(event.requestId);
      // If we connect late to the target, we could have missed the
      // requestWillBeSent event.
      if (request) {
        this._handleRequestRedirect(request, event.redirectResponse);
        redirectChain = request._redirectChain;
      }
    }
    const frame = event.frameId
      ? this._frameManager.frame(event.frameId)
      : null;
    const request = new HTTPRequest(
      this._client,
      frame,
      interceptionId,
      this._userRequestInterceptionEnabled,
      event,
      redirectChain
    );
    this._requestIdToRequest.set(event.requestId, request);
    this.emit(NetworkManagerEmittedEvents.Request, request);
<<<<<<< HEAD
    request.finalizeInterceptions().catch((error) => {
      // This should never happen, but catch just in case.
      debugError(error);
    });
=======
    request.finalizeInterceptions();
>>>>>>> 4c3caaa3
  }

  _onRequestServedFromCache(
    event: Protocol.Network.RequestServedFromCacheEvent
  ): void {
    const request = this._requestIdToRequest.get(event.requestId);
    if (request) request._fromMemoryCache = true;
    this.emit(NetworkManagerEmittedEvents.RequestServedFromCache, request);
  }

  _handleRequestRedirect(
    request: HTTPRequest,
    responsePayload: Protocol.Network.Response
  ): void {
    const response = new HTTPResponse(this._client, request, responsePayload);
    request._response = response;
    request._redirectChain.push(request);
    response._resolveBody(
      new Error('Response body is unavailable for redirect responses')
    );
    this._forgetRequest(request, false);
    this.emit(NetworkManagerEmittedEvents.Response, response);
    this.emit(NetworkManagerEmittedEvents.RequestFinished, request);
  }

  _onResponseReceived(event: Protocol.Network.ResponseReceivedEvent): void {
    const request = this._requestIdToRequest.get(event.requestId);
    // FileUpload sends a response without a matching request.
    if (!request) return;
    const response = new HTTPResponse(this._client, request, event.response);
    request._response = response;
    this.emit(NetworkManagerEmittedEvents.Response, response);
  }

  _forgetRequest(request: HTTPRequest, events: boolean): void {
    const requestId = request._requestId;
    const interceptionId = request._interceptionId;

    this._requestIdToRequest.delete(requestId);
    this._attemptedAuthentications.delete(interceptionId);

    if (events) {
      this._requestIdToRequestWillBeSentEvent.delete(requestId);
      this._requestIdToRequestPausedEvent.delete(requestId);
    }
  }

  _onLoadingFinished(event: Protocol.Network.LoadingFinishedEvent): void {
    const request = this._requestIdToRequest.get(event.requestId);
    // For certain requestIds we never receive requestWillBeSent event.
    // @see https://crbug.com/750469
    if (!request) return;

    // Under certain conditions we never get the Network.responseReceived
    // event from protocol. @see https://crbug.com/883475
    if (request.response()) request.response()._resolveBody(null);
    this._forgetRequest(request, true);
    this.emit(NetworkManagerEmittedEvents.RequestFinished, request);
  }

  _onLoadingFailed(event: Protocol.Network.LoadingFailedEvent): void {
    const request = this._requestIdToRequest.get(event.requestId);
    // For certain requestIds we never receive requestWillBeSent event.
    // @see https://crbug.com/750469
    if (!request) return;
    request._failureText = event.errorText;
    const response = request.response();
    if (response) response._resolveBody(null);
    this._forgetRequest(request, true);
    this.emit(NetworkManagerEmittedEvents.RequestFailed, request);
  }
}<|MERGE_RESOLUTION|>--- conflicted
+++ resolved
@@ -388,14 +388,7 @@
     );
     this._requestIdToRequest.set(event.requestId, request);
     this.emit(NetworkManagerEmittedEvents.Request, request);
-<<<<<<< HEAD
-    request.finalizeInterceptions().catch((error) => {
-      // This should never happen, but catch just in case.
-      debugError(error);
-    });
-=======
     request.finalizeInterceptions();
->>>>>>> 4c3caaa3
   }
 
   _onRequestServedFromCache(
