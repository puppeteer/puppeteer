--- conflicted
+++ resolved
@@ -77,13 +77,7 @@
     this._fromDiskCache = !!responsePayload.fromDiskCache;
     this._fromServiceWorker = !!responsePayload.fromServiceWorker;
 
-<<<<<<< HEAD
-    // @ts-ignore TODO roll protocol
     this._status = extraInfo ? extraInfo.statusCode : responsePayload.status;
-
-=======
-    this._status = extraInfo ? extraInfo.statusCode : responsePayload.status;
->>>>>>> 71663a1e
     const headers = extraInfo ? extraInfo.headers : responsePayload.headers;
     for (const key of Object.keys(headers))
       this._headers[key.toLowerCase()] = headers[key];
