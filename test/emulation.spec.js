/**
 * Copyright 2018 Google Inc. All rights reserved.
 *
 * Licensed under the Apache License, Version 2.0 (the "License");
 * you may not use this file except in compliance with the License.
 * You may obtain a copy of the License at
 *
 *     http://www.apache.org/licenses/LICENSE-2.0
 *
 * Unless required by applicable law or agreed to in writing, software
 * distributed under the License is distributed on an "AS IS" BASIS,
 * WITHOUT WARRANTIES OR CONDITIONS OF ANY KIND, either express or implied.
 * See the License for the specific language governing permissions and
 * limitations under the License.
 */

module.exports.addTests = function({testRunner, expect, puppeteer}) {
  const {describe, xdescribe, fdescribe, describe_fails_ffox} = testRunner;
  const {it, fit, xit, it_fails_ffox} = testRunner;
  const {beforeAll, beforeEach, afterAll, afterEach} = testRunner;

  const iPhone = puppeteer.devices['iPhone 6'];
  const iPhoneLandscape = puppeteer.devices['iPhone 6 landscape'];

  describe('Page.viewport', function() {
    it('should get the proper viewport size', async({page, server}) => {
      expect(page.viewport()).toEqual({width: 800, height: 600});
      await page.setViewport({width: 123, height: 456});
      expect(page.viewport()).toEqual({width: 123, height: 456});
    });
    it('should support mobile emulation', async({page, server}) => {
      await page.goto(server.PREFIX + '/mobile.html');
      expect(await page.evaluate(() => window.innerWidth)).toBe(800);
      await page.setViewport(iPhone.viewport);
      expect(await page.evaluate(() => window.innerWidth)).toBe(375);
      await page.setViewport({width: 400, height: 300});
      expect(await page.evaluate(() => window.innerWidth)).toBe(400);
    });
    it('should support touch emulation', async({page, server}) => {
      await page.goto(server.PREFIX + '/mobile.html');
      expect(await page.evaluate(() => 'ontouchstart' in window)).toBe(false);
      await page.setViewport(iPhone.viewport);
      expect(await page.evaluate(() => 'ontouchstart' in window)).toBe(true);
      expect(await page.evaluate(dispatchTouch)).toBe('Received touch');
      await page.setViewport({width: 100, height: 100});
      expect(await page.evaluate(() => 'ontouchstart' in window)).toBe(false);

      function dispatchTouch() {
        let fulfill;
        const promise = new Promise(x => fulfill = x);
        window.ontouchstart = function(e) {
          fulfill('Received touch');
        };
        window.dispatchEvent(new Event('touchstart'));

        fulfill('Did not receive touch');

        return promise;
      }
    });
    it('should be detectable by Modernizr', async({page, server}) => {
      await page.goto(server.PREFIX + '/detect-touch.html');
      expect(await page.evaluate(() => document.body.textContent.trim())).toBe('NO');
      await page.setViewport(iPhone.viewport);
      await page.goto(server.PREFIX + '/detect-touch.html');
      expect(await page.evaluate(() => document.body.textContent.trim())).toBe('YES');
    });
    it('should detect touch when applying viewport with touches', async({page, server}) => {
      await page.setViewport({ width: 800, height: 600, hasTouch: true });
      await page.addScriptTag({url: server.PREFIX + '/modernizr.js'});
      expect(await page.evaluate(() => Modernizr.touchevents)).toBe(true);
    });
    it_fails_ffox('should support landscape emulation', async({page, server}) => {
      await page.goto(server.PREFIX + '/mobile.html');
      expect(await page.evaluate(() => screen.orientation.type)).toBe('portrait-primary');
      await page.setViewport(iPhoneLandscape.viewport);
      expect(await page.evaluate(() => screen.orientation.type)).toBe('landscape-primary');
      await page.setViewport({width: 100, height: 100});
      expect(await page.evaluate(() => screen.orientation.type)).toBe('portrait-primary');
    });
  });

  describe('Page.emulate', function() {
    it('should work', async({page, server}) => {
      await page.goto(server.PREFIX + '/mobile.html');
      await page.emulate(iPhone);
      expect(await page.evaluate(() => window.innerWidth)).toBe(375);
      expect(await page.evaluate(() => navigator.userAgent)).toContain('iPhone');
    });
    it('should support clicking', async({page, server}) => {
      await page.emulate(iPhone);
      await page.goto(server.PREFIX + '/input/button.html');
      const button = await page.$('button');
      await page.evaluate(button => button.style.marginTop = '200px', button);
      await button.click();
      expect(await page.evaluate(() => result)).toBe('Clicked');
    });
  });

  describe('Page.emulateMedia', function() {
    it('should be an alias for Page.emulateMediaType', async({page, server}) => {
      expect(page.emulateMedia).toEqual(page.emulateMediaType);
    });
  });

  describe('Page.emulateMediaType', function() {
    it('should work', async({page, server}) => {
      expect(await page.evaluate(() => matchMedia('screen').matches)).toBe(true);
      expect(await page.evaluate(() => matchMedia('print').matches)).toBe(false);
      await page.emulateMediaType('print');
      expect(await page.evaluate(() => matchMedia('screen').matches)).toBe(false);
      expect(await page.evaluate(() => matchMedia('print').matches)).toBe(true);
      await page.emulateMediaType(null);
      expect(await page.evaluate(() => matchMedia('screen').matches)).toBe(true);
      expect(await page.evaluate(() => matchMedia('print').matches)).toBe(false);
    });
    it('should throw in case of bad argument', async({page, server}) => {
      let error = null;
      await page.emulateMediaType('bad').catch(e => error = e);
      expect(error.message).toBe('Unsupported media type: bad');
    });
  });

<<<<<<< HEAD
  describe('Page.emulateTimezone', function() {
    it('should work', async({page, server}) => {
      const date = new Date(1479579154987);
      await page.emulateTimezone('America/Jamaica');
      expect(await page.evaluate(() => date.toString())).toBe('Sat Nov 19 2016 13:12:34 GMT-0500 (Eastern Standard Time)');

      await page.emulateTimezone('Pacific/Honolulu');
      expect(await page.evaluate(() => date.toString())).toBe('Sat Nov 19 2016 08:12:34 GMT-1000 (Hawaii-Aleutian Standard Time)');

      await page.emulateTimezone('America/Buenos_Aires');
      expect(await page.evaluate(() => date.toString())).toBe('Sat Nov 19 2016 15:12:34 GMT-0300 (Argentina Standard Time)');

      await page.emulateTimezone('Europe/Berlin');
      expect(await page.evaluate(() => date.toString())).toBe('Sat Nov 19 2016 19:12:34 GMT+0100 (Central European Standard Time)');
    });

    fit('should throw for invalid timezone IDs', async({page, server}) => {
      let error = null;
      await page.emulateTimezone('Foo/Bar').catch(e => error = e);
      expect(error.message).toBe('Invalid timezone ID: Foo/Bar');
      await page.emulateTimezone('Baz/Qux').catch(e => error = e);
      expect(error.message).toBe('Invalid timezone ID: Baz/Qux');
    });
  });
=======
  describe_fails_ffox('Page.emulateMediaFeatures', function() {
    it('should work', async({page, server}) => {
      await page.emulateMediaFeatures([
        { name: 'prefers-reduced-motion', value: 'reduce' },
      ]);
      expect(await page.evaluate(() => matchMedia('(prefers-reduced-motion: reduce)').matches)).toBe(true);
      expect(await page.evaluate(() => matchMedia('(prefers-reduced-motion: no-preference)').matches)).toBe(false);
      await page.emulateMediaFeatures([
        { name: 'prefers-color-scheme', value: 'light' },
      ]);
      expect(await page.evaluate(() => matchMedia('(prefers-color-scheme: light)').matches)).toBe(true);
      expect(await page.evaluate(() => matchMedia('(prefers-color-scheme: dark)').matches)).toBe(false);
      expect(await page.evaluate(() => matchMedia('(prefers-color-scheme: no-preference)').matches)).toBe(false);
      await page.emulateMediaFeatures([
        { name: 'prefers-color-scheme', value: 'dark' },
      ]);
      expect(await page.evaluate(() => matchMedia('(prefers-color-scheme: dark)').matches)).toBe(true);
      expect(await page.evaluate(() => matchMedia('(prefers-color-scheme: light)').matches)).toBe(false);
      expect(await page.evaluate(() => matchMedia('(prefers-color-scheme: no-preference)').matches)).toBe(false);
      await page.emulateMediaFeatures([
        { name: 'prefers-reduced-motion', value: 'reduce' },
        { name: 'prefers-color-scheme', value: 'light' },
      ]);
      expect(await page.evaluate(() => matchMedia('(prefers-reduced-motion: reduce)').matches)).toBe(true);
      expect(await page.evaluate(() => matchMedia('(prefers-reduced-motion: no-preference)').matches)).toBe(false);
      expect(await page.evaluate(() => matchMedia('(prefers-color-scheme: light)').matches)).toBe(true);
      expect(await page.evaluate(() => matchMedia('(prefers-color-scheme: dark)').matches)).toBe(false);
      expect(await page.evaluate(() => matchMedia('(prefers-color-scheme: no-preference)').matches)).toBe(false);
    });
    it('should throw in case of bad argument', async({page, server}) => {
      let error = null;
      await page.emulateMediaFeatures([{ name: 'bad', value: '' }]).catch(e => error = e);
      expect(error.message).toBe('Unsupported media feature: bad');
    });
  });

>>>>>>> a86363fd
};<|MERGE_RESOLUTION|>--- conflicted
+++ resolved
@@ -121,32 +121,6 @@
     });
   });
 
-<<<<<<< HEAD
-  describe('Page.emulateTimezone', function() {
-    it('should work', async({page, server}) => {
-      const date = new Date(1479579154987);
-      await page.emulateTimezone('America/Jamaica');
-      expect(await page.evaluate(() => date.toString())).toBe('Sat Nov 19 2016 13:12:34 GMT-0500 (Eastern Standard Time)');
-
-      await page.emulateTimezone('Pacific/Honolulu');
-      expect(await page.evaluate(() => date.toString())).toBe('Sat Nov 19 2016 08:12:34 GMT-1000 (Hawaii-Aleutian Standard Time)');
-
-      await page.emulateTimezone('America/Buenos_Aires');
-      expect(await page.evaluate(() => date.toString())).toBe('Sat Nov 19 2016 15:12:34 GMT-0300 (Argentina Standard Time)');
-
-      await page.emulateTimezone('Europe/Berlin');
-      expect(await page.evaluate(() => date.toString())).toBe('Sat Nov 19 2016 19:12:34 GMT+0100 (Central European Standard Time)');
-    });
-
-    fit('should throw for invalid timezone IDs', async({page, server}) => {
-      let error = null;
-      await page.emulateTimezone('Foo/Bar').catch(e => error = e);
-      expect(error.message).toBe('Invalid timezone ID: Foo/Bar');
-      await page.emulateTimezone('Baz/Qux').catch(e => error = e);
-      expect(error.message).toBe('Invalid timezone ID: Baz/Qux');
-    });
-  });
-=======
   describe_fails_ffox('Page.emulateMediaFeatures', function() {
     it('should work', async({page, server}) => {
       await page.emulateMediaFeatures([
@@ -183,5 +157,29 @@
     });
   });
 
->>>>>>> a86363fd
+  describe_fails_ffox('Page.emulateTimezone', function() {
+    it('should work', async({page, server}) => {
+      const date = new Date(1479579154987);
+      await page.emulateTimezone('America/Jamaica');
+      expect(await page.evaluate(() => date.toString())).toBe('Sat Nov 19 2016 13:12:34 GMT-0500 (Eastern Standard Time)');
+
+      await page.emulateTimezone('Pacific/Honolulu');
+      expect(await page.evaluate(() => date.toString())).toBe('Sat Nov 19 2016 08:12:34 GMT-1000 (Hawaii-Aleutian Standard Time)');
+
+      await page.emulateTimezone('America/Buenos_Aires');
+      expect(await page.evaluate(() => date.toString())).toBe('Sat Nov 19 2016 15:12:34 GMT-0300 (Argentina Standard Time)');
+
+      await page.emulateTimezone('Europe/Berlin');
+      expect(await page.evaluate(() => date.toString())).toBe('Sat Nov 19 2016 19:12:34 GMT+0100 (Central European Standard Time)');
+    });
+
+    fit('should throw for invalid timezone IDs', async({page, server}) => {
+      let error = null;
+      await page.emulateTimezone('Foo/Bar').catch(e => error = e);
+      expect(error.message).toBe('Invalid timezone ID: Foo/Bar');
+      await page.emulateTimezone('Baz/Qux').catch(e => error = e);
+      expect(error.message).toBe('Invalid timezone ID: Baz/Qux');
+    });
+  });
+
 };