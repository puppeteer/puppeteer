--- conflicted
+++ resolved
@@ -461,11 +461,7 @@
       frameId: '099A5216AF03AAFEC988F214B024DF08',
     });
   });
-<<<<<<< HEAD
-  it(`should handle multiple Fetch.requestPaused events for the same Network.requestWillBeSent event`, async () => {
-=======
   it(`should handle "double pause" (crbug.com/1196004) Fetch.requestPaused events for the same Network.requestWillBeSent event`, async () => {
->>>>>>> 636b0863
     const mockCDPSession = new MockCDPSession();
     const manager = new NetworkManager(mockCDPSession, true, {
       frame(): Frame | null {
