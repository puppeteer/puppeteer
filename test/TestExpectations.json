[
  {
    "testIdPattern": "[autofill.spec] *",
    "platforms": ["darwin", "linux", "win32"],
    "parameters": ["firefox"],
    "expectations": ["FAIL"],
    "comment": "TODO: add a comment explaining why this expectation is required (include links to issues)"
  },
  {
    "testIdPattern": "[bfcache.spec] *",
    "platforms": ["darwin", "linux", "win32"],
    "parameters": ["webDriverBiDi"],
    "expectations": ["SKIP"],
    "comment": "Chrome-only feature blocked on https://github.com/GoogleChromeLabs/chromium-bidi/issues/2082"
  },
  {
    "testIdPattern": "[device-request-prompt.spec] *",
    "platforms": ["darwin", "linux", "win32"],
    "parameters": ["firefox"],
    "expectations": ["SKIP"],
    "comment": "TODO: add a comment explaining why this expectation is required (include links to issues)"
  },
  {
    "testIdPattern": "[devtools.spec] *",
    "platforms": ["darwin", "linux", "win32"],
    "parameters": ["webDriverBiDi"],
    "expectations": ["SKIP"],
    "comment": "TODO: add a comment explaining why this expectation is required (include links to issues)"
  },
  {
    "testIdPattern": "[drag-and-drop.spec] *",
    "platforms": ["darwin", "linux", "win32"],
    "parameters": ["firefox"],
    "expectations": ["FAIL"],
    "comment": "TODO: add a comment explaining why this expectation is required (include links to issues)"
  },
  {
    "testIdPattern": "[drag-and-drop.spec] Legacy Drag n' Drop *",
    "platforms": ["darwin", "linux", "win32"],
    "parameters": ["webDriverBiDi"],
    "expectations": ["SKIP"],
    "comment": "TODO: add a comment explaining why this expectation is required (include links to issues)"
  },
  {
    "testIdPattern": "[extensions.spec] *",
    "platforms": ["darwin", "linux", "win32"],
    "parameters": ["webDriverBiDi"],
    "expectations": ["SKIP"],
    "comment": "TODO: add a comment explaining why this expectation is required (include links to issues)"
  },
  {
    "testIdPattern": "[headful.spec] *",
    "platforms": ["darwin", "linux", "win32"],
    "parameters": ["headless"],
    "expectations": ["SKIP"],
    "comment": "Spawns headful browser, needs display or `xvfb` like which is not required for other headless tests"
  },
  {
    "testIdPattern": "[idle_override.spec] *",
    "platforms": ["darwin", "linux", "win32"],
    "parameters": ["webDriverBiDi"],
    "expectations": ["SKIP"],
    "comment": "TODO: add a comment explaining why this expectation is required (include links to issues)"
  },
  {
    "testIdPattern": "[input.spec] input tests Page.waitForFileChooser *",
    "platforms": ["darwin", "linux", "win32"],
    "parameters": ["webDriverBiDi"],
    "expectations": ["FAIL"],
    "comment": "No BiDi spec support for this"
  },
  {
    "testIdPattern": "[launcher.spec] Launcher specs Puppeteer Puppeteer.launch *",
    "platforms": ["win32"],
    "parameters": ["webDriverBiDi"],
    "expectations": ["SKIP"],
    "comment": "TODO: add a comment explaining why this expectation is required (include links to issues)"
  },
  {
    "testIdPattern": "[network.spec] network Page.setBypassServiceWorker *",
    "platforms": ["darwin", "linux", "win32"],
    "parameters": ["firefox"],
    "expectations": ["SKIP"],
    "comment": "TODO: add a comment explaining why this expectation is required (include links to issues)"
  },
  {
    "testIdPattern": "[network.spec] network Page.setBypassServiceWorker *",
    "platforms": ["darwin", "linux", "win32"],
    "parameters": ["webDriverBiDi"],
    "expectations": ["SKIP"],
    "comment": "TODO: add a comment explaining why this expectation is required (include links to issues)"
  },
  {
    "testIdPattern": "[network.spec] network Request.isNavigationRequest *",
    "platforms": ["darwin", "linux", "win32"],
    "parameters": ["webDriverBiDi"],
    "expectations": ["FAIL"],
    "comment": "TODO: add a comment explaining why this expectation is required (include links to issues)"
  },
  {
    "testIdPattern": "[network.spec] network Response.buffer *",
    "platforms": ["darwin", "linux", "win32"],
    "parameters": ["webDriverBiDi"],
    "expectations": ["SKIP"],
    "comment": "TODO: add a comment explaining why this expectation is required (include links to issues)"
  },
  {
    "testIdPattern": "[network.spec] network Response.json *",
    "platforms": ["darwin", "linux", "win32"],
    "parameters": ["webDriverBiDi"],
    "expectations": ["FAIL"],
    "comment": "TODO: add a comment explaining why this expectation is required (include links to issues)"
  },
  {
    "testIdPattern": "[network.spec] network Response.remoteAddress *",
    "platforms": ["darwin", "linux", "win32"],
    "parameters": ["webDriverBiDi"],
    "expectations": ["FAIL"],
    "comment": "Bidi does not have equivalent field"
  },
  {
    "testIdPattern": "[network.spec] network Response.text *",
    "platforms": ["darwin", "linux", "win32"],
    "parameters": ["webDriverBiDi"],
    "expectations": ["SKIP"],
    "comment": "TODO: add a comment explaining why this expectation is required (include links to issues)"
  },
  {
    "testIdPattern": "[page.spec] Page Page.metrics *",
    "platforms": ["darwin", "linux", "win32"],
    "parameters": ["webDriverBiDi"],
    "expectations": ["SKIP"],
    "comment": "TODO: add a comment explaining why this expectation is required (include links to issues)"
  },
  {
    "testIdPattern": "[pdf.spec] Page.pdf *",
    "platforms": ["darwin", "linux", "win32"],
    "parameters": ["webDriverBiDi"],
    "expectations": ["SKIP"],
    "comment": "TODO: add a comment explaining why this expectation is required (include links to issues)"
  },
  {
    "testIdPattern": "[proxy.spec] *",
    "platforms": ["darwin", "linux", "win32"],
    "parameters": ["firefox"],
    "expectations": ["SKIP"],
    "comment": "Chrome-specific test"
  },
  {
    "testIdPattern": "[screencast.spec] *",
    "platforms": ["darwin", "linux", "win32"],
    "parameters": ["chrome"],
    "expectations": ["SKIP"],
    "comment": "Currently no reliable ffmpeg downloads for testing https://github.com/puppeteer/puppeteer/issues/12121"
  },
  {
    "testIdPattern": "[screencast.spec] *",
    "platforms": ["darwin", "linux", "win32"],
    "parameters": ["firefox"],
    "expectations": ["SKIP"],
    "comment": "CDP-specific feature"
  },
  {
    "testIdPattern": "[screenshot.spec] Screenshots Cdp *",
    "platforms": ["darwin", "linux", "win32"],
    "parameters": ["webDriverBiDi"],
    "expectations": ["SKIP"],
    "comment": "TODO: add a comment explaining why this expectation is required (include links to issues)"
  },
  {
    "testIdPattern": "[worker.spec] *",
    "platforms": ["darwin", "linux", "win32"],
    "parameters": ["firefox"],
    "expectations": ["SKIP"],
    "comment": "TODO: add a comment explaining why this expectation is required (include links to issues)"
  },
  {
    "testIdPattern": "[accessibility.spec] *",
    "platforms": ["darwin", "linux", "win32"],
    "parameters": ["cdp", "firefox"],
    "expectations": ["SKIP"],
    "comment": "TODO: add a comment explaining why this expectation is required (include links to issues)"
  },
  {
    "testIdPattern": "[accessibility.spec] *",
    "platforms": ["darwin", "linux", "win32"],
    "parameters": ["firefox", "webDriverBiDi"],
    "expectations": ["SKIP"],
    "comment": "TODO: add a comment explaining why this expectation is required (include links to issues)"
  },
  {
    "testIdPattern": "[ariaqueryhandler.spec] *",
    "platforms": ["darwin", "linux", "win32"],
    "parameters": ["cdp", "firefox"],
    "expectations": ["SKIP"],
    "comment": "Not supported over CDP"
  },
  {
    "testIdPattern": "[ariaqueryhandler.spec] AriaQueryHandler queryOne (Chromium web test) should find by role \"heading\"",
    "platforms": ["darwin", "linux", "win32"],
    "parameters": ["webDriverBiDi"],
    "expectations": ["FAIL"],
    "comment": "WebDriver BiDi locateNodes does not support shadow roots so far"
  },
  {
    "testIdPattern": "[autofill.spec] *",
    "platforms": ["darwin", "linux", "win32"],
    "parameters": ["chrome", "chrome-headless-shell"],
    "expectations": ["FAIL"],
    "comment": "TODO: add a comment explaining why this expectation is required (include links to issues)"
  },
  {
    "testIdPattern": "[CDPSession.spec] Target.createCDPSession *",
    "platforms": ["darwin", "linux", "win32"],
    "parameters": ["firefox", "webDriverBiDi"],
    "expectations": ["FAIL"],
    "comment": "TODO: add a comment explaining why this expectation is required (include links to issues)"
  },
  {
    "testIdPattern": "[CDPSession.spec] Target.createCDPSession should not report created targets for custom CDP sessions",
    "platforms": ["darwin", "linux", "win32"],
    "parameters": ["webDriverBiDi"],
    "expectations": ["PASS"]
  },
  {
    "testIdPattern": "[chromiumonly.spec] *",
    "platforms": ["darwin", "linux", "win32"],
    "parameters": ["cdp", "firefox"],
    "expectations": ["SKIP"],
    "comment": "TODO: add a comment explaining why this expectation is required (include links to issues)"
  },
  {
    "testIdPattern": "[chromiumonly.spec] Chromium-Specific Launcher tests Puppeteer.launch |pipe| option *",
    "platforms": ["darwin", "linux", "win32"],
    "parameters": ["firefox", "webDriverBiDi"],
    "expectations": ["SKIP"],
    "comment": "TODO: add a comment explaining why this expectation is required (include links to issues)"
  },
  {
    "testIdPattern": "[cookies.spec] Cookie specs Page.deleteCookie should delete cookie for specified URL regardless of the current page",
    "platforms": ["darwin", "linux", "win32"],
    "parameters": ["firefox"],
    "expectations": ["SKIP"],
    "comment": "The test relies on the default page partition key do not contain the source origin. This is not the case for Firefox."
  },
  {
    "testIdPattern": "[cookies.spec] Cookie specs Page.setCookie should set cookie with all available properties",
    "platforms": ["darwin", "linux", "win32"],
    "parameters": ["firefox"],
    "expectations": ["FAIL"],
    "comment": "Chromium-specific test. The sourceScheme property is chromium-specific."
  },
  {
    "testIdPattern": "[cookies.spec] Cookie specs Page.setCookie should set secure same-site cookies from a frame",
    "platforms": ["darwin", "linux", "win32"],
    "parameters": ["chrome"],
    "expectations": ["FAIL"],
    "comment": "Failes with fieldtrial testing config in Chrome"
  },
  {
    "testIdPattern": "[coverage.spec] *",
    "platforms": ["darwin", "linux", "win32"],
    "parameters": ["firefox", "webDriverBiDi"],
    "expectations": ["SKIP"],
    "comment": "TODO: add a comment explaining why this expectation is required (include links to issues)"
  },
  {
    "testIdPattern": "[coverage.spec] *",
    "platforms": ["darwin", "linux", "win32"],
    "parameters": ["cdp", "firefox"],
    "expectations": ["SKIP"],
    "comment": "TODO: add a comment explaining why this expectation is required (include links to issues)"
  },
  {
    "testIdPattern": "[coverage.spec] Coverage specs JSCoverage should ignore pptr internal scripts if reportAnonymousScripts is true",
    "platforms": ["darwin", "linux", "win32"],
    "parameters": ["webDriverBiDi"],
    "expectations": ["FAIL"],
    "comment": "TODO: add a comment explaining why this expectation is required (include links to issues)"
  },
  {
    "testIdPattern": "[devtools.spec] DevTools should expose DevTools as a page",
    "platforms": ["darwin", "linux", "win32"],
    "parameters": ["firefox"],
    "expectations": ["SKIP"],
    "comment": "TODO: add a comment explaining why this expectation is required (include links to issues)"
  },
  {
    "testIdPattern": "[devtools.spec] DevTools should open devtools when \"devtools: true\" option is given",
    "platforms": ["darwin", "linux", "win32"],
    "parameters": ["firefox"],
    "expectations": ["SKIP"],
    "comment": "TODO: add a comment explaining why this expectation is required (include links to issues)"
  },
  {
    "testIdPattern": "[devtools.spec] DevTools target.page() should return a DevTools page if custom isPageTarget is provided",
    "platforms": ["darwin", "linux", "win32"],
    "parameters": ["firefox"],
    "expectations": ["SKIP"],
    "comment": "TODO: add a comment explaining why this expectation is required (include links to issues)"
  },
  {
    "testIdPattern": "[devtools.spec] DevTools target.page() should return Page when calling asPage on DevTools target",
    "platforms": ["darwin", "linux", "win32"],
    "parameters": ["firefox"],
    "expectations": ["SKIP"],
    "comment": "TODO: add a comment explaining why this expectation is required (include links to issues)"
  },
  {
    "testIdPattern": "[drag-and-drop.spec] *",
    "platforms": ["darwin", "linux", "win32"],
    "parameters": ["cdp", "firefox"],
    "expectations": ["SKIP"],
    "comment": "TODO: add a comment explaining why this expectation is required (include links to issues)"
  },
  {
    "testIdPattern": "[elementhandle.spec] ElementHandle specs ElementHandle.boundingBox should work",
    "platforms": ["darwin", "linux", "win32"],
    "parameters": ["firefox"],
    "expectations": ["FAIL", "PASS"],
    "comment": "TODO: add a comment explaining why this expectation is required (include links to issues)"
  },
  {
    "testIdPattern": "[elementhandle.spec] ElementHandle specs ElementHandle.touchMove should work",
    "platforms": ["darwin", "linux", "win32"],
    "parameters": ["firefox", "webDriverBiDi"],
    "expectations": ["FAIL"],
    "comment": "Reason: same as '[touchscreen.spec] Touchscreen Touchscreen.prototype.touchMove should work'"
  },
  {
<<<<<<< HEAD
    "testIdPattern": "[elementhandle.spec] ElementHandle specs ElementHandle.touchMove should work with a pre-existing Touch",
    "platforms": ["darwin", "linux", "win32"],
    "parameters": ["firefox", "webDriverBiDi"],
    "expectations": ["FAIL"],
    "comment": "Reason: same as '[touchscreen.spec] Touchscreen Touchscreen.prototype.touchMove should work'"
=======
    "testIdPattern": "[elementhandle.spec] ElementHandle specs ElementHandle.touchMove should work",
    "platforms": ["darwin", "linux", "win32"],
    "parameters": ["cdp", "firefox"],
    "expectations": ["FAIL"],
    "comment": "Same reason as '[touchscreen.spec] *'"
  },
  {
    "testIdPattern": "[elementhandle.spec] ElementHandle specs ElementHandle.touchStart should work",
    "platforms": ["darwin", "linux", "win32"],
    "parameters": ["cdp", "firefox"],
    "expectations": ["FAIL"],
    "comment": "Same reason as '[touchscreen.spec] *'"
  },
  {
    "testIdPattern": "[elementhandle.spec] ElementHandle specs ElementHandle.touchEnd should work",
    "platforms": ["darwin", "linux", "win32"],
    "parameters": ["cdp", "firefox"],
    "expectations": ["FAIL"],
    "comment": "Same reason as '[touchscreen.spec] *'"
>>>>>>> 743ae37e
  },
  {
    "testIdPattern": "[evaluation.spec] Evaluation specs Page.evaluate should replace symbols with undefined",
    "platforms": ["darwin", "linux", "win32"],
    "parameters": ["cdp"],
    "expectations": ["FAIL"],
    "comment": "TODO: add a comment explaining why this expectation is required (include links to issues)"
  },
  {
    "testIdPattern": "[evaluation.spec] Evaluation specs Page.evaluate should return properly serialize objects with unknown type fields",
    "platforms": ["darwin", "linux", "win32"],
    "parameters": ["cdp"],
    "expectations": ["FAIL"],
    "comment": "TODO: add a comment explaining why this expectation is required (include links to issues)"
  },
  {
    "testIdPattern": "[evaluation.spec] Evaluation specs Page.evaluate should work for circular object",
    "platforms": ["darwin", "linux", "win32"],
    "parameters": ["cdp"],
    "expectations": ["FAIL"],
    "comment": "TODO: add a comment explaining why this expectation is required (include links to issues)"
  },
  {
    "testIdPattern": "[evaluation.spec] Evaluation specs Page.evaluateOnNewDocument *",
    "platforms": ["darwin", "linux", "win32"],
    "parameters": ["cdp", "firefox"],
    "expectations": ["SKIP"],
    "comment": "TODO: add a comment explaining why this expectation is required (include links to issues)"
  },
  {
    "testIdPattern": "[evaluation.spec] Evaluation specs Page.removeScriptToEvaluateOnNewDocument *",
    "platforms": ["darwin", "linux", "win32"],
    "parameters": ["cdp", "firefox"],
    "expectations": ["SKIP"],
    "comment": "TODO: add a comment explaining why this expectation is required (include links to issues)"
  },
  {
    "testIdPattern": "[fixtures.spec] Fixtures dumpio option should work with pipe option",
    "platforms": ["darwin", "linux", "win32"],
    "parameters": ["firefox"],
    "expectations": ["SKIP"],
    "comment": "TODO: add a comment explaining why this expectation is required (include links to issues)"
  },
  {
    "testIdPattern": "[frame.spec] Frame specs Frame.prototype.frameElement should handle shadow roots",
    "platforms": ["darwin", "linux", "win32"],
    "parameters": ["webDriverBiDi"],
    "expectations": ["FAIL"],
    "comment": "https://github.com/w3c/webdriver-bidi/issues/794"
  },
  {
    "testIdPattern": "[idle_override.spec] *",
    "platforms": ["darwin", "linux", "win32"],
    "parameters": ["cdp", "firefox"],
    "expectations": ["SKIP"],
    "comment": "TODO: add a comment explaining why this expectation is required (include links to issues)"
  },
  {
    "testIdPattern": "[input.spec] *",
    "platforms": ["darwin", "linux", "win32"],
    "parameters": ["cdp", "firefox"],
    "expectations": ["SKIP"],
    "comment": "TODO: add a comment explaining why this expectation is required (include links to issues)"
  },
  {
    "testIdPattern": "[jshandle.spec] JSHandle JSHandle.jsonValue should not throw for circular objects",
    "platforms": ["darwin", "linux", "win32"],
    "parameters": ["cdp"],
    "expectations": ["FAIL"],
    "comment": "TODO: add a comment explaining why this expectation is required (include links to issues)"
  },
  {
    "testIdPattern": "[jshandle.spec] JSHandle JSHandle.jsonValue should work with dates",
    "platforms": ["darwin", "linux", "win32"],
    "parameters": ["cdp"],
    "expectations": ["FAIL"],
    "comment": "TODO: add a comment explaining why this expectation is required (include links to issues)"
  },
  {
    "testIdPattern": "[jshandle.spec] JSHandle JSHandle.toString should work with window subtypes",
    "platforms": ["darwin", "linux", "win32"],
    "parameters": ["cdp"],
    "expectations": ["FAIL"],
    "comment": "CDP does not have special type for window"
  },
  {
    "testIdPattern": "[jshandle.spec] JSHandle Page.evaluateHandle should return the RemoteObject",
    "platforms": ["darwin", "linux", "win32"],
    "parameters": ["webDriverBiDi"],
    "expectations": ["FAIL"],
    "comment": "TODO: add a comment explaining why this expectation is required (include links to issues)"
  },
  {
    "testIdPattern": "[launcher.spec] Launcher specs Puppeteer Browser.disconnect *",
    "platforms": ["win32"],
    "parameters": ["firefox", "webDriverBiDi"],
    "expectations": ["SKIP"],
    "comment": "TODO: add a comment explaining why this expectation is required (include links to issues)"
  },
  {
    "testIdPattern": "[launcher.spec] Launcher specs Puppeteer Browser.disconnect should reject waitForSelector when browser closes",
    "platforms": ["darwin", "linux", "win32"],
    "parameters": ["webDriverBiDi"],
    "expectations": ["SKIP"],
    "comment": "TODO: add a comment explaining why this expectation is required (include links to issues)"
  },
  {
    "testIdPattern": "[launcher.spec] Launcher specs Puppeteer Puppeteer.executablePath returns executablePath for channel",
    "platforms": ["darwin", "linux", "win32"],
    "parameters": ["firefox"],
    "expectations": ["SKIP"],
    "comment": "TODO: add a comment explaining why this expectation is required (include links to issues)"
  },
  {
    "testIdPattern": "[launcher.spec] Launcher specs Puppeteer Puppeteer.launch should work with no default arguments",
    "platforms": ["darwin", "linux", "win32"],
    "parameters": ["firefox"],
    "expectations": ["SKIP"],
    "comment": "TODO: add a comment explaining why this expectation is required (include links to issues)"
  },
  {
    "testIdPattern": "[launcher.spec] Launcher specs Puppeteer Puppeteer.launch should work with no default arguments",
    "platforms": ["darwin", "linux", "win32"],
    "parameters": ["chrome"],
    "expectations": ["SKIP"],
    "comment": "TODO: add a comment explaining why this expectation is required (include links to issues)"
  },
  {
    "testIdPattern": "[mouse.spec] Mouse should not throw if buttons are pressed twice",
    "platforms": ["darwin", "linux", "win32"],
    "parameters": ["cdp"],
    "expectations": ["FAIL"],
    "comment": "TODO: add a comment explaining why this expectation is required (include links to issues)"
  },
  {
    "testIdPattern": "[mouse.spec] Mouse should reset properly",
    "platforms": ["darwin", "linux", "win32"],
    "parameters": ["cdp"],
    "expectations": ["SKIP"],
    "comment": "TODO: add a comment explaining why this expectation is required (include links to issues)"
  },
  {
    "testIdPattern": "[navigation.spec] navigation Frame.goto should return matching responses",
    "platforms": ["darwin", "linux", "win32"],
    "parameters": ["webDriverBiDi"],
    "expectations": ["FAIL"],
    "comment": "TODO: add a comment explaining why this expectation is required (include links to issues)"
  },
  {
    "testIdPattern": "[navigation.spec] navigation Page.goto should navigate to URL with hash and fire requests without hash",
    "platforms": ["darwin", "linux", "win32"],
    "parameters": ["webDriverBiDi"],
    "expectations": ["FAIL"],
    "comment": "BiDi spec expect the request to not trim the hash"
  },
  {
    "testIdPattern": "[navigation.spec] navigation Page.goto should send referer",
    "platforms": ["darwin", "linux", "win32"],
    "parameters": ["webDriverBiDi"],
    "expectations": ["FAIL"],
    "comment": "TODO: add a comment explaining why this expectation is required (include links to issues)"
  },
  {
    "testIdPattern": "[navigation.spec] navigation Page.goto should work when navigating to a URL with a client redirect",
    "platforms": ["darwin", "linux", "win32"],
    "parameters": ["webDriverBiDi"],
    "expectations": ["FAIL"],
    "comment": "https://github.com/puppeteer/puppeteer/issues/12929"
  },
  {
    "testIdPattern": "[network.spec] network Network Events Page.Events.RequestServedFromCache *",
    "platforms": ["darwin", "linux", "win32"],
    "parameters": ["cdp", "firefox"],
    "expectations": ["FAIL"],
    "comment": "TODO: add a comment explaining why this expectation is required (include links to issues)"
  },
  {
    "testIdPattern": "[network.spec] network Page.authenticate should not disable caching for *",
    "platforms": ["darwin", "linux", "win32"],
    "parameters": ["cdp", "firefox"],
    "expectations": ["FAIL"],
    "comment": "TODO: add a comment explaining why this expectation is required (include links to issues)"
  },
  {
    "testIdPattern": "[network.spec] network Request.initiator should return the initiator",
    "platforms": ["darwin", "linux", "win32"],
    "parameters": ["webDriverBiDi"],
    "expectations": ["FAIL"],
    "comment": "TODO: add a comment explaining why this expectation is required (include links to issues)"
  },
  {
    "testIdPattern": "[network.spec] network Request.isNavigationRequest should work",
    "platforms": ["darwin", "linux", "win32"],
    "parameters": ["webDriverBiDi"],
    "expectations": ["PASS"]
  },
  {
    "testIdPattern": "[network.spec] network Request.isNavigationRequest should work when navigating to image",
    "platforms": ["darwin", "linux", "win32"],
    "parameters": ["webDriverBiDi"],
    "expectations": ["PASS"]
  },
  {
    "testIdPattern": "[network.spec] network Request.isNavigationRequest should work with request interception",
    "platforms": ["darwin", "linux", "win32"],
    "parameters": ["webDriverBiDi"],
    "expectations": ["PASS"]
  },
  {
    "testIdPattern": "[network.spec] network Request.postData should work with blobs",
    "platforms": ["darwin", "linux", "win32"],
    "parameters": ["webDriverBiDi"],
    "expectations": ["SKIP"],
    "comment": "Not implemented for BiDi yet."
  },
  {
    "testIdPattern": "[network.spec] network Request.resourceType *",
    "platforms": ["darwin", "linux", "win32"],
    "parameters": ["firefox", "webDriverBiDi"],
    "expectations": ["FAIL"],
    "comment": "Bidi does not have equivalent field"
  },
  {
    "testIdPattern": "[network.spec] network Response.fromCache should work for *",
    "platforms": ["darwin", "linux", "win32"],
    "parameters": ["cdp", "firefox"],
    "expectations": ["FAIL"],
    "comment": "TODO: add a comment explaining why this expectation is required (include links to issues)"
  },
  {
    "testIdPattern": "[network.spec] network Response.fromCache should work for *",
    "platforms": ["darwin", "linux", "win32"],
    "parameters": ["chrome", "webDriverBiDi"],
    "expectations": ["FAIL", "PASS"],
    "comment": "TODO: add a comment explaining why this expectation is required (include links to issues)"
  },
  {
    "testIdPattern": "[network.spec] network Response.fromServiceWorker Response.fromServiceWorker",
    "platforms": ["darwin", "linux", "win32"],
    "parameters": ["webDriverBiDi"],
    "expectations": ["SKIP"],
    "comment": "TODO: add a comment explaining why this expectation is required (include links to issues)"
  },
  {
    "testIdPattern": "[oopif.spec] *",
    "platforms": ["darwin", "linux", "win32"],
    "parameters": ["cdp", "firefox"],
    "expectations": ["SKIP"],
    "comment": "TODO: add a comment explaining why this expectation is required (include links to issues)"
  },
  {
    "testIdPattern": "[oopif.spec] OOPIF should evaluate on a page with a PDF viewer",
    "platforms": ["darwin", "linux", "win32"],
    "parameters": ["chrome-headless-shell"],
    "expectations": ["FAIL"],
    "comment": "chrome-headless-shell does not have a PDF viewer"
  },
  {
    "testIdPattern": "[page.spec] Page Page.addScriptTag should throw when added with content to the CSP page",
    "platforms": ["darwin", "linux", "win32"],
    "parameters": ["webDriverBiDi"],
    "expectations": ["FAIL"],
    "comment": "See https://github.com/puppeteer/puppeteer/issues/4840"
  },
  {
    "testIdPattern": "[page.spec] Page Page.addStyleTag should throw when added with content to the CSP page",
    "platforms": ["darwin", "linux", "win32"],
    "parameters": ["firefox"],
    "expectations": ["SKIP"],
    "comment": "TODO: add a comment explaining why this expectation is required (include links to issues)"
  },
  {
    "testIdPattern": "[page.spec] Page Page.bringToFront should work",
    "platforms": ["darwin"],
    "parameters": ["chrome"],
    "expectations": ["FAIL", "PASS"],
    "comment": "Flaky on Mac"
  },
  {
    "testIdPattern": "[page.spec] Page Page.close should *not* run beforeunload by default",
    "platforms": ["darwin", "linux", "win32"],
    "parameters": ["cdp", "firefox"],
    "expectations": ["SKIP"],
    "comment": "TODO: add a comment explaining why this expectation is required (include links to issues)"
  },
  {
    "testIdPattern": "[page.spec] Page Page.Events.Console should have location when fetch fails",
    "platforms": ["darwin", "linux", "win32"],
    "parameters": ["webDriverBiDi"],
    "expectations": ["SKIP"],
    "comment": "TODO: add a comment explaining why this expectation is required (include links to issues)"
  },
  {
    "testIdPattern": "[page.spec] Page Page.Events.Console should return remote objects",
    "platforms": ["darwin", "linux", "win32"],
    "parameters": ["webDriverBiDi"],
    "expectations": ["FAIL"],
    "comment": "BiDi does not support getting a Handle for log args"
  },
  {
    "testIdPattern": "[page.spec] Page Page.Events.Console should return remote objects",
    "platforms": ["darwin", "linux", "win32"],
    "parameters": ["firefox"],
    "expectations": ["SKIP"],
    "comment": "TODO: add a comment explaining why this expectation is required (include links to issues)"
  },
  {
    "testIdPattern": "[page.spec] Page Page.Events.Console should trigger correct Log",
    "platforms": ["darwin", "linux", "win32"],
    "parameters": ["webDriverBiDi"],
    "expectations": ["SKIP"],
    "comment": "TODO: add a comment explaining why this expectation is required (include links to issues)"
  },
  {
    "testIdPattern": "[page.spec] Page Page.Events.error should throw when page crashes",
    "platforms": ["darwin", "linux", "win32"],
    "parameters": ["webDriverBiDi"],
    "expectations": ["SKIP"],
    "comment": "TODO: add a comment explaining why this expectation is required (include links to issues)"
  },
  {
    "testIdPattern": "[page.spec] Page Page.Events.Popup *",
    "platforms": ["darwin", "linux", "win32"],
    "parameters": ["cdp", "firefox"],
    "expectations": ["SKIP"],
    "comment": "Deprecated"
  },
  {
    "testIdPattern": "[page.spec] Page Page.exposeFunction *",
    "platforms": ["darwin", "linux", "win32"],
    "parameters": ["cdp", "firefox"],
    "expectations": ["SKIP"],
    "comment": "TODO: add a comment explaining why this expectation is required (include links to issues)"
  },
  {
    "testIdPattern": "[page.spec] Page Page.pdf should respect timeout",
    "platforms": ["darwin", "linux", "win32"],
    "parameters": ["firefox"],
    "expectations": ["SKIP"],
    "comment": "https://github.com/puppeteer/puppeteer/issues/12152"
  },
  {
    "testIdPattern": "[page.spec] Page Page.setBypassCSP *",
    "platforms": ["darwin", "linux", "win32"],
    "parameters": ["firefox", "webDriverBiDi"],
    "expectations": ["FAIL"],
    "comment": "TODO: add a comment explaining why this expectation is required (include links to issues)"
  },
  {
    "testIdPattern": "[pdf.spec] Page.pdf *",
    "platforms": ["darwin", "linux", "win32"],
    "parameters": ["cdp", "firefox"],
    "expectations": ["SKIP"],
    "comment": "TODO: add a comment explaining why this expectation is required (include links to issues)"
  },
  {
    "testIdPattern": "[prerender.spec] Prerender can screencast",
    "platforms": ["darwin", "linux", "win32"],
    "parameters": ["chrome"],
    "expectations": ["SKIP"],
    "comment": "Currently no reliable ffmpeg downloads for testing https://github.com/puppeteer/puppeteer/issues/12121"
  },
  {
    "testIdPattern": "[prerender.spec] Prerender can screencast",
    "platforms": ["darwin", "linux", "win32"],
    "parameters": ["firefox"],
    "expectations": ["SKIP"],
    "comment": "TODO: add a comment explaining why this expectation is required (include links to issues)"
  },
  {
    "testIdPattern": "[queryObjects.spec] *",
    "platforms": ["darwin", "linux", "win32"],
    "parameters": ["firefox", "webDriverBiDi"],
    "expectations": ["SKIP"],
    "comment": "TODO: add a comment explaining why this expectation is required (include links to issues)"
  },
  {
    "testIdPattern": "[requestinterception-experimental.spec] *",
    "platforms": ["darwin", "linux", "win32"],
    "parameters": ["cdp", "firefox"],
    "expectations": ["SKIP"],
    "comment": "TODO: add a comment explaining why this expectation is required (include links to issues)"
  },
  {
    "testIdPattern": "[requestinterception-experimental.spec] cooperative request interception Page.setRequestInterception should be abortable with custom error codes",
    "platforms": ["darwin", "linux", "win32"],
    "parameters": ["webDriverBiDi"],
    "expectations": ["FAIL"],
    "comment": "TODO: BiDi does not support custom errors - https://github.com/w3c/webdriver-bidi/issues/508"
  },
  {
    "testIdPattern": "[requestinterception-experimental.spec] cooperative request interception Page.setRequestInterception should navigate to URL with hash and fire requests without hash",
    "platforms": ["darwin", "linux", "win32"],
    "parameters": ["webDriverBiDi"],
    "expectations": ["FAIL"],
    "comment": "BiDi spec expect the request to not trim the hash"
  },
  {
    "testIdPattern": "[requestinterception.spec] *",
    "platforms": ["darwin", "linux", "win32"],
    "parameters": ["cdp", "firefox"],
    "expectations": ["SKIP"],
    "comment": "TODO: add a comment explaining why this expectation is required (include links to issues)"
  },
  {
    "testIdPattern": "[requestinterception.spec] request interception Page.setRequestInterception should be abortable with custom error codes",
    "platforms": ["darwin", "linux", "win32"],
    "parameters": ["webDriverBiDi"],
    "expectations": ["FAIL"],
    "comment": "https://github.com/w3c/webdriver-bidi/issues/508"
  },
  {
    "testIdPattern": "[requestinterception.spec] request interception Page.setRequestInterception should navigate to URL with hash and fire requests without hash",
    "platforms": ["darwin", "linux", "win32"],
    "parameters": ["webDriverBiDi"],
    "expectations": ["FAIL"],
    "comment": "BiDi spec and WPT require expect the Hash"
  },
  {
    "testIdPattern": "[screencast.spec] Screencasts Page.screencast should validate options",
    "platforms": ["darwin", "linux", "win32"],
    "parameters": ["firefox"],
    "expectations": ["PASS"]
  },
  {
    "testIdPattern": "[screenshot.spec] Screenshots Cdp should work in \"fromSurface: false\" mode",
    "platforms": ["darwin", "linux", "win32"],
    "parameters": ["chrome-headless-shell"],
    "expectations": ["SKIP"],
    "comment": "TODO: add a comment explaining why this expectation is required (include links to issues)"
  },
  {
    "testIdPattern": "[screenshot.spec] Screenshots Cdp should work in \"fromSurface: false\" mode",
    "platforms": ["darwin", "linux", "win32"],
    "parameters": ["headless"],
    "expectations": ["SKIP"],
    "comment": "TODO: add a comment explaining why this expectation is required (include links to issues)"
  },
  {
    "testIdPattern": "[screenshot.spec] Screenshots Page.screenshot should get screenshot bigger than the viewport",
    "platforms": ["darwin", "linux", "win32"],
    "parameters": ["cdp"],
    "expectations": ["FAIL"],
    "comment": "TODO: add a comment explaining why this expectation is required (include links to issues)"
  },
  {
    "testIdPattern": "[stacktrace.spec] Stack trace *",
    "platforms": ["darwin", "linux", "win32"],
    "parameters": ["cdp", "firefox"],
    "expectations": ["FAIL"],
    "comment": "TODO: add a comment explaining why this expectation is required (include links to issues)"
  },
  {
    "testIdPattern": "[target.spec] Target should close a service worker",
    "platforms": ["darwin", "linux", "win32"],
    "parameters": ["webDriverBiDi"],
    "expectations": ["SKIP"],
    "comment": "not supported"
  },
  {
    "testIdPattern": "[target.spec] Target should close a shared worker",
    "platforms": ["darwin", "linux", "win32"],
    "parameters": ["webDriverBiDi"],
    "expectations": ["SKIP"],
    "comment": "not supported"
  },
  {
    "testIdPattern": "[TargetManager.spec] *",
    "platforms": ["darwin", "linux", "win32"],
    "parameters": ["firefox", "webDriverBiDi"],
    "expectations": ["SKIP"],
    "comment": "TODO: add a comment explaining why this expectation is required (include links to issues)"
  },
  {
    "testIdPattern": "[TargetManager.spec] *",
    "platforms": ["darwin", "linux", "win32"],
    "parameters": ["cdp", "firefox"],
    "expectations": ["SKIP"],
    "comment": "TODO: add a comment explaining why this expectation is required (include links to issues)"
  },
  {
    "testIdPattern": "[touchscreen.spec] *",
    "platforms": ["darwin", "linux", "win32"],
    "parameters": ["cdp", "firefox"],
    "expectations": ["FAIL"],
    "comment": "TODO: add a comment explaining why this expectation is required (include links to issues)"
  },
  {
    "testIdPattern": "[tracing.spec] *",
    "platforms": ["darwin", "linux", "win32"],
    "parameters": ["cdp", "firefox"],
    "expectations": ["SKIP"],
    "comment": "TODO: add a comment explaining why this expectation is required (include links to issues)"
  },
  {
    "testIdPattern": "[tracing.spec] *",
    "platforms": ["darwin", "linux", "win32"],
    "parameters": ["firefox", "webDriverBiDi"],
    "expectations": ["SKIP"],
    "comment": "TODO: add a comment explaining why this expectation is required (include links to issues)"
  },
  {
    "testIdPattern": "[acceptInsecureCerts.spec] acceptInsecureCerts Response.securityDetails Network redirects should report SecurityDetails",
    "platforms": ["darwin", "linux", "win32"],
    "parameters": ["cdp", "firefox"],
    "expectations": ["FAIL", "PASS"],
    "comment": "TODO: add a comment explaining why this expectation is required (include links to issues)"
  },
  {
    "testIdPattern": "[acceptInsecureCerts.spec] acceptInsecureCerts Response.securityDetails Network redirects should report SecurityDetails",
    "platforms": ["darwin", "linux", "win32"],
    "parameters": ["firefox", "webDriverBiDi"],
    "expectations": ["FAIL"],
    "comment": "TODO: add a comment explaining why this expectation is required (include links to issues)"
  },
  {
    "testIdPattern": "[acceptInsecureCerts.spec] acceptInsecureCerts Response.securityDetails should be |null| for non-secure requests",
    "platforms": ["darwin", "linux", "win32"],
    "parameters": ["firefox", "webDriverBiDi"],
    "expectations": ["FAIL"],
    "comment": "TODO: add a comment explaining why this expectation is required (include links to issues)"
  },
  {
    "testIdPattern": "[acceptInsecureCerts.spec] acceptInsecureCerts Response.securityDetails should work",
    "platforms": ["darwin", "linux", "win32"],
    "parameters": ["cdp", "firefox"],
    "expectations": ["FAIL"],
    "comment": "TODO: add a comment explaining why this expectation is required (include links to issues)"
  },
  {
    "testIdPattern": "[acceptInsecureCerts.spec] acceptInsecureCerts Response.securityDetails should work",
    "platforms": ["darwin", "linux", "win32"],
    "parameters": ["firefox", "webDriverBiDi"],
    "expectations": ["FAIL"],
    "comment": "TODO: add a comment explaining why this expectation is required (include links to issues)"
  },
  {
    "testIdPattern": "[acceptInsecureCerts.spec] acceptInsecureCerts should work with request interception",
    "platforms": ["darwin", "linux", "win32"],
    "parameters": ["cdp", "firefox"],
    "expectations": ["FAIL"],
    "comment": "TODO: add a comment explaining why this expectation is required (include links to issues)"
  },
  {
    "testIdPattern": "[accessibility.spec] Accessibility get snapshots while the tree is re-calculated",
    "platforms": ["darwin", "linux", "win32"],
    "parameters": ["chrome", "webDriverBiDi"],
    "expectations": ["SKIP"],
    "comment": "TODO: add a comment explaining why this expectation is required (include links to issues)"
  },
  {
    "testIdPattern": "[ariaqueryhandler.spec] AriaQueryHandler queryAllArray $$eval should handle many elements",
    "platforms": ["darwin", "linux", "win32"],
    "parameters": ["chrome", "webDriverBiDi"],
    "expectations": ["PASS", "TIMEOUT"],
    "comment": "times out flakily"
  },
  {
    "testIdPattern": "[bfcache.spec] BFCache can call a function exposed on a page restored from bfcache",
    "platforms": ["darwin", "linux", "win32"],
    "parameters": ["cdp", "firefox"],
    "expectations": ["FAIL"],
    "comment": "addBinding is not supported"
  },
  {
    "testIdPattern": "[bfcache.spec] BFCache can navigate to a BFCached page containing an OOPIF and a worker",
    "platforms": ["darwin", "linux", "win32"],
    "parameters": ["cdp", "firefox"],
    "expectations": ["SKIP"],
    "comment": "TODO: add a comment explaining why this expectation is required (include links to issues)"
  },
  {
    "testIdPattern": "[browser.spec] Browser specs Browser.isConnected should set the browser connected state",
    "platforms": ["darwin", "linux", "win32"],
    "parameters": ["firefox", "webDriverBiDi"],
    "expectations": ["SKIP"],
    "comment": "TODO: add a comment explaining why this expectation is required (include links to issues)"
  },
  {
    "testIdPattern": "[browser.spec] Browser specs Browser.process should not return child_process for remote browser",
    "platforms": ["darwin", "linux", "win32"],
    "parameters": ["firefox", "webDriverBiDi"],
    "expectations": ["SKIP"],
    "comment": "TODO: add a comment explaining why this expectation is required (include links to issues)"
  },
  {
    "testIdPattern": "[browsercontext.spec] BrowserContext BrowserContext.overridePermissions should deny permission when not listed",
    "platforms": ["darwin", "linux", "win32"],
    "parameters": ["cdp", "firefox"],
    "expectations": ["FAIL"],
    "comment": "TODO: add a comment explaining why this expectation is required (include links to issues)"
  },
  {
    "testIdPattern": "[browsercontext.spec] BrowserContext BrowserContext.overridePermissions should grant permission when listed",
    "platforms": ["darwin", "linux", "win32"],
    "parameters": ["cdp", "firefox"],
    "expectations": ["FAIL"],
    "comment": "TODO: add a comment explaining why this expectation is required (include links to issues)"
  },
  {
    "testIdPattern": "[browsercontext.spec] BrowserContext BrowserContext.overridePermissions should grant persistent-storage",
    "platforms": ["darwin", "linux", "win32"],
    "parameters": ["cdp", "firefox"],
    "expectations": ["FAIL"],
    "comment": "TODO: add a comment explaining why this expectation is required (include links to issues)"
  },
  {
    "testIdPattern": "[browsercontext.spec] BrowserContext BrowserContext.overridePermissions should isolate permissions between browser contexts",
    "platforms": ["darwin", "linux", "win32"],
    "parameters": ["cdp", "firefox"],
    "expectations": ["FAIL"],
    "comment": "TODO: add a comment explaining why this expectation is required (include links to issues)"
  },
  {
    "testIdPattern": "[browsercontext.spec] BrowserContext BrowserContext.overridePermissions should reset permissions",
    "platforms": ["darwin", "linux", "win32"],
    "parameters": ["cdp", "firefox"],
    "expectations": ["FAIL"],
    "comment": "TODO: add a comment explaining why this expectation is required (include links to issues)"
  },
  {
    "testIdPattern": "[browsercontext.spec] BrowserContext BrowserContext.overridePermissions should trigger permission onchange",
    "platforms": ["darwin", "linux", "win32"],
    "parameters": ["cdp", "firefox"],
    "expectations": ["FAIL"],
    "comment": "TODO: add a comment explaining why this expectation is required (include links to issues)"
  },
  {
    "testIdPattern": "[browsercontext.spec] BrowserContext should fire target events",
    "platforms": ["darwin", "linux", "win32"],
    "parameters": ["chrome", "webDriverBiDi"],
    "expectations": ["FAIL"],
    "comment": "In BiDi currently more events than needed are fired (because target is updated more often). We probably need to adjust the test as the behavior is not broken per se"
  },
  {
    "testIdPattern": "[browsercontext.spec] BrowserContext should fire target events",
    "platforms": ["darwin", "linux", "win32"],
    "parameters": ["cdp", "firefox"],
    "expectations": ["FAIL"],
    "comment": "TODO: add a comment explaining why this expectation is required (include links to issues)"
  },
  {
    "testIdPattern": "[browsercontext.spec] BrowserContext should fire target events",
    "platforms": ["darwin", "linux", "win32"],
    "parameters": ["firefox", "webDriverBiDi"],
    "expectations": ["FAIL"],
    "comment": "In BiDi currently more events than needed are fired (because target is updated more often). We probably need to adjust the test as the behavior is not broken per se"
  },
  {
    "testIdPattern": "[browsercontext.spec] BrowserContext should wait for a target",
    "platforms": ["darwin", "linux", "win32"],
    "parameters": ["cdp", "firefox"],
    "expectations": ["SKIP"],
    "comment": "TODO: add a comment explaining why this expectation is required (include links to issues)"
  },
  {
    "testIdPattern": "[browsercontext.spec] BrowserContext should work across sessions",
    "platforms": ["darwin", "linux", "win32"],
    "parameters": ["cdp", "firefox"],
    "expectations": ["FAIL"],
    "comment": "TODO: add a comment explaining why this expectation is required (include links to issues)"
  },
  {
    "testIdPattern": "[browsercontext.spec] BrowserContext should work across sessions",
    "platforms": ["darwin", "linux", "win32"],
    "parameters": ["firefox", "webDriverBiDi"],
    "expectations": ["FAIL"],
    "comment": "Firefox does not support multiple connection at this time"
  },
  {
    "testIdPattern": "[CDPSession.spec] Target.createCDPSession should be able to detach session",
    "platforms": ["darwin", "linux", "win32"],
    "parameters": ["cdp", "firefox"],
    "expectations": ["FAIL"],
    "comment": "TODO: add a comment explaining why this expectation is required (include links to issues)"
  },
  {
    "testIdPattern": "[CDPSession.spec] Target.createCDPSession should enable and disable domains independently",
    "platforms": ["darwin", "linux", "win32"],
    "parameters": ["cdp", "firefox"],
    "expectations": ["FAIL"],
    "comment": "TODO: add a comment explaining why this expectation is required (include links to issues)"
  },
  {
    "testIdPattern": "[CDPSession.spec] Target.createCDPSession should not send extra events",
    "platforms": ["darwin", "linux", "win32"],
    "parameters": ["cdp", "firefox"],
    "expectations": ["FAIL"],
    "comment": "Fails with Firefox CDP"
  },
  {
    "testIdPattern": "[CDPSession.spec] Target.createCDPSession should respect custom timeout",
    "platforms": ["darwin", "linux", "win32"],
    "parameters": ["cdp", "firefox"],
    "expectations": ["SKIP"],
    "comment": "TODO: add a comment explaining why this expectation is required (include links to issues)"
  },
  {
    "testIdPattern": "[CDPSession.spec] Target.createCDPSession should send events",
    "platforms": ["darwin", "linux", "win32"],
    "parameters": ["cdp", "firefox"],
    "expectations": ["FAIL", "PASS"],
    "comment": "TODO: add a comment explaining why this expectation is required (include links to issues)"
  },
  {
    "testIdPattern": "[chromiumonly.spec] Chromium-Specific Launcher tests Puppeteer.launch |browserURL| option should be able to connect using browserUrl, with and without trailing slash",
    "platforms": ["darwin", "linux", "win32"],
    "parameters": ["firefox", "webDriverBiDi"],
    "expectations": ["SKIP"],
    "comment": "TODO: add a comment explaining why this expectation is required (include links to issues)"
  },
  {
    "testIdPattern": "[chromiumonly.spec] Chromium-Specific Page Tests Page.setRequestInterception should work with intervention headers",
    "platforms": ["darwin", "linux", "win32"],
    "parameters": ["firefox", "webDriverBiDi"],
    "expectations": ["SKIP"],
    "comment": "TODO: add a comment explaining why this expectation is required (include links to issues)"
  },
  {
    "testIdPattern": "[click.spec] Page.click should click on checkbox label and toggle",
    "platforms": ["darwin", "linux", "win32"],
    "parameters": ["cdp", "firefox"],
    "expectations": ["FAIL", "PASS"],
    "comment": "TODO: add a comment explaining why this expectation is required (include links to issues)"
  },
  {
    "testIdPattern": "[click.spec] Page.click should click the button if window.Node is removed",
    "platforms": ["darwin", "linux", "win32"],
    "parameters": ["cdp", "firefox"],
    "expectations": ["FAIL"],
    "comment": "TODO: add a comment explaining why this expectation is required (include links to issues)"
  },
  {
    "testIdPattern": "[click.spec] Page.click should click the button with fixed position inside an iframe",
    "platforms": ["darwin", "linux", "win32"],
    "parameters": ["cdp", "firefox"],
    "expectations": ["SKIP"],
    "comment": "TODO: add a comment explaining why this expectation is required (include links to issues)"
  },
  {
    "testIdPattern": "[click.spec] Page.click should click the button with fixed position inside an iframe",
    "platforms": ["darwin", "linux", "win32"],
    "parameters": ["cdp", "chrome"],
    "expectations": ["SKIP"],
    "comment": "TODO: add a comment explaining why this expectation is required (include links to issues)"
  },
  {
    "testIdPattern": "[click.spec] Page.click should click with disabled javascript",
    "platforms": ["darwin", "linux", "win32"],
    "parameters": ["cdp", "firefox"],
    "expectations": ["FAIL"],
    "comment": "TODO: add a comment explaining why this expectation is required (include links to issues)"
  },
  {
    "testIdPattern": "[click.spec] Page.click should click with disabled javascript",
    "platforms": ["darwin", "linux", "win32"],
    "parameters": ["firefox", "webDriverBiDi"],
    "expectations": ["FAIL"],
    "comment": "TODO: add a comment explaining why this expectation is required (include links to issues)"
  },
  {
    "testIdPattern": "[click.spec] Page.click should not throw UnhandledPromiseRejection when page closes",
    "platforms": ["darwin", "linux", "win32"],
    "parameters": ["cdp", "firefox"],
    "expectations": ["SKIP"],
    "comment": "The timing has changed and now the target is closed early resulting in Firefox not-resolving Input commands which causes the test to time out"
  },
  {
    "testIdPattern": "[click.spec] Page.click should scroll and click with disabled javascript",
    "platforms": ["darwin", "linux", "win32"],
    "parameters": ["cdp", "firefox"],
    "expectations": ["FAIL"],
    "comment": "TODO: add a comment explaining why this expectation is required (include links to issues)"
  },
  {
    "testIdPattern": "[click.spec] Page.click should scroll and click with disabled javascript",
    "platforms": ["darwin", "linux", "win32"],
    "parameters": ["firefox", "webDriverBiDi"],
    "expectations": ["FAIL"],
    "comment": "TODO: add a comment explaining why this expectation is required (include links to issues)"
  },
  {
    "testIdPattern": "[click.spec] Page.click should select the text by triple clicking",
    "platforms": ["darwin", "linux", "win32"],
    "parameters": ["cdp", "firefox"],
    "expectations": ["FAIL", "PASS"],
    "comment": "TODO: add a comment explaining why this expectation is required (include links to issues)"
  },
  {
    "testIdPattern": "[cookies.spec] Cookie specs Page.cookies should get cookies from nested path",
    "platforms": ["darwin", "linux", "win32"],
    "parameters": ["cdp", "firefox"],
    "expectations": ["FAIL"],
    "comment": "TODO: add a comment explaining why this expectation is required (include links to issues)"
  },
  {
    "testIdPattern": "[cookies.spec] Cookie specs Page.cookies should not get cookies from not nested path",
    "platforms": ["darwin", "linux", "win32"],
    "parameters": ["cdp", "firefox"],
    "expectations": ["FAIL"],
    "comment": "TODO: add a comment explaining why this expectation is required (include links to issues)"
  },
  {
    "testIdPattern": "[cookies.spec] Cookie specs Page.cookies should not get cookies from subdomain",
    "platforms": ["darwin", "linux", "win32"],
    "parameters": ["cdp", "firefox"],
    "expectations": ["FAIL"],
    "comment": "TODO: add a comment explaining why this expectation is required (include links to issues)"
  },
  {
    "testIdPattern": "[cookies.spec] Cookie specs Page.deleteCookie should delete cookie",
    "platforms": ["darwin", "linux", "win32"],
    "parameters": ["cdp", "firefox"],
    "expectations": ["FAIL"],
    "comment": "Not supported with cdp"
  },
  {
    "testIdPattern": "[cookies.spec] Cookie specs Page.deleteCookie should delete cookie for specified URL",
    "platforms": ["darwin", "linux", "win32"],
    "parameters": ["cdp", "firefox"],
    "expectations": ["FAIL"],
    "comment": "Not supported with cdp"
  },
  {
    "testIdPattern": "[cookies.spec] Cookie specs Page.deleteCookie should delete cookie with partition key if partition key is specified",
    "platforms": ["darwin", "linux", "win32"],
    "parameters": ["cdp", "firefox"],
    "expectations": ["FAIL"],
    "comment": "Not supported"
  },
  {
    "testIdPattern": "[cookies.spec] Cookie specs Page.deleteCookie should not delete cookie for different domain",
    "platforms": ["darwin", "linux", "win32"],
    "parameters": ["cdp", "firefox"],
    "expectations": ["FAIL"],
    "comment": "Not supported with cdp"
  },
  {
    "testIdPattern": "[cookies.spec] Cookie specs Page.deleteCookie should only delete cookie from the default partition if partitionkey is not specified",
    "platforms": ["darwin", "linux", "win32"],
    "parameters": ["cdp", "firefox"],
    "expectations": ["FAIL"],
    "comment": "Not supported"
  },
  {
    "testIdPattern": "[cookies.spec] Cookie specs Page.setCookie should default to setting secure cookie for HTTPS websites",
    "platforms": ["darwin", "linux", "win32"],
    "parameters": ["firefox", "webDriverBiDi"],
    "expectations": ["SKIP"],
    "comment": "Chromium-specific test. The test relies on the cookie in secure context to be secure. This is not the case for Firefox."
  },
  {
    "testIdPattern": "[cookies.spec] Cookie specs Page.setCookie should isolate cookies in browser contexts",
    "platforms": ["darwin", "linux", "win32"],
    "parameters": ["cdp", "firefox"],
    "expectations": ["FAIL"],
    "comment": "TODO: add a comment explaining why this expectation is required (include links to issues)"
  },
  {
    "testIdPattern": "[cookies.spec] Cookie specs Page.setCookie should set a cookie on a different domain",
    "platforms": ["darwin", "linux", "win32"],
    "parameters": ["cdp", "firefox"],
    "expectations": ["FAIL"],
    "comment": "TODO: add a comment explaining why this expectation is required (include links to issues)"
  },
  {
    "testIdPattern": "[cookies.spec] Cookie specs Page.setCookie should set a cookie with a partitionKey",
    "platforms": ["darwin", "linux", "win32"],
    "parameters": ["cdp", "firefox"],
    "expectations": ["FAIL"],
    "comment": "Not supported"
  },
  {
    "testIdPattern": "[cookies.spec] Cookie specs Page.setCookie should set a cookie with a path",
    "platforms": ["darwin", "linux", "win32"],
    "parameters": ["cdp", "firefox"],
    "expectations": ["FAIL"],
    "comment": "TODO: add a comment explaining why this expectation is required (include links to issues)"
  },
  {
    "testIdPattern": "[cookies.spec] Cookie specs Page.setCookie should set cookie with reasonable defaults",
    "platforms": ["darwin", "linux", "win32"],
    "parameters": ["cdp", "firefox"],
    "expectations": ["FAIL"],
    "comment": "TODO: add a comment explaining why this expectation is required (include links to issues)"
  },
  {
    "testIdPattern": "[cookies.spec] Cookie specs Page.setCookie should set cookies from a frame",
    "platforms": ["darwin", "linux", "win32"],
    "parameters": ["cdp", "firefox"],
    "expectations": ["FAIL"],
    "comment": "TODO: add a comment explaining why this expectation is required (include links to issues)"
  },
  {
    "testIdPattern": "[cookies.spec] Cookie specs Page.setCookie should set multiple cookies",
    "platforms": ["darwin", "linux", "win32"],
    "parameters": ["cdp", "firefox"],
    "expectations": ["FAIL"],
    "comment": "TODO: add a comment explaining why this expectation is required (include links to issues)"
  },
  {
    "testIdPattern": "[cookies.spec] Cookie specs Page.setCookie should set secure same-site cookies from a frame",
    "platforms": ["darwin", "linux", "win32"],
    "parameters": ["chrome", "chrome-headless-shell"],
    "expectations": ["PASS"]
  },
  {
    "testIdPattern": "[cookies.spec] Cookie specs Page.setCookie should set secure same-site cookies from a frame",
    "platforms": ["darwin", "linux", "win32"],
    "parameters": ["firefox", "webDriverBiDi"],
    "expectations": ["SKIP"],
    "comment": "Chromium-specific test. The test relies on the cookie in secure context to be secure. This is not the case for Firefox."
  },
  {
    "testIdPattern": "[cookies.spec] Cookie specs Page.setCookie should work",
    "platforms": ["darwin", "linux", "win32"],
    "parameters": ["cdp", "firefox"],
    "expectations": ["FAIL"],
    "comment": "TODO: add a comment explaining why this expectation is required (include links to issues)"
  },
  {
    "testIdPattern": "[debugInfo.spec] DebugInfo Browser.debugInfo should work",
    "platforms": ["darwin", "linux", "win32"],
    "parameters": ["cdp", "firefox"],
    "expectations": ["FAIL", "PASS"],
    "comment": "TODO: add a comment explaining why this expectation is required (include links to issues)"
  },
  {
    "testIdPattern": "[defaultbrowsercontext.spec] DefaultBrowserContext page.cookies() should work",
    "platforms": ["darwin", "linux", "win32"],
    "parameters": ["cdp", "firefox"],
    "expectations": ["FAIL", "PASS"],
    "comment": "Firefox CDP does not support isolation so this test might fail if other tests set cookies"
  },
  {
    "testIdPattern": "[defaultbrowsercontext.spec] DefaultBrowserContext page.deleteCookie() should work",
    "platforms": ["darwin", "linux", "win32"],
    "parameters": ["cdp", "firefox"],
    "expectations": ["FAIL"],
    "comment": "TODO: add a comment explaining why this expectation is required (include links to issues)"
  },
  {
    "testIdPattern": "[defaultbrowsercontext.spec] DefaultBrowserContext page.setCookie() should work",
    "platforms": ["darwin", "linux", "win32"],
    "parameters": ["cdp", "firefox"],
    "expectations": ["FAIL"],
    "comment": "TODO: add a comment explaining why this expectation is required (include links to issues)"
  },
  {
    "testIdPattern": "[device-request-prompt.spec] device request prompt can be aborted",
    "platforms": ["darwin", "linux", "win32"],
    "parameters": ["chrome", "webDriverBiDi"],
    "expectations": ["FAIL"],
    "comment": "TODO: add a comment explaining why this expectation is required (include links to issues)"
  },
  {
    "testIdPattern": "[device-request-prompt.spec] device request prompt does not crash",
    "platforms": ["darwin", "linux", "win32"],
    "parameters": ["chrome", "webDriverBiDi"],
    "expectations": ["FAIL"],
    "comment": "TODO: add a comment explaining why this expectation is required (include links to issues)"
  },
  {
    "testIdPattern": "[dialog.spec] Page.Events.Dialog should allow accepting prompts",
    "platforms": ["darwin", "linux", "win32"],
    "parameters": ["cdp", "firefox"],
    "expectations": ["FAIL"],
    "comment": "TODO: add a comment explaining why this expectation is required (include links to issues)"
  },
  {
    "testIdPattern": "[drag-and-drop.spec] Drag n' Drop should drag and drop",
    "platforms": ["darwin", "linux", "win32"],
    "parameters": ["cdp", "chrome"],
    "expectations": ["FAIL"],
    "comment": "TODO: add a comment explaining why this expectation is required (include links to issues)"
  },
  {
    "testIdPattern": "[elementhandle.spec] ElementHandle specs ElementHandle.click should return Point data",
    "platforms": ["darwin", "linux", "win32"],
    "parameters": ["cdp", "firefox"],
    "expectations": ["FAIL"],
    "comment": "TODO: add a comment explaining why this expectation is required (include links to issues)"
  },
  {
    "testIdPattern": "[elementhandle.spec] ElementHandle specs ElementHandle.isIntersectingViewport should work",
    "platforms": ["darwin", "linux", "win32"],
    "parameters": ["cdp", "firefox"],
    "expectations": ["FAIL"],
    "comment": "TODO: add a comment explaining why this expectation is required (include links to issues)"
  },
  {
    "testIdPattern": "[elementhandle.spec] ElementHandle specs ElementHandle.isIntersectingViewport should work with svg elements",
    "platforms": ["darwin", "linux", "win32"],
    "parameters": ["cdp", "firefox"],
    "expectations": ["FAIL"],
    "comment": "TODO: add a comment explaining why this expectation is required (include links to issues)"
  },
  {
    "testIdPattern": "[emulation.spec] Emulation Page.emulate should support clicking",
    "platforms": ["darwin", "linux", "win32"],
    "parameters": ["cdp", "firefox"],
    "expectations": ["SKIP"],
    "comment": "TODO: add a comment explaining why this expectation is required (include links to issues)"
  },
  {
    "testIdPattern": "[emulation.spec] Emulation Page.emulateCPUThrottling should change the CPU throttling rate successfully",
    "platforms": ["darwin", "linux", "win32"],
    "parameters": ["cdp", "firefox"],
    "expectations": ["FAIL"],
    "comment": "TODO: add a comment explaining why this expectation is required (include links to issues)"
  },
  {
    "testIdPattern": "[emulation.spec] Emulation Page.emulateCPUThrottling should change the CPU throttling rate successfully",
    "platforms": ["darwin", "linux", "win32"],
    "parameters": ["firefox", "webDriverBiDi"],
    "expectations": ["FAIL"],
    "comment": "TODO: add a comment explaining why this expectation is required (include links to issues)"
  },
  {
    "testIdPattern": "[emulation.spec] Emulation Page.emulateMediaFeatures should work",
    "platforms": ["darwin", "linux", "win32"],
    "parameters": ["cdp", "firefox"],
    "expectations": ["FAIL"],
    "comment": "TODO: add a comment explaining why this expectation is required (include links to issues)"
  },
  {
    "testIdPattern": "[emulation.spec] Emulation Page.emulateMediaFeatures should work",
    "platforms": ["darwin", "linux", "win32"],
    "parameters": ["firefox", "webDriverBiDi"],
    "expectations": ["FAIL"],
    "comment": "TODO: add a comment explaining why this expectation is required (include links to issues)"
  },
  {
    "testIdPattern": "[emulation.spec] Emulation Page.emulateMediaType should work",
    "platforms": ["darwin", "linux", "win32"],
    "parameters": ["cdp", "firefox"],
    "expectations": ["FAIL"],
    "comment": "TODO: add a comment explaining why this expectation is required (include links to issues)"
  },
  {
    "testIdPattern": "[emulation.spec] Emulation Page.emulateMediaType should work",
    "platforms": ["darwin", "linux", "win32"],
    "parameters": ["firefox", "webDriverBiDi"],
    "expectations": ["FAIL"],
    "comment": "TODO: add a comment explaining why this expectation is required (include links to issues)"
  },
  {
    "testIdPattern": "[emulation.spec] Emulation Page.emulateNetworkConditions should change navigator.connection.effectiveType",
    "platforms": ["darwin", "linux", "win32"],
    "parameters": ["cdp", "firefox"],
    "expectations": ["FAIL"],
    "comment": "TODO: add a comment explaining why this expectation is required (include links to issues)"
  },
  {
    "testIdPattern": "[emulation.spec] Emulation Page.emulateNetworkConditions should change navigator.connection.effectiveType",
    "platforms": ["darwin", "linux", "win32"],
    "parameters": ["firefox", "webDriverBiDi"],
    "expectations": ["FAIL"],
    "comment": "TODO: add a comment explaining why this expectation is required (include links to issues)"
  },
  {
    "testIdPattern": "[emulation.spec] Emulation Page.emulateTimezone should throw for invalid timezone IDs",
    "platforms": ["darwin", "linux", "win32"],
    "parameters": ["cdp", "firefox"],
    "expectations": ["FAIL"],
    "comment": "TODO: add a comment explaining why this expectation is required (include links to issues)"
  },
  {
    "testIdPattern": "[emulation.spec] Emulation Page.emulateTimezone should throw for invalid timezone IDs",
    "platforms": ["darwin", "linux", "win32"],
    "parameters": ["firefox", "webDriverBiDi"],
    "expectations": ["FAIL"],
    "comment": "TODO: add a comment explaining why this expectation is required (include links to issues)"
  },
  {
    "testIdPattern": "[emulation.spec] Emulation Page.emulateTimezone should work",
    "platforms": ["darwin", "linux", "win32"],
    "parameters": ["cdp", "firefox"],
    "expectations": ["FAIL"],
    "comment": "TODO: add a comment explaining why this expectation is required (include links to issues)"
  },
  {
    "testIdPattern": "[emulation.spec] Emulation Page.emulateTimezone should work",
    "platforms": ["darwin", "linux", "win32"],
    "parameters": ["firefox", "webDriverBiDi"],
    "expectations": ["FAIL"],
    "comment": "TODO: add a comment explaining why this expectation is required (include links to issues)"
  },
  {
    "testIdPattern": "[emulation.spec] Emulation Page.emulateVisionDeficiency should work",
    "platforms": ["darwin", "linux", "win32"],
    "parameters": ["cdp", "firefox"],
    "expectations": ["FAIL"],
    "comment": "TODO: add a comment explaining why this expectation is required (include links to issues)"
  },
  {
    "testIdPattern": "[emulation.spec] Emulation Page.emulateVisionDeficiency should work",
    "platforms": ["darwin", "linux", "win32"],
    "parameters": ["firefox", "webDriverBiDi"],
    "expectations": ["FAIL"],
    "comment": "TODO: add a comment explaining why this expectation is required (include links to issues)"
  },
  {
    "testIdPattern": "[emulation.spec] Emulation Page.viewport should be detectable by Modernizr",
    "platforms": ["darwin", "linux", "win32"],
    "parameters": ["firefox", "webDriverBiDi"],
    "expectations": ["FAIL"],
    "comment": "TODO: add a comment explaining why this expectation is required (include links to issues)"
  },
  {
    "testIdPattern": "[emulation.spec] Emulation Page.viewport should detect touch when applying viewport with touches",
    "platforms": ["darwin", "linux", "win32"],
    "parameters": ["firefox", "webDriverBiDi"],
    "expectations": ["FAIL"],
    "comment": "TODO: add a comment explaining why this expectation is required (include links to issues)"
  },
  {
    "testIdPattern": "[emulation.spec] Emulation Page.viewport should support landscape emulation",
    "platforms": ["darwin", "linux", "win32"],
    "parameters": ["cdp", "firefox"],
    "expectations": ["FAIL"],
    "comment": "TODO: add a comment explaining why this expectation is required (include links to issues)"
  },
  {
    "testIdPattern": "[emulation.spec] Emulation Page.viewport should support landscape emulation",
    "platforms": ["darwin", "linux", "win32"],
    "parameters": ["firefox", "webDriverBiDi"],
    "expectations": ["FAIL"],
    "comment": "TODO: add a comment explaining why this expectation is required (include links to issues)"
  },
  {
    "testIdPattern": "[emulation.spec] Emulation Page.viewport should support touch emulation",
    "platforms": ["darwin", "linux", "win32"],
    "parameters": ["firefox", "webDriverBiDi"],
    "expectations": ["FAIL"],
    "comment": "TODO: add a comment explaining why this expectation is required (include links to issues)"
  },
  {
    "testIdPattern": "[evaluation.spec] Evaluation specs Page.evaluate should simulate a user gesture",
    "platforms": ["darwin", "linux", "win32"],
    "parameters": ["cdp", "firefox"],
    "expectations": ["SKIP"],
    "comment": "TODO: add a comment explaining why this expectation is required (include links to issues)"
  },
  {
    "testIdPattern": "[evaluation.spec] Evaluation specs Page.evaluate should throw when evaluation triggers reload",
    "platforms": ["darwin", "linux", "win32"],
    "parameters": ["cdp", "firefox"],
    "expectations": ["SKIP"],
    "comment": "TODO: add a comment explaining why this expectation is required (include links to issues)"
  },
  {
    "testIdPattern": "[evaluation.spec] Evaluation specs Page.evaluate should work from-inside an exposed function",
    "platforms": ["darwin", "linux", "win32"],
    "parameters": ["cdp", "firefox"],
    "expectations": ["SKIP"],
    "comment": "TODO: add a comment explaining why this expectation is required (include links to issues)"
  },
  {
    "testIdPattern": "[extensions.spec] extensions background_page target type should be available",
    "platforms": ["darwin", "linux", "win32"],
    "parameters": ["cdp", "chrome"],
    "expectations": ["SKIP"],
    "comment": "See https://github.com/puppeteer/puppeteer/issues/12866"
  },
  {
    "testIdPattern": "[extensions.spec] extensions background_page target type should be available",
    "platforms": ["darwin", "linux", "win32"],
    "parameters": ["cdp", "firefox"],
    "expectations": ["SKIP"],
    "comment": "TODO: add a comment explaining why this expectation is required (include links to issues)"
  },
  {
    "testIdPattern": "[extensions.spec] extensions service_worker target type should be available",
    "platforms": ["darwin", "linux", "win32"],
    "parameters": ["cdp", "firefox"],
    "expectations": ["SKIP"],
    "comment": "TODO: add a comment explaining why this expectation is required (include links to issues)"
  },
  {
    "testIdPattern": "[extensions.spec] extensions target.page() should return a background_page",
    "platforms": ["darwin", "linux", "win32"],
    "parameters": ["cdp", "chrome"],
    "expectations": ["SKIP"],
    "comment": "See https://github.com/puppeteer/puppeteer/issues/12866"
  },
  {
    "testIdPattern": "[extensions.spec] extensions target.page() should return a background_page",
    "platforms": ["darwin", "linux", "win32"],
    "parameters": ["cdp", "firefox"],
    "expectations": ["SKIP"],
    "comment": "TODO: add a comment explaining why this expectation is required (include links to issues)"
  },
  {
    "testIdPattern": "[fixtures.spec] Fixtures should close the browser when the node process closes",
    "platforms": ["darwin", "linux", "win32"],
    "parameters": ["firefox", "webDriverBiDi"],
    "expectations": ["SKIP"],
    "comment": "TODO: add a comment explaining why this expectation is required (include links to issues)"
  },
  {
    "testIdPattern": "[fixtures.spec] Fixtures should close the browser when the node process closes",
    "platforms": ["darwin", "linux", "win32"],
    "parameters": ["chrome", "webDriverBiDi"],
    "expectations": ["FAIL"],
    "comment": "The browser `disconnect` event is not emitted"
  },
  {
    "testIdPattern": "[frame.spec] Frame specs Frame Management should click elements in a frameset",
    "platforms": ["darwin", "linux", "win32"],
    "parameters": ["cdp", "firefox"],
    "expectations": ["FAIL"],
    "comment": "New test for framesets (does not seem to pass in Firefox CDP)."
  },
  {
    "testIdPattern": "[frame.spec] Frame specs Frame Management should report different frame instance when frame re-attaches",
    "platforms": ["darwin", "linux", "win32"],
    "parameters": ["cdp", "firefox"],
    "expectations": ["FAIL"],
    "comment": "TODO: add a comment explaining why this expectation is required (include links to issues)"
  },
  {
    "testIdPattern": "[frame.spec] Frame specs Frame Management should report frame from-inside shadow DOM",
    "platforms": ["darwin", "linux", "win32"],
    "parameters": ["cdp", "firefox"],
    "expectations": ["SKIP"],
    "comment": "TODO: add a comment explaining why this expectation is required (include links to issues)"
  },
  {
    "testIdPattern": "[frame.spec] Frame specs Frame Management should report frame.parent()",
    "platforms": ["darwin", "linux", "win32"],
    "parameters": ["cdp", "firefox"],
    "expectations": ["SKIP"],
    "comment": "TODO: add a comment explaining why this expectation is required (include links to issues)"
  },
  {
    "testIdPattern": "[frame.spec] Frame specs Frame Management should send events when frames are manipulated dynamically",
    "platforms": ["darwin", "linux", "win32"],
    "parameters": ["cdp", "firefox"],
    "expectations": ["FAIL"],
    "comment": "TODO: add a comment explaining why this expectation is required (include links to issues)"
  },
  {
    "testIdPattern": "[frame.spec] Frame specs Frame Management should support lazy frames",
    "platforms": ["darwin", "linux", "win32"],
    "parameters": ["cdp", "firefox"],
    "expectations": ["FAIL"],
    "comment": "TODO: add a comment explaining why this expectation is required (include links to issues)"
  },
  {
    "testIdPattern": "[frame.spec] Frame specs Frame Management should support lazy frames",
    "platforms": ["darwin", "linux", "win32"],
    "parameters": ["firefox", "webDriverBiDi"],
    "expectations": ["FAIL"],
    "comment": "TODO: add a comment explaining why this expectation is required (include links to issues)"
  },
  {
    "testIdPattern": "[frame.spec] Frame specs Frame.evaluate should throw for detached frames",
    "platforms": ["darwin", "linux", "win32"],
    "parameters": ["cdp", "firefox"],
    "expectations": ["SKIP"],
    "comment": "TODO: add a comment explaining why this expectation is required (include links to issues)"
  },
  {
    "testIdPattern": "[frame.spec] Frame specs Frame.executionContext should work",
    "platforms": ["darwin", "linux", "win32"],
    "parameters": ["cdp", "firefox"],
    "expectations": ["SKIP"],
    "comment": "TODO: add a comment explaining why this expectation is required (include links to issues)"
  },
  {
    "testIdPattern": "[frame.spec] Frame specs Frame.prototype.frameElement should handle shadow roots",
    "platforms": ["darwin", "linux", "win32"],
    "parameters": ["cdp", "firefox"],
    "expectations": ["SKIP"],
    "comment": "not supported"
  },
  {
    "testIdPattern": "[idle_override.spec] Emulate idle state changing idle state emulation causes change of the IdleDetector state",
    "platforms": ["darwin", "linux", "win32"],
    "parameters": ["chrome", "webDriverBiDi"],
    "expectations": ["PASS"]
  },
  {
    "testIdPattern": "[input.spec] input tests FileChooser.accept should accept single file",
    "platforms": ["darwin", "linux", "win32"],
    "parameters": ["chrome", "webDriverBiDi"],
    "expectations": ["FAIL"],
    "comment": "TODO: add a comment explaining why this expectation is required (include links to issues)"
  },
  {
    "testIdPattern": "[input.spec] input tests FileChooser.accept should accept single file",
    "platforms": ["darwin", "linux", "win32"],
    "parameters": ["firefox", "webDriverBiDi"],
    "expectations": ["FAIL"],
    "comment": "TODO: add a comment explaining why this expectation is required (include links to issues)"
  },
  {
    "testIdPattern": "[input.spec] input tests FileChooser.accept should be able to read selected file",
    "platforms": ["darwin", "linux", "win32"],
    "parameters": ["chrome", "webDriverBiDi"],
    "expectations": ["FAIL"],
    "comment": "TODO: add a comment explaining why this expectation is required (include links to issues)"
  },
  {
    "testIdPattern": "[input.spec] input tests FileChooser.accept should be able to read selected file",
    "platforms": ["darwin", "linux", "win32"],
    "parameters": ["firefox", "webDriverBiDi"],
    "expectations": ["FAIL"],
    "comment": "TODO: add a comment explaining why this expectation is required (include links to issues)"
  },
  {
    "testIdPattern": "[input.spec] input tests FileChooser.accept should be able to reset selected files with empty file list",
    "platforms": ["darwin", "linux", "win32"],
    "parameters": ["chrome", "webDriverBiDi"],
    "expectations": ["FAIL"],
    "comment": "TODO: add a comment explaining why this expectation is required (include links to issues)"
  },
  {
    "testIdPattern": "[input.spec] input tests FileChooser.accept should be able to reset selected files with empty file list",
    "platforms": ["darwin", "linux", "win32"],
    "parameters": ["firefox", "webDriverBiDi"],
    "expectations": ["FAIL"],
    "comment": "TODO: add a comment explaining why this expectation is required (include links to issues)"
  },
  {
    "testIdPattern": "[input.spec] input tests FileChooser.accept should error on read of non-existent files",
    "platforms": ["darwin", "linux", "win32"],
    "parameters": ["chrome", "webDriverBiDi"],
    "expectations": ["FAIL"],
    "comment": "TODO: add a comment explaining why this expectation is required (include links to issues)"
  },
  {
    "testIdPattern": "[input.spec] input tests FileChooser.accept should error on read of non-existent files",
    "platforms": ["darwin", "linux", "win32"],
    "parameters": ["firefox", "webDriverBiDi"],
    "expectations": ["FAIL"],
    "comment": "TODO: add a comment explaining why this expectation is required (include links to issues)"
  },
  {
    "testIdPattern": "[input.spec] input tests FileChooser.accept should fail when accepting file chooser twice",
    "platforms": ["darwin", "linux", "win32"],
    "parameters": ["chrome", "webDriverBiDi"],
    "expectations": ["FAIL"],
    "comment": "TODO: add a comment explaining why this expectation is required (include links to issues)"
  },
  {
    "testIdPattern": "[input.spec] input tests FileChooser.accept should fail when accepting file chooser twice",
    "platforms": ["darwin", "linux", "win32"],
    "parameters": ["firefox", "webDriverBiDi"],
    "expectations": ["FAIL"],
    "comment": "TODO: add a comment explaining why this expectation is required (include links to issues)"
  },
  {
    "testIdPattern": "[input.spec] input tests FileChooser.accept should not accept multiple files for single-file input",
    "platforms": ["darwin", "linux", "win32"],
    "parameters": ["chrome", "webDriverBiDi"],
    "expectations": ["FAIL"],
    "comment": "TODO: add a comment explaining why this expectation is required (include links to issues)"
  },
  {
    "testIdPattern": "[input.spec] input tests FileChooser.accept should not accept multiple files for single-file input",
    "platforms": ["darwin", "linux", "win32"],
    "parameters": ["firefox", "webDriverBiDi"],
    "expectations": ["FAIL"],
    "comment": "TODO: add a comment explaining why this expectation is required (include links to issues)"
  },
  {
    "testIdPattern": "[input.spec] input tests FileChooser.accept should succeed even for non-existent files",
    "platforms": ["darwin", "linux", "win32"],
    "parameters": ["chrome", "webDriverBiDi"],
    "expectations": ["FAIL"],
    "comment": "TODO: add a comment explaining why this expectation is required (include links to issues)"
  },
  {
    "testIdPattern": "[input.spec] input tests FileChooser.accept should succeed even for non-existent files",
    "platforms": ["darwin", "linux", "win32"],
    "parameters": ["firefox", "webDriverBiDi"],
    "expectations": ["FAIL"],
    "comment": "TODO: add a comment explaining why this expectation is required (include links to issues)"
  },
  {
    "testIdPattern": "[input.spec] input tests FileChooser.cancel should cancel dialog",
    "platforms": ["darwin", "linux", "win32"],
    "parameters": ["chrome", "webDriverBiDi"],
    "expectations": ["FAIL"],
    "comment": "TODO: add a comment explaining why this expectation is required (include links to issues)"
  },
  {
    "testIdPattern": "[input.spec] input tests FileChooser.cancel should cancel dialog",
    "platforms": ["darwin", "linux", "win32"],
    "parameters": ["firefox", "webDriverBiDi"],
    "expectations": ["FAIL"],
    "comment": "TODO: add a comment explaining why this expectation is required (include links to issues)"
  },
  {
    "testIdPattern": "[input.spec] input tests FileChooser.cancel should fail when canceling file chooser twice",
    "platforms": ["darwin", "linux", "win32"],
    "parameters": ["chrome", "webDriverBiDi"],
    "expectations": ["FAIL"],
    "comment": "TODO: add a comment explaining why this expectation is required (include links to issues)"
  },
  {
    "testIdPattern": "[input.spec] input tests FileChooser.cancel should fail when canceling file chooser twice",
    "platforms": ["darwin", "linux", "win32"],
    "parameters": ["firefox", "webDriverBiDi"],
    "expectations": ["FAIL"],
    "comment": "TODO: add a comment explaining why this expectation is required (include links to issues)"
  },
  {
    "testIdPattern": "[input.spec] input tests FileChooser.isMultiple should work for \"multiple\"",
    "platforms": ["darwin", "linux", "win32"],
    "parameters": ["chrome", "webDriverBiDi"],
    "expectations": ["FAIL"],
    "comment": "TODO: add a comment explaining why this expectation is required (include links to issues)"
  },
  {
    "testIdPattern": "[input.spec] input tests FileChooser.isMultiple should work for \"multiple\"",
    "platforms": ["darwin", "linux", "win32"],
    "parameters": ["firefox", "webDriverBiDi"],
    "expectations": ["FAIL"],
    "comment": "TODO: add a comment explaining why this expectation is required (include links to issues)"
  },
  {
    "testIdPattern": "[input.spec] input tests FileChooser.isMultiple should work for \"webkitdirectory\"",
    "platforms": ["darwin", "linux", "win32"],
    "parameters": ["chrome", "webDriverBiDi"],
    "expectations": ["FAIL"],
    "comment": "TODO: add a comment explaining why this expectation is required (include links to issues)"
  },
  {
    "testIdPattern": "[input.spec] input tests FileChooser.isMultiple should work for \"webkitdirectory\"",
    "platforms": ["darwin", "linux", "win32"],
    "parameters": ["firefox", "webDriverBiDi"],
    "expectations": ["FAIL"],
    "comment": "TODO: add a comment explaining why this expectation is required (include links to issues)"
  },
  {
    "testIdPattern": "[input.spec] input tests FileChooser.isMultiple should work for single file pick",
    "platforms": ["darwin", "linux", "win32"],
    "parameters": ["chrome", "webDriverBiDi"],
    "expectations": ["FAIL"],
    "comment": "TODO: add a comment explaining why this expectation is required (include links to issues)"
  },
  {
    "testIdPattern": "[input.spec] input tests FileChooser.isMultiple should work for single file pick",
    "platforms": ["darwin", "linux", "win32"],
    "parameters": ["firefox", "webDriverBiDi"],
    "expectations": ["FAIL"],
    "comment": "TODO: add a comment explaining why this expectation is required (include links to issues)"
  },
  {
    "testIdPattern": "[keyboard.spec] Keyboard ElementHandle.press should not support |text| option",
    "platforms": ["darwin", "linux", "win32"],
    "parameters": ["cdp", "chrome"],
    "expectations": ["FAIL"],
    "comment": "TODO: add a comment explaining why this expectation is required (include links to issues)"
  },
  {
    "testIdPattern": "[keyboard.spec] Keyboard should report shiftKey",
    "platforms": ["darwin"],
    "parameters": ["firefox", "webDriverBiDi"],
    "expectations": ["FAIL"],
    "comment": "TODO: add a comment explaining why this expectation is required (include links to issues)"
  },
  {
    "testIdPattern": "[keyboard.spec] Keyboard should send a character with sendCharacter",
    "platforms": ["darwin", "linux", "win32"],
    "parameters": ["cdp", "firefox"],
    "expectations": ["FAIL"],
    "comment": "TODO: add a comment explaining why this expectation is required (include links to issues)"
  },
  {
    "testIdPattern": "[keyboard.spec] Keyboard should send a character with sendCharacter in iframe",
    "platforms": ["darwin", "linux", "win32"],
    "parameters": ["cdp", "firefox"],
    "expectations": ["FAIL"],
    "comment": "TODO: add a comment explaining why this expectation is required (include links to issues)"
  },
  {
    "testIdPattern": "[keyboard.spec] Keyboard should specify location",
    "platforms": ["darwin", "linux", "win32"],
    "parameters": ["cdp", "firefox"],
    "expectations": ["FAIL"],
    "comment": "TODO: add a comment explaining why this expectation is required (include links to issues)"
  },
  {
    "testIdPattern": "[keyboard.spec] Keyboard should specify repeat property",
    "platforms": ["darwin", "linux", "win32"],
    "parameters": ["cdp", "firefox"],
    "expectations": ["FAIL"],
    "comment": "TODO: add a comment explaining why this expectation is required (include links to issues)"
  },
  {
    "testIdPattern": "[keyboard.spec] Keyboard should type all kinds of characters",
    "platforms": ["darwin", "linux", "win32"],
    "parameters": ["cdp", "firefox"],
    "expectations": ["FAIL"],
    "comment": "TODO: add a comment explaining why this expectation is required (include links to issues)"
  },
  {
    "testIdPattern": "[keyboard.spec] Keyboard should type emoji",
    "platforms": ["darwin", "linux", "win32"],
    "parameters": ["cdp", "firefox"],
    "expectations": ["FAIL"],
    "comment": "TODO: add a comment explaining why this expectation is required (include links to issues)"
  },
  {
    "testIdPattern": "[keyboard.spec] Keyboard should type emoji into an iframe",
    "platforms": ["darwin", "linux", "win32"],
    "parameters": ["cdp", "firefox"],
    "expectations": ["FAIL"],
    "comment": "TODO: add a comment explaining why this expectation is required (include links to issues)"
  },
  {
    "testIdPattern": "[launcher.spec] Launcher specs Browser target events should work",
    "platforms": ["darwin", "linux", "win32"],
    "parameters": ["chrome", "webDriverBiDi"],
    "expectations": ["SKIP"],
    "comment": "TODO: add a comment explaining why this expectation is required (include links to issues)"
  },
  {
    "testIdPattern": "[launcher.spec] Launcher specs Browser target events should work",
    "platforms": ["darwin", "linux", "win32"],
    "parameters": ["cdp", "firefox"],
    "expectations": ["FAIL"],
    "comment": "TODO: add a comment explaining why this expectation is required (include links to issues)"
  },
  {
    "testIdPattern": "[launcher.spec] Launcher specs Browser target events should work",
    "platforms": ["darwin", "linux", "win32"],
    "parameters": ["firefox", "webDriverBiDi"],
    "expectations": ["FAIL"],
    "comment": "TODO: add a comment explaining why this expectation is required (include links to issues)"
  },
  {
    "testIdPattern": "[launcher.spec] Launcher specs Browser.Events.disconnected should be emitted when: browser gets closed, disconnected or underlying websocket gets closed",
    "platforms": ["darwin", "linux", "win32"],
    "parameters": ["chrome", "webDriverBiDi"],
    "expectations": ["SKIP"],
    "comment": "TODO: add a comment explaining why this expectation is required (include links to issues)"
  },
  {
    "testIdPattern": "[launcher.spec] Launcher specs Browser.Events.disconnected should be emitted when: browser gets closed, disconnected or underlying websocket gets closed",
    "platforms": ["darwin", "linux", "win32"],
    "parameters": ["cdp", "firefox"],
    "expectations": ["SKIP"],
    "comment": "TODO: add a comment explaining why this expectation is required (include links to issues)"
  },
  {
    "testIdPattern": "[launcher.spec] Launcher specs Browser.Events.disconnected should be emitted when: browser gets closed, disconnected or underlying websocket gets closed",
    "platforms": ["darwin", "linux", "win32"],
    "parameters": ["firefox", "webDriverBiDi"],
    "expectations": ["FAIL"],
    "comment": "TODO: add a comment explaining why this expectation is required (include links to issues)"
  },
  {
    "testIdPattern": "[launcher.spec] Launcher specs Puppeteer Browser.close should terminate network waiters",
    "platforms": ["darwin", "linux", "win32"],
    "parameters": ["firefox", "webDriverBiDi"],
    "expectations": ["FAIL"],
    "comment": "TODO: add a comment explaining why this expectation is required (include links to issues)"
  },
  {
    "testIdPattern": "[launcher.spec] Launcher specs Puppeteer Browser.disconnect should reject navigation when browser closes",
    "platforms": ["darwin", "linux", "win32"],
    "parameters": ["cdp", "firefox"],
    "expectations": ["FAIL", "PASS"],
    "comment": "TODO: add a comment explaining why this expectation is required (include links to issues)"
  },
  {
    "testIdPattern": "[launcher.spec] Launcher specs Puppeteer Browser.disconnect should reject navigation when browser closes",
    "platforms": ["darwin", "linux", "win32"],
    "parameters": ["firefox", "webDriverBiDi"],
    "expectations": ["FAIL"],
    "comment": "Requires support for multiple sessions"
  },
  {
    "testIdPattern": "[launcher.spec] Launcher specs Puppeteer Puppeteer.connect should be able to close remote browser",
    "platforms": ["darwin", "linux", "win32"],
    "parameters": ["firefox", "webDriverBiDi"],
    "expectations": ["FAIL"],
    "comment": "TODO: add a comment explaining why this expectation is required (include links to issues)"
  },
  {
    "testIdPattern": "[launcher.spec] Launcher specs Puppeteer Puppeteer.connect should be able to connect multiple times to the same browser",
    "platforms": ["darwin", "linux", "win32"],
    "parameters": ["firefox", "webDriverBiDi"],
    "expectations": ["FAIL"],
    "comment": "TODO: add a comment explaining why this expectation is required (include links to issues)"
  },
  {
    "testIdPattern": "[launcher.spec] Launcher specs Puppeteer Puppeteer.connect should be able to connect to a browser with no page targets",
    "platforms": ["darwin", "linux", "win32"],
    "parameters": ["cdp", "chrome"],
    "expectations": ["FAIL", "PASS"],
    "comment": "TODO: add a comment explaining why this expectation is required (include links to issues)"
  },
  {
    "testIdPattern": "[launcher.spec] Launcher specs Puppeteer Puppeteer.connect should be able to connect to a browser with no page targets",
    "platforms": ["darwin", "linux", "win32"],
    "parameters": ["firefox", "webDriverBiDi"],
    "expectations": ["FAIL"],
    "comment": "TODO: add a comment explaining why this expectation is required (include links to issues)"
  },
  {
    "testIdPattern": "[launcher.spec] Launcher specs Puppeteer Puppeteer.connect should be able to connect to the same page simultaneously",
    "platforms": ["darwin", "linux", "win32"],
    "parameters": ["cdp", "firefox"],
    "expectations": ["SKIP"],
    "comment": "TODO: add a comment explaining why this expectation is required (include links to issues)"
  },
  {
    "testIdPattern": "[launcher.spec] Launcher specs Puppeteer Puppeteer.connect should be able to connect to the same page simultaneously",
    "platforms": ["darwin", "linux", "win32"],
    "parameters": ["firefox", "webDriverBiDi"],
    "expectations": ["FAIL"],
    "comment": "TODO: add a comment explaining why this expectation is required (include links to issues)"
  },
  {
    "testIdPattern": "[launcher.spec] Launcher specs Puppeteer Puppeteer.connect should be able to reconnect to a disconnected browser",
    "platforms": ["darwin", "linux", "win32"],
    "parameters": ["cdp", "firefox"],
    "expectations": ["SKIP"],
    "comment": "TODO: add a comment explaining why this expectation is required (include links to issues)"
  },
  {
    "testIdPattern": "[launcher.spec] Launcher specs Puppeteer Puppeteer.connect should be able to reconnect to a disconnected browser",
    "platforms": ["darwin", "linux", "win32"],
    "parameters": ["firefox", "webDriverBiDi"],
    "expectations": ["FAIL"],
    "comment": "TODO: add a comment explaining why this expectation is required (include links to issues)"
  },
  {
    "testIdPattern": "[launcher.spec] Launcher specs Puppeteer Puppeteer.connect should support acceptInsecureCerts option",
    "platforms": ["darwin", "linux", "win32"],
    "parameters": ["firefox", "webDriverBiDi"],
    "expectations": ["FAIL"],
    "comment": "Firefox does not support multiple sessions in BiDi."
  },
  {
    "testIdPattern": "[launcher.spec] Launcher specs Puppeteer Puppeteer.connect should support acceptInsecureCerts option",
    "platforms": ["darwin"],
    "parameters": ["chrome", "headless"],
    "expectations": ["SKIP"],
    "comment": "Started to flake on macos-latest (arm64)"
  },
  {
    "testIdPattern": "[launcher.spec] Launcher specs Puppeteer Puppeteer.connect should support targetFilter option",
    "platforms": ["darwin", "linux", "win32"],
    "parameters": ["chrome", "webDriverBiDi"],
    "expectations": ["FAIL"],
    "comment": "TODO: add a comment explaining why this expectation is required (include links to issues)"
  },
  {
    "testIdPattern": "[launcher.spec] Launcher specs Puppeteer Puppeteer.connect should support targetFilter option",
    "platforms": ["darwin", "linux", "win32"],
    "parameters": ["cdp", "firefox"],
    "expectations": ["SKIP"],
    "comment": "TODO: add a comment explaining why this expectation is required (include links to issues)"
  },
  {
    "testIdPattern": "[launcher.spec] Launcher specs Puppeteer Puppeteer.connect should support targetFilter option",
    "platforms": ["darwin", "linux", "win32"],
    "parameters": ["firefox", "webDriverBiDi"],
    "expectations": ["FAIL"],
    "comment": "TODO: add a comment explaining why this expectation is required (include links to issues)"
  },
  {
    "testIdPattern": "[launcher.spec] Launcher specs Puppeteer Puppeteer.connect should support targetFilter option in puppeteer.launch",
    "platforms": ["darwin", "linux", "win32"],
    "parameters": ["chrome", "webDriverBiDi"],
    "expectations": ["FAIL"],
    "comment": "TODO: add a comment explaining why this expectation is required (include links to issues)"
  },
  {
    "testIdPattern": "[launcher.spec] Launcher specs Puppeteer Puppeteer.connect should support targetFilter option in puppeteer.launch",
    "platforms": ["darwin", "linux", "win32"],
    "parameters": ["firefox", "webDriverBiDi"],
    "expectations": ["FAIL"],
    "comment": "TODO: add a comment explaining why this expectation is required (include links to issues)"
  },
  {
    "testIdPattern": "[launcher.spec] Launcher specs Puppeteer Puppeteer.launch can launch multiple instances without node warnings",
    "platforms": ["darwin", "linux", "win32"],
    "parameters": ["cdp", "firefox"],
    "expectations": ["SKIP"],
    "comment": "https://bugzilla.mozilla.org/show_bug.cgi?id=1908031"
  },
  {
    "testIdPattern": "[launcher.spec] Launcher specs Puppeteer Puppeteer.launch should close browser with beforeunload page",
    "platforms": ["darwin", "linux", "win32"],
    "parameters": ["cdp", "firefox"],
    "expectations": ["SKIP"],
    "comment": "TODO: add a comment explaining why this expectation is required (include links to issues)"
  },
  {
    "testIdPattern": "[launcher.spec] Launcher specs Puppeteer Puppeteer.launch should filter out ignored default argument in Firefox",
    "platforms": ["linux"],
    "parameters": ["firefox", "headful"],
    "expectations": ["FAIL"],
    "comment": "TODO: add a comment explaining why this expectation is required (include links to issues)"
  },
  {
    "testIdPattern": "[launcher.spec] Launcher specs Puppeteer Puppeteer.launch should filter out ignored default arguments in Chrome",
    "platforms": ["darwin", "linux", "win32"],
    "parameters": ["firefox", "headful"],
    "expectations": ["SKIP"],
    "comment": "Test is testing chrome specific ignore and fails"
  },
  {
    "testIdPattern": "[launcher.spec] Launcher specs Puppeteer Puppeteer.launch should have custom URL when launching browser",
    "platforms": ["darwin", "linux", "win32"],
    "parameters": ["cdp", "firefox"],
    "expectations": ["FAIL", "PASS"],
    "comment": "TODO: add a comment explaining why this expectation is required (include links to issues)"
  },
  {
    "testIdPattern": "[launcher.spec] Launcher specs Puppeteer Puppeteer.launch should have custom URL when launching browser",
    "platforms": ["darwin"],
    "parameters": ["chrome", "webDriverBiDi"],
    "expectations": ["SKIP"],
    "comment": "For some reason it times out on MacOS. Perhaps it's a bug in chromium-bidi"
  },
  {
    "testIdPattern": "[launcher.spec] Launcher specs Puppeteer Puppeteer.launch userDataDir option should restore cookies",
    "platforms": ["darwin"],
    "parameters": ["cdp", "chrome-headless-shell"],
    "expectations": ["FAIL"],
    "comment": "Started to fail on Mac with Chrome 130. TODO: file an issue."
  },
  {
    "testIdPattern": "[locator.spec] Locator Locator.race races multiple locators",
    "platforms": ["darwin", "linux", "win32"],
    "parameters": ["cdp", "firefox"],
    "expectations": ["SKIP"],
    "comment": "TODO: add a comment explaining why this expectation is required (include links to issues)"
  },
  {
    "testIdPattern": "[mouse.spec] Mouse should send mouse wheel events",
    "platforms": ["darwin", "linux", "win32"],
    "parameters": ["cdp", "firefox"],
    "expectations": ["FAIL"],
    "comment": "TODO: add a comment explaining why this expectation is required (include links to issues)"
  },
  {
    "testIdPattern": "[mouse.spec] Mouse should set ctrlKey on the wheel event",
    "platforms": ["darwin", "linux", "win32"],
    "parameters": ["cdp", "firefox"],
    "expectations": ["SKIP"],
    "comment": "Wheel event is not supported"
  },
  {
    "testIdPattern": "[mouse.spec] Mouse should trigger hover state with removed window.Node",
    "platforms": ["darwin", "linux", "win32"],
    "parameters": ["cdp", "firefox"],
    "expectations": ["FAIL"],
    "comment": "TODO: add a comment explaining why this expectation is required (include links to issues)"
  },
  {
    "testIdPattern": "[navigation.spec] navigation Frame.goto should navigate subframes",
    "platforms": ["darwin", "linux", "win32"],
    "parameters": ["cdp", "firefox"],
    "expectations": ["FAIL"],
    "comment": "TODO: add a comment explaining why this expectation is required (include links to issues)"
  },
  {
    "testIdPattern": "[navigation.spec] navigation Frame.goto should reject when frame detaches",
    "platforms": ["darwin", "linux", "win32"],
    "parameters": ["cdp", "firefox"],
    "expectations": ["SKIP"],
    "comment": "TODO: add a comment explaining why this expectation is required (include links to issues)"
  },
  {
    "testIdPattern": "[navigation.spec] navigation Frame.goto should return matching responses",
    "platforms": ["darwin", "linux", "win32"],
    "parameters": ["cdp", "firefox"],
    "expectations": ["SKIP"],
    "comment": "TODO: add a comment explaining why this expectation is required (include links to issues)"
  },
  {
    "testIdPattern": "[navigation.spec] navigation Frame.waitForNavigation should fail when frame detaches",
    "platforms": ["darwin", "linux", "win32"],
    "parameters": ["cdp", "firefox"],
    "expectations": ["SKIP"],
    "comment": "TODO: add a comment explaining why this expectation is required (include links to issues)"
  },
  {
    "testIdPattern": "[navigation.spec] navigation Frame.waitForNavigation should work",
    "platforms": ["darwin", "linux", "win32"],
    "parameters": ["cdp", "firefox"],
    "expectations": ["FAIL"],
    "comment": "TODO: add a comment explaining why this expectation is required (include links to issues)"
  },
  {
    "testIdPattern": "[navigation.spec] navigation Page.goBack should work with HistoryAPI",
    "platforms": ["darwin", "linux", "win32"],
    "parameters": ["cdp", "firefox"],
    "expectations": ["FAIL"],
    "comment": "TODO: add a comment explaining why this expectation is required (include links to issues)"
  },
  {
    "testIdPattern": "[navigation.spec] navigation Page.goBack should work with HistoryAPI",
    "platforms": ["darwin", "linux", "win32"],
    "parameters": ["firefox", "webDriverBiDi"],
    "expectations": ["FAIL"],
    "comment": "https://github.com/w3c/webdriver-bidi/issues/502"
  },
  {
    "testIdPattern": "[navigation.spec] navigation Page.goto should fail when navigating to bad SSL",
    "platforms": ["darwin", "linux", "win32"],
    "parameters": ["cdp", "firefox"],
    "expectations": ["FAIL"],
    "comment": "TODO: add a comment explaining why this expectation is required (include links to issues)"
  },
  {
    "testIdPattern": "[navigation.spec] navigation Page.goto should fail when server returns 204",
    "platforms": ["darwin", "linux", "win32"],
    "parameters": ["cdp", "firefox"],
    "expectations": ["SKIP"],
    "comment": "TODO: add a comment explaining why this expectation is required (include links to issues)"
  },
  {
    "testIdPattern": "[navigation.spec] navigation Page.goto should navigate to dataURL and fire dataURL requests",
    "platforms": ["darwin", "linux", "win32"],
    "parameters": ["cdp", "firefox"],
    "expectations": ["FAIL"],
    "comment": "TODO: add a comment explaining why this expectation is required (include links to issues)"
  },
  {
    "testIdPattern": "[navigation.spec] navigation Page.goto should navigate to empty page with networkidle0",
    "platforms": ["darwin", "linux", "win32"],
    "parameters": ["cdp", "firefox"],
    "expectations": ["SKIP"],
    "comment": "TODO: add a comment explaining why this expectation is required (include links to issues)"
  },
  {
    "testIdPattern": "[navigation.spec] navigation Page.goto should navigate to empty page with networkidle2",
    "platforms": ["darwin", "linux", "win32"],
    "parameters": ["cdp", "firefox"],
    "expectations": ["SKIP"],
    "comment": "TODO: add a comment explaining why this expectation is required (include links to issues)"
  },
  {
    "testIdPattern": "[navigation.spec] navigation Page.goto should navigate to page with iframe and networkidle0",
    "platforms": ["darwin", "linux", "win32"],
    "parameters": ["cdp", "firefox"],
    "expectations": ["SKIP"],
    "comment": "TODO: add a comment explaining why this expectation is required (include links to issues)"
  },
  {
    "testIdPattern": "[navigation.spec] navigation Page.goto should navigate to URL with hash and fire requests without hash",
    "platforms": ["darwin", "linux", "win32"],
    "parameters": ["cdp", "firefox"],
    "expectations": ["SKIP"],
    "comment": "TODO: add a comment explaining why this expectation is required (include links to issues)"
  },
  {
    "testIdPattern": "[navigation.spec] navigation Page.goto should return response when page replaces its state during load",
    "platforms": ["darwin", "linux", "win32"],
    "parameters": ["cdp", "firefox"],
    "expectations": ["SKIP"],
    "comment": "times out with Firefox CDP"
  },
  {
    "testIdPattern": "[navigation.spec] navigation Page.goto should send referer",
    "platforms": ["darwin", "linux", "win32"],
    "parameters": ["cdp", "firefox"],
    "expectations": ["FAIL"],
    "comment": "TODO: add a comment explaining why this expectation is required (include links to issues)"
  },
  {
    "testIdPattern": "[navigation.spec] navigation Page.goto should wait for network idle to succeed navigation",
    "platforms": ["darwin", "linux", "win32"],
    "parameters": ["cdp", "firefox"],
    "expectations": ["SKIP"],
    "comment": "TODO: add a comment explaining why this expectation is required (include links to issues)"
  },
  {
    "testIdPattern": "[navigation.spec] navigation Page.goto should work when navigating to data url",
    "platforms": ["darwin", "linux", "win32"],
    "parameters": ["cdp", "firefox"],
    "expectations": ["FAIL"],
    "comment": "TODO: add a comment explaining why this expectation is required (include links to issues)"
  },
  {
    "testIdPattern": "[navigation.spec] navigation Page.goto should work with anchor navigation",
    "platforms": ["darwin", "linux", "win32"],
    "parameters": ["chrome", "chrome-headless-shell"],
    "expectations": ["SKIP"],
    "comment": "TODO: add a comment explaining why this expectation is required (include links to issues)"
  },
  {
    "testIdPattern": "[navigation.spec] navigation Page.goto should work with subframes return 204",
    "platforms": ["darwin", "linux", "win32"],
    "parameters": ["cdp", "firefox"],
    "expectations": ["SKIP"],
    "comment": "TODO: add a comment explaining why this expectation is required (include links to issues)"
  },
  {
    "testIdPattern": "[navigation.spec] navigation Page.waitForNavigation should work when subframe issues window.stop()",
    "platforms": ["darwin", "linux", "win32"],
    "parameters": ["cdp", "firefox"],
    "expectations": ["SKIP"],
    "comment": "TODO: add a comment explaining why this expectation is required (include links to issues)"
  },
  {
    "testIdPattern": "[navigation.spec] navigation Page.waitForNavigation should work with DOM history.back()/history.forward()",
    "platforms": ["darwin", "linux", "win32"],
    "parameters": ["cdp", "firefox"],
    "expectations": ["FAIL"],
    "comment": "TODO: add a comment explaining why this expectation is required (include links to issues)"
  },
  {
    "testIdPattern": "[navigation.spec] navigation Page.waitForNavigation should work with DOM history.back()/history.forward()",
    "platforms": ["darwin", "linux", "win32"],
    "parameters": ["firefox", "webDriverBiDi"],
    "expectations": ["SKIP"],
    "comment": "Test timeout: https://github.com/w3c/webdriver-bidi/issues/502"
  },
  {
    "testIdPattern": "[navigation.spec] navigation Page.waitForNavigation should work with history.pushState()",
    "platforms": ["darwin", "linux", "win32"],
    "parameters": ["cdp", "firefox"],
    "expectations": ["SKIP"],
    "comment": "TODO: add a comment explaining why this expectation is required (include links to issues)"
  },
  {
    "testIdPattern": "[navigation.spec] navigation Page.waitForNavigation should work with history.pushState()",
    "platforms": ["darwin", "linux", "win32"],
    "parameters": ["firefox", "webDriverBiDi"],
    "expectations": ["SKIP"],
    "comment": "Test timeout: https://github.com/w3c/webdriver-bidi/issues/502"
  },
  {
    "testIdPattern": "[navigation.spec] navigation Page.waitForNavigation should work with history.replaceState()",
    "platforms": ["darwin", "linux", "win32"],
    "parameters": ["firefox", "webDriverBiDi"],
    "expectations": ["SKIP"],
    "comment": "Test timeout: https://github.com/w3c/webdriver-bidi/issues/502"
  },
  {
    "testIdPattern": "[navigation.spec] navigation Page.waitForNavigation should work with history.replaceState()",
    "platforms": ["darwin", "linux", "win32"],
    "parameters": ["cdp", "firefox"],
    "expectations": ["SKIP"],
    "comment": "TODO: add a comment explaining why this expectation is required (include links to issues)"
  },
  {
    "testIdPattern": "[network.spec] network Network Events Page.Events.Request",
    "platforms": ["darwin", "linux", "win32"],
    "parameters": ["cdp", "firefox"],
    "expectations": ["FAIL", "PASS"],
    "comment": "TODO: add a comment explaining why this expectation is required (include links to issues)"
  },
  {
    "testIdPattern": "[network.spec] network Network Events Page.Events.Request",
    "platforms": ["win32"],
    "parameters": ["cdp", "chrome"],
    "expectations": ["FAIL", "PASS"],
    "comment": "TODO: add a comment explaining why this expectation is required (include links to issues)"
  },
  {
    "testIdPattern": "[network.spec] network Network Events Page.Events.RequestFailed",
    "platforms": ["darwin", "linux", "win32"],
    "parameters": ["cdp", "firefox"],
    "expectations": ["FAIL"],
    "comment": "Fetch.enable not supported with CDP"
  },
  {
    "testIdPattern": "[network.spec] network Network Events Page.Events.RequestFinished",
    "platforms": ["darwin", "linux", "win32"],
    "parameters": ["cdp", "firefox"],
    "expectations": ["FAIL"],
    "comment": "TODO: add a comment explaining why this expectation is required (include links to issues)"
  },
  {
    "testIdPattern": "[network.spec] network Network Events Page.Events.RequestServedFromCache for stylesheet",
    "platforms": ["darwin", "linux", "win32"],
    "parameters": ["firefox", "webDriverBiDi"],
    "expectations": ["FAIL"],
    "comment": "Needs Firefox support for network events for cached stylesheets https://bugzilla.mozilla.org/show_bug.cgi?id=1879438"
  },
  {
    "testIdPattern": "[network.spec] network Network Events Page.Events.Response",
    "platforms": ["darwin", "linux", "win32"],
    "parameters": ["cdp", "firefox"],
    "expectations": ["FAIL", "PASS"],
    "comment": "TODO: add a comment explaining why this expectation is required (include links to issues)"
  },
  {
    "testIdPattern": "[network.spec] network Network Events should fire events in proper order",
    "platforms": ["darwin", "linux", "win32"],
    "parameters": ["cdp", "chrome"],
    "expectations": ["FAIL", "PASS"],
    "comment": "TODO: add a comment explaining why this expectation is required (include links to issues)"
  },
  {
    "testIdPattern": "[network.spec] network Network Events should fire events in proper order",
    "platforms": ["darwin", "linux", "win32"],
    "parameters": ["cdp", "firefox"],
    "expectations": ["FAIL"],
    "comment": "TODO: add a comment explaining why this expectation is required (include links to issues)"
  },
  {
    "testIdPattern": "[network.spec] network Network Events should support redirects",
    "platforms": ["darwin", "linux", "win32"],
    "parameters": ["cdp", "chrome"],
    "expectations": ["FAIL", "PASS"],
    "comment": "TODO: add a comment explaining why this expectation is required (include links to issues)"
  },
  {
    "testIdPattern": "[network.spec] network Network Events should support redirects",
    "platforms": ["darwin", "linux", "win32"],
    "parameters": ["cdp", "firefox"],
    "expectations": ["FAIL"],
    "comment": "TODO: add a comment explaining why this expectation is required (include links to issues)"
  },
  {
    "testIdPattern": "[network.spec] network Page.authenticate should allow disable authentication",
    "platforms": ["darwin", "linux", "win32"],
    "parameters": ["cdp", "firefox"],
    "expectations": ["FAIL"],
    "comment": "TODO: add a comment explaining why this expectation is required (include links to issues)"
  },
  {
    "testIdPattern": "[network.spec] network Page.authenticate should allow disable authentication",
    "platforms": ["darwin", "linux", "win32"],
    "parameters": ["firefox", "webDriverBiDi"],
    "expectations": ["SKIP"],
    "comment": "The Puppeteer implementation does not expect 2 responseCompleted events (that AuthRequired triggered); times out sometimes."
  },
  {
    "testIdPattern": "[network.spec] network Page.authenticate should error if authentication is required but not enabled",
    "platforms": ["darwin", "linux", "win32"],
    "parameters": ["cdp", "firefox"],
    "expectations": ["SKIP"],
    "comment": "Not supported"
  },
  {
    "testIdPattern": "[network.spec] network Page.authenticate should error if authentication is required but not enabled",
    "platforms": ["darwin", "linux", "win32"],
    "parameters": ["chrome", "webDriverBiDi"],
    "expectations": ["FAIL", "PASS"],
    "comment": "Flaky see https://github.com/puppeteer/puppeteer/issues/12253"
  },
  {
    "testIdPattern": "[network.spec] network Page.authenticate should error if authentication is required but not enabled",
    "platforms": ["darwin", "linux", "win32"],
    "parameters": ["firefox", "webDriverBiDi"],
    "expectations": ["SKIP"],
    "comment": "When navigating to a page with authentication the navigate command does not error and never resolves due to the auth dialog being shown https://github.com/w3c/webdriver-bidi/issues/719"
  },
  {
    "testIdPattern": "[network.spec] network Page.authenticate should fail if wrong credentials",
    "platforms": ["darwin", "linux", "win32"],
    "parameters": ["cdp", "firefox"],
    "expectations": ["FAIL"],
    "comment": "TODO: add a comment explaining why this expectation is required (include links to issues)"
  },
  {
    "testIdPattern": "[network.spec] network Page.authenticate should not disable caching for script",
    "platforms": ["darwin", "linux", "win32"],
    "parameters": ["firefox", "webDriverBiDi"],
    "expectations": ["SKIP"],
    "comment": "TODO: Needs investigation, isCached is false for the script request handle via network interception"
  },
  {
    "testIdPattern": "[network.spec] network Page.authenticate should not disable caching for stylesheet",
    "platforms": ["darwin", "linux", "win32"],
    "parameters": ["firefox", "webDriverBiDi"],
    "expectations": ["SKIP"],
    "comment": "Needs Firefox support for network events for cached stylesheets https://bugzilla.mozilla.org/show_bug.cgi?id=1879438"
  },
  {
    "testIdPattern": "[network.spec] network Page.authenticate should work",
    "platforms": ["darwin", "linux", "win32"],
    "parameters": ["cdp", "firefox"],
    "expectations": ["SKIP"],
    "comment": "Not supported"
  },
  {
    "testIdPattern": "[network.spec] network Page.setExtraHTTPHeaders should work",
    "platforms": ["darwin", "linux", "win32"],
    "parameters": ["cdp", "firefox"],
    "expectations": ["FAIL"],
    "comment": "TODO: add a comment explaining why this expectation is required (include links to issues)"
  },
  {
    "testIdPattern": "[network.spec] network raw network headers Cross-origin set-cookie",
    "platforms": ["darwin", "linux", "win32"],
    "parameters": ["chrome", "webDriverBiDi"],
    "expectations": ["FAIL", "PASS"],
    "comment": "TODO: add a comment explaining why this expectation is required (include links to issues)"
  },
  {
    "testIdPattern": "[network.spec] network raw network headers Same-origin set-cookie subresource",
    "platforms": ["darwin", "linux", "win32"],
    "parameters": ["cdp", "firefox"],
    "expectations": ["FAIL", "PASS"],
    "comment": "TODO: add a comment explaining why this expectation is required (include links to issues)"
  },
  {
    "testIdPattern": "[network.spec] network raw network headers Same-origin set-cookie subresource",
    "platforms": ["win32"],
    "parameters": ["cdp", "chrome"],
    "expectations": ["FAIL", "PASS"],
    "comment": "TODO: add a comment explaining why this expectation is required (include links to issues)"
  },
  {
    "testIdPattern": "[network.spec] network Request.initiator should return the initiator",
    "platforms": ["darwin", "linux", "win32"],
    "parameters": ["cdp", "firefox"],
    "expectations": ["FAIL"],
    "comment": "TODO: add a comment explaining why this expectation is required (include links to issues)"
  },
  {
    "testIdPattern": "[network.spec] network Request.isNavigationRequest should work",
    "platforms": ["darwin", "linux", "win32"],
    "parameters": ["cdp", "firefox"],
    "expectations": ["FAIL"],
    "comment": "TODO: add a comment explaining why this expectation is required (include links to issues)"
  },
  {
    "testIdPattern": "[network.spec] network Request.isNavigationRequest should work with request interception",
    "platforms": ["darwin", "linux", "win32"],
    "parameters": ["cdp", "firefox"],
    "expectations": ["FAIL"],
    "comment": "TODO: add a comment explaining why this expectation is required (include links to issues)"
  },
  {
    "testIdPattern": "[network.spec] network Request.postData should be |undefined| when there is no post data",
    "platforms": ["darwin", "linux", "win32"],
    "parameters": ["firefox", "webDriverBiDi"],
    "expectations": ["FAIL"],
    "comment": "Unsupported"
  },
  {
    "testIdPattern": "[network.spec] network Request.postData should work",
    "platforms": ["darwin", "linux", "win32"],
    "parameters": ["firefox", "webDriverBiDi"],
    "expectations": ["FAIL"],
    "comment": "TODO: add a comment explaining why this expectation is required (include links to issues)"
  },
  {
    "testIdPattern": "[network.spec] network Request.postData should work",
    "platforms": ["darwin", "linux", "win32"],
    "parameters": ["cdp", "firefox"],
    "expectations": ["FAIL"],
    "comment": "TODO: add a comment explaining why this expectation is required (include links to issues)"
  },
  {
    "testIdPattern": "[network.spec] network Request.postData should work with blobs",
    "platforms": ["darwin", "linux", "win32"],
    "parameters": ["cdp", "firefox"],
    "expectations": ["SKIP"],
    "comment": "Blobs have no POST data in Firefox's CDP implementation."
  },
  {
    "testIdPattern": "[network.spec] network Response.buffer should throw if the response does not have a body",
    "platforms": ["darwin", "linux", "win32"],
    "parameters": ["cdp", "firefox"],
    "expectations": ["SKIP"],
    "comment": "TODO: add a comment explaining why this expectation is required (include links to issues)"
  },
  {
    "testIdPattern": "[network.spec] network Response.buffer should work",
    "platforms": ["darwin", "linux", "win32"],
    "parameters": ["cdp", "firefox"],
    "expectations": ["SKIP"],
    "comment": "TODO: add a comment explaining why this expectation is required (include links to issues)"
  },
  {
    "testIdPattern": "[network.spec] network Response.buffer should work with compression",
    "platforms": ["darwin", "linux", "win32"],
    "parameters": ["cdp", "firefox"],
    "expectations": ["SKIP"],
    "comment": "TODO: add a comment explaining why this expectation is required (include links to issues)"
  },
  {
    "testIdPattern": "[network.spec] network Response.fromCache should work for stylesheet",
    "platforms": ["darwin", "linux", "win32"],
    "parameters": ["firefox", "webDriverBiDi"],
    "expectations": ["FAIL"],
    "comment": "Needs Firefox support for network events for cached stylesheets https://bugzilla.mozilla.org/show_bug.cgi?id=1879438"
  },
  {
    "testIdPattern": "[network.spec] network Response.fromServiceWorker Response.fromServiceWorker",
    "platforms": ["darwin", "linux", "win32"],
    "parameters": ["cdp", "firefox"],
    "expectations": ["SKIP"],
    "comment": "TODO: add a comment explaining why this expectation is required (include links to issues)"
  },
  {
    "testIdPattern": "[network.spec] network Response.json should work",
    "platforms": ["darwin", "linux", "win32"],
    "parameters": ["cdp", "firefox"],
    "expectations": ["SKIP"],
    "comment": "TODO: add a comment explaining why this expectation is required (include links to issues)"
  },
  {
    "testIdPattern": "[network.spec] network Response.remoteAddress should support redirects",
    "platforms": ["darwin", "linux", "win32"],
    "parameters": ["cdp", "firefox"],
    "expectations": ["FAIL"],
    "comment": "TODO: add a comment explaining why this expectation is required (include links to issues)"
  },
  {
    "testIdPattern": "[network.spec] network Response.text should return uncompressed text",
    "platforms": ["darwin", "linux", "win32"],
    "parameters": ["cdp", "firefox"],
    "expectations": ["SKIP"],
    "comment": "TODO: add a comment explaining why this expectation is required (include links to issues)"
  },
  {
    "testIdPattern": "[network.spec] network Response.text should throw when requesting body of redirected response",
    "platforms": ["darwin", "linux", "win32"],
    "parameters": ["cdp", "firefox"],
    "expectations": ["FAIL"],
    "comment": "TODO: add a comment explaining why this expectation is required (include links to issues)"
  },
  {
    "testIdPattern": "[network.spec] network Response.text should wait until response completes",
    "platforms": ["darwin", "linux", "win32"],
    "parameters": ["cdp", "firefox"],
    "expectations": ["SKIP"],
    "comment": "TODO: add a comment explaining why this expectation is required (include links to issues)"
  },
  {
    "testIdPattern": "[network.spec] network Response.text should work",
    "platforms": ["darwin", "linux", "win32"],
    "parameters": ["cdp", "firefox"],
    "expectations": ["SKIP"],
    "comment": "TODO: add a comment explaining why this expectation is required (include links to issues)"
  },
  {
    "testIdPattern": "[network.spec] network Response.timing returns timing information",
    "platforms": ["darwin", "linux", "win32"],
    "parameters": ["cdp", "firefox"],
    "expectations": ["FAIL"],
    "comment": "TODO: add a comment explaining why this expectation is required (include links to issues)"
  },
  {
    "testIdPattern": "[oopif.spec] OOPIF should detect existing OOPIFs when Puppeteer connects to an existing page",
    "platforms": ["darwin", "linux", "win32"],
    "parameters": ["firefox", "webDriverBiDi"],
    "expectations": ["FAIL"],
    "comment": "TODO: add a comment explaining why this expectation is required (include links to issues)"
  },
  {
    "testIdPattern": "[oopif.spec] OOPIF should evaluate on a page with a PDF viewer",
    "platforms": ["darwin", "linux", "win32"],
    "parameters": ["firefox", "webDriverBiDi"],
    "expectations": ["SKIP"],
    "comment": "chrome-specific test"
  },
  {
    "testIdPattern": "[oopif.spec] OOPIF should expose events within OOPIFs",
    "platforms": ["darwin", "linux", "win32"],
    "parameters": ["chrome", "webDriverBiDi"],
    "expectations": ["SKIP"],
    "comment": "TODO: add a comment explaining why this expectation is required (include links to issues)"
  },
  {
    "testIdPattern": "[oopif.spec] OOPIF should expose events within OOPIFs",
    "platforms": ["darwin", "linux", "win32"],
    "parameters": ["firefox", "webDriverBiDi"],
    "expectations": ["FAIL"],
    "comment": "TODO: add a comment explaining why this expectation is required (include links to issues)"
  },
  {
    "testIdPattern": "[oopif.spec] OOPIF should keep track of a frames OOP state",
    "platforms": ["darwin", "linux", "win32"],
    "parameters": ["chrome", "webDriverBiDi"],
    "expectations": ["SKIP"],
    "comment": "Failed previously and currently times out"
  },
  {
    "testIdPattern": "[oopif.spec] OOPIF should recover cross-origin frames on reconnect",
    "platforms": ["darwin", "linux", "win32"],
    "parameters": ["firefox", "webDriverBiDi"],
    "expectations": ["FAIL"],
    "comment": "Firefox does not support multiple sessions in BiDi."
  },
  {
    "testIdPattern": "[oopif.spec] OOPIF should support lazy OOP frames",
    "platforms": ["darwin", "linux", "win32"],
    "parameters": ["firefox", "webDriverBiDi"],
    "expectations": ["FAIL", "TIMEOUT"],
    "comment": "https://bugzilla.mozilla.org/show_bug.cgi?id=1878166"
  },
  {
    "testIdPattern": "[oopif.spec] OOPIF should support wait for navigation for transitions from local to OOPIF",
    "platforms": ["darwin", "linux", "win32"],
    "parameters": ["cdp", "chrome"],
    "expectations": ["SKIP"],
    "comment": "TODO: add a comment explaining why this expectation is required (include links to issues)"
  },
  {
    "testIdPattern": "[oopif.spec] OOPIF should wait for inner OOPIFs",
    "platforms": ["darwin", "linux", "win32"],
    "parameters": ["firefox", "webDriverBiDi"],
    "expectations": ["SKIP"],
    "comment": "Chrome-specific test (uses DNS mapping); does not work with Firefox."
  },
  {
    "testIdPattern": "[page.spec] Page Page.addScriptTag should throw when added with content to the CSP page",
    "platforms": ["darwin", "linux", "win32"],
    "parameters": ["cdp", "chrome"],
    "expectations": ["SKIP"],
    "comment": "See https://github.com/puppeteer/puppeteer/issues/4840"
  },
  {
    "testIdPattern": "[page.spec] Page Page.addScriptTag should throw when added with content to the CSP page",
    "platforms": ["darwin", "linux", "win32"],
    "parameters": ["cdp", "firefox"],
    "expectations": ["SKIP"],
    "comment": "TODO: add a comment explaining why this expectation is required (include links to issues)"
  },
  {
    "testIdPattern": "[page.spec] Page Page.bringToFront should work",
    "platforms": ["darwin", "linux", "win32"],
    "parameters": ["cdp", "firefox"],
    "expectations": ["SKIP"],
    "comment": "TODO: add a comment explaining why this expectation is required (include links to issues)"
  },
  {
    "testIdPattern": "[page.spec] Page Page.close should reject all promises when page is closed",
    "platforms": ["darwin", "linux", "win32"],
    "parameters": ["cdp", "firefox"],
    "expectations": ["SKIP"],
    "comment": "TODO: add a comment explaining why this expectation is required (include links to issues)"
  },
  {
    "testIdPattern": "[page.spec] Page Page.close should run beforeunload if asked for",
    "platforms": ["darwin", "linux", "win32"],
    "parameters": ["cdp", "firefox"],
    "expectations": ["SKIP"],
    "comment": "TODO: add a comment explaining why this expectation is required (include links to issues)"
  },
  {
    "testIdPattern": "[page.spec] Page Page.close should terminate network waiters",
    "platforms": ["darwin", "linux", "win32"],
    "parameters": ["cdp", "firefox"],
    "expectations": ["SKIP"],
    "comment": "TODO: add a comment explaining why this expectation is required (include links to issues)"
  },
  {
    "testIdPattern": "[page.spec] Page Page.Events.Console should have location when fetch fails",
    "platforms": ["darwin", "linux", "win32"],
    "parameters": ["cdp", "firefox"],
    "expectations": ["FAIL"],
    "comment": "TODO: add a comment explaining why this expectation is required (include links to issues)"
  },
  {
    "testIdPattern": "[page.spec] Page Page.Events.Console should not fail for window object",
    "platforms": ["darwin", "linux", "win32"],
    "parameters": ["cdp", "firefox"],
    "expectations": ["FAIL"],
    "comment": "TODO: add a comment explaining why this expectation is required (include links to issues)"
  },
  {
    "testIdPattern": "[page.spec] Page Page.Events.Console should trigger correct Log",
    "platforms": ["darwin", "linux", "win32"],
    "parameters": ["cdp", "firefox"],
    "expectations": ["FAIL"],
    "comment": "TODO: add a comment explaining why this expectation is required (include links to issues)"
  },
  {
    "testIdPattern": "[page.spec] Page Page.Events.Console should work",
    "platforms": ["darwin", "linux", "win32"],
    "parameters": ["cdp", "firefox"],
    "expectations": ["FAIL"],
    "comment": "TODO: add a comment explaining why this expectation is required (include links to issues)"
  },
  {
    "testIdPattern": "[page.spec] Page Page.Events.Console should work for different console API calls with group functions",
    "platforms": ["darwin", "linux", "win32"],
    "parameters": ["cdp", "firefox"],
    "expectations": ["FAIL"],
    "comment": "We don't normalize the values for CDP as it's being deprecated"
  },
  {
    "testIdPattern": "[page.spec] Page Page.Events.Console should work for different console API calls with logging functions",
    "platforms": ["darwin", "linux", "win32"],
    "parameters": ["cdp", "firefox"],
    "expectations": ["FAIL"],
    "comment": "TODO: add a comment explaining why this expectation is required (include links to issues)"
  },
  {
    "testIdPattern": "[page.spec] Page Page.Events.Console should work for different console API calls with timing functions",
    "platforms": ["darwin", "linux", "win32"],
    "parameters": ["firefox", "webDriverBiDi"],
    "expectations": ["FAIL"],
    "comment": "https://bugzilla.mozilla.org/show_bug.cgi?id=1866749"
  },
  {
    "testIdPattern": "[page.spec] Page Page.Events.error should throw when page crashes",
    "platforms": ["darwin", "linux", "win32"],
    "parameters": ["cdp", "firefox"],
    "expectations": ["SKIP"],
    "comment": "TODO: add a comment explaining why this expectation is required (include links to issues)"
  },
  {
    "testIdPattern": "[page.spec] Page Page.metrics metrics event fired on console.timeStamp",
    "platforms": ["darwin", "linux", "win32"],
    "parameters": ["cdp", "firefox"],
    "expectations": ["SKIP"],
    "comment": "TODO: add a comment explaining why this expectation is required (include links to issues)"
  },
  {
    "testIdPattern": "[page.spec] Page Page.metrics should get metrics from a page",
    "platforms": ["darwin", "linux", "win32"],
    "parameters": ["cdp", "firefox"],
    "expectations": ["FAIL"],
    "comment": "TODO: add a comment explaining why this expectation is required (include links to issues)"
  },
  {
    "testIdPattern": "[page.spec] Page Page.removeExposedFunction should work",
    "platforms": ["darwin", "linux", "win32"],
    "parameters": ["cdp", "firefox"],
    "expectations": ["FAIL"],
    "comment": "TODO: add a comment explaining why this expectation is required (include links to issues)"
  },
  {
    "testIdPattern": "[page.spec] Page Page.select should work when re-defining top-level Event class",
    "platforms": ["darwin", "linux", "win32"],
    "parameters": ["cdp", "firefox"],
    "expectations": ["FAIL"],
    "comment": "TODO: add a comment explaining why this expectation is required (include links to issues)"
  },
  {
    "testIdPattern": "[page.spec] Page Page.setBypassCSP should bypass after cross-process navigation",
    "platforms": ["darwin", "linux", "win32"],
    "parameters": ["cdp", "firefox"],
    "expectations": ["FAIL"],
    "comment": "TODO: add a comment explaining why this expectation is required (include links to issues)"
  },
  {
    "testIdPattern": "[page.spec] Page Page.setBypassCSP should bypass CSP header",
    "platforms": ["darwin", "linux", "win32"],
    "parameters": ["cdp", "firefox"],
    "expectations": ["FAIL"],
    "comment": "TODO: add a comment explaining why this expectation is required (include links to issues)"
  },
  {
    "testIdPattern": "[page.spec] Page Page.setBypassCSP should bypass CSP in iframes as well",
    "platforms": ["darwin", "linux", "win32"],
    "parameters": ["cdp", "firefox"],
    "expectations": ["FAIL"],
    "comment": "TODO: add a comment explaining why this expectation is required (include links to issues)"
  },
  {
    "testIdPattern": "[page.spec] Page Page.setBypassCSP should bypass CSP meta tag",
    "platforms": ["darwin", "linux", "win32"],
    "parameters": ["cdp", "firefox"],
    "expectations": ["FAIL"],
    "comment": "TODO: add a comment explaining why this expectation is required (include links to issues)"
  },
  {
    "testIdPattern": "[page.spec] Page Page.setCacheEnabled should enable or disable the cache based on the state passed",
    "platforms": ["darwin", "linux", "win32"],
    "parameters": ["cdp", "firefox"],
    "expectations": ["FAIL"],
    "comment": "TODO: add a comment explaining why this expectation is required (include links to issues)"
  },
  {
    "testIdPattern": "[page.spec] Page Page.setCacheEnabled should stay disabled when toggling request interception on/off",
    "platforms": ["darwin", "linux", "win32"],
    "parameters": ["cdp", "firefox"],
    "expectations": ["FAIL"],
    "comment": "TODO: add a comment explaining why this expectation is required (include links to issues)"
  },
  {
    "testIdPattern": "[page.spec] Page Page.setGeolocation should work",
    "platforms": ["darwin", "linux", "win32"],
    "parameters": ["firefox", "webDriverBiDi"],
    "expectations": ["FAIL"],
    "comment": "TODO: add a comment explaining why this expectation is required (include links to issues)"
  },
  {
    "testIdPattern": "[page.spec] Page Page.setGeolocation should work",
    "platforms": ["darwin", "linux", "win32"],
    "parameters": ["cdp", "firefox"],
    "expectations": ["FAIL"],
    "comment": "TODO: add a comment explaining why this expectation is required (include links to issues)"
  },
  {
    "testIdPattern": "[page.spec] Page Page.setJavaScriptEnabled should work",
    "platforms": ["darwin", "linux", "win32"],
    "parameters": ["cdp", "firefox"],
    "expectations": ["FAIL"],
    "comment": "TODO: add a comment explaining why this expectation is required (include links to issues)"
  },
  {
    "testIdPattern": "[page.spec] Page Page.setJavaScriptEnabled should work",
    "platforms": ["darwin", "linux", "win32"],
    "parameters": ["firefox", "webDriverBiDi"],
    "expectations": ["FAIL"],
    "comment": "TODO: add a comment explaining why this expectation is required (include links to issues)"
  },
  {
    "testIdPattern": "[page.spec] Page Page.setOfflineMode should emulate navigator.onLine",
    "platforms": ["darwin", "linux", "win32"],
    "parameters": ["firefox", "webDriverBiDi"],
    "expectations": ["FAIL"],
    "comment": "Not supported by WebDriver BiDi"
  },
  {
    "testIdPattern": "[page.spec] Page Page.setOfflineMode should emulate navigator.onLine",
    "platforms": ["darwin", "linux", "win32"],
    "parameters": ["cdp", "firefox"],
    "expectations": ["FAIL"],
    "comment": "TODO: add a comment explaining why this expectation is required (include links to issues)"
  },
  {
    "testIdPattern": "[page.spec] Page Page.setOfflineMode should work",
    "platforms": ["darwin", "linux", "win32"],
    "parameters": ["firefox", "webDriverBiDi"],
    "expectations": ["FAIL"],
    "comment": "Not supported by WebDriver BiDi"
  },
  {
    "testIdPattern": "[page.spec] Page Page.setOfflineMode should work",
    "platforms": ["darwin", "linux", "win32"],
    "parameters": ["cdp", "firefox"],
    "expectations": ["FAIL"],
    "comment": "TODO: add a comment explaining why this expectation is required (include links to issues)"
  },
  {
    "testIdPattern": "[page.spec] Page Page.setUserAgent should work with additional userAgentMetdata",
    "platforms": ["darwin", "linux", "win32"],
    "parameters": ["cdp", "firefox"],
    "expectations": ["FAIL"],
    "comment": "TODO: add a comment explaining why this expectation is required (include links to issues)"
  },
  {
    "testIdPattern": "[page.spec] Page Page.setUserAgent should work with additional userAgentMetdata",
    "platforms": ["darwin", "linux", "win32"],
    "parameters": ["firefox", "webDriverBiDi"],
    "expectations": ["FAIL"],
    "comment": "Chrome-specific test"
  },
  {
    "testIdPattern": "[proxy.spec] request proxy in incognito browser context should proxy requests when configured at context level",
    "platforms": ["darwin", "linux", "win32"],
    "parameters": ["chrome", "webDriverBiDi"],
    "expectations": ["FAIL"],
    "comment": "TODO: investigate"
  },
  {
    "testIdPattern": "[proxy.spec] request proxy in incognito browser context should proxy requests when configured at context level",
    "platforms": ["win32"],
    "parameters": ["cdp", "chrome"],
    "expectations": ["SKIP"],
    "comment": "Windows version of Chrome has a long-standing bug"
  },
  {
    "testIdPattern": "[proxy.spec] request proxy in incognito browser context should proxy requests when configured at context level",
    "platforms": ["linux"],
    "parameters": ["cdp", "chrome"],
    "expectations": ["FAIL", "PASS"],
    "comment": "TODO: add a comment explaining why this expectation is required (include links to issues)"
  },
  {
    "testIdPattern": "[queryhandler.spec] Query handler tests P selectors should work ARIA selectors",
    "platforms": ["darwin", "linux", "win32"],
    "parameters": ["cdp", "firefox"],
    "expectations": ["SKIP"],
    "comment": "TODO: add a comment explaining why this expectation is required (include links to issues)"
  },
  {
    "testIdPattern": "[queryhandler.spec] Query handler tests P selectors should work ARIA selectors with name and role",
    "platforms": ["darwin", "linux", "win32"],
    "parameters": ["cdp", "firefox"],
    "expectations": ["SKIP"],
    "comment": "TODO: add a comment explaining why this expectation is required (include links to issues)"
  },
  {
    "testIdPattern": "[queryhandler.spec] Query handler tests P selectors should work ARIA selectors with role",
    "platforms": ["darwin", "linux", "win32"],
    "parameters": ["cdp", "firefox"],
    "expectations": ["SKIP"],
    "comment": "TODO: add a comment explaining why this expectation is required (include links to issues)"
  },
  {
    "testIdPattern": "[queryhandler.spec] Query handler tests P selectors should work for ARIA selectors in multiple isolated worlds",
    "platforms": ["darwin", "linux", "win32"],
    "parameters": ["cdp", "firefox"],
    "expectations": ["SKIP"],
    "comment": "TODO: add a comment explaining why this expectation is required (include links to issues)"
  },
  {
    "testIdPattern": "[queryObjects.spec] page.queryObjects should fail for disposed handles",
    "platforms": ["darwin", "linux", "win32"],
    "parameters": ["firefox", "webDriverBiDi"],
    "expectations": ["PASS"]
  },
  {
    "testIdPattern": "[queryObjects.spec] page.queryObjects should fail primitive values as prototypes",
    "platforms": ["darwin", "linux", "win32"],
    "parameters": ["firefox", "webDriverBiDi"],
    "expectations": ["PASS"]
  },
  {
    "testIdPattern": "[queryObjects.spec] page.queryObjects should work",
    "platforms": ["darwin", "linux", "win32"],
    "parameters": ["cdp", "firefox"],
    "expectations": ["FAIL"],
    "comment": "TODO: add a comment explaining why this expectation is required (include links to issues)"
  },
  {
    "testIdPattern": "[queryObjects.spec] page.queryObjects should work for non-trivial page",
    "platforms": ["darwin", "linux", "win32"],
    "parameters": ["cdp", "firefox"],
    "expectations": ["FAIL"],
    "comment": "TODO: add a comment explaining why this expectation is required (include links to issues)"
  },
  {
    "testIdPattern": "[requestinterception-experimental.spec] cooperative request interception Page.setRequestInterception should cache stylesheet if cache enabled",
    "platforms": ["darwin", "linux", "win32"],
    "parameters": ["firefox", "webDriverBiDi"],
    "expectations": ["FAIL"],
    "comment": "Needs Firefox support for network events for cached stylesheets https://bugzilla.mozilla.org/show_bug.cgi?id=1879438"
  },
  {
    "testIdPattern": "[requestinterception-experimental.spec] cooperative request interception Page.setRequestInterception should work with file URLs",
    "platforms": ["darwin", "linux", "win32"],
    "parameters": ["firefox", "webDriverBiDi"],
    "expectations": ["SKIP"],
    "comment": "TODO: Needs support for file URIs in Firefox https://bugzilla.mozilla.org/show_bug.cgi?id=1826210"
  },
  {
    "testIdPattern": "[requestinterception-experimental.spec] cooperative request interception Page.setRequestInterception should work with requests without networkId",
    "platforms": ["darwin", "linux", "win32"],
    "parameters": ["firefox", "webDriverBiDi"],
    "expectations": ["SKIP"],
    "comment": "Test requires CDP"
  },
  {
    "testIdPattern": "[requestinterception-experimental.spec] cooperative request interception Request.continue should redirect in a way non-observable to page",
    "platforms": ["darwin", "linux", "win32"],
    "parameters": ["firefox", "webDriverBiDi"],
    "expectations": ["FAIL"],
    "comment": "Firefox needs support for the url parameter of continueRequest"
  },
  {
    "testIdPattern": "[requestinterception-experimental.spec] cooperative request interception Request.resourceType should work for document type",
    "platforms": ["darwin", "linux", "win32"],
    "parameters": ["firefox", "webDriverBiDi"],
    "expectations": ["FAIL"],
    "comment": "`HTTPRequest.resourceType()` has no eqivalent in BiDi spec"
  },
  {
    "testIdPattern": "[requestinterception-experimental.spec] cooperative request interception Request.resourceType should work for stylesheets",
    "platforms": ["darwin", "linux", "win32"],
    "parameters": ["firefox", "webDriverBiDi"],
    "expectations": ["FAIL"],
    "comment": "`HTTPRequest.resourceType()` has no eqivalent in BiDi spec"
  },
  {
    "testIdPattern": "[requestinterception-experimental.spec] request interception \"after each\" hook in \"request interception\"",
    "platforms": ["win32"],
    "parameters": ["cdp", "chrome"],
    "expectations": ["FAIL", "PASS"],
    "comment": "TODO: add a comment explaining why this expectation is required (include links to issues)"
  },
  {
    "testIdPattern": "[requestinterception-experimental.spec] request interception Page.setRequestInterception should load fonts if cache enabled",
    "platforms": ["darwin", "linux", "win32"],
    "parameters": ["cdp", "chrome"],
    "expectations": ["SKIP"],
    "comment": "TODO: add a comment explaining why this expectation is required (include links to issues)"
  },
  {
    "testIdPattern": "[requestinterception-experimental.spec] request interception Page.setRequestInterception should navigate to URL with hash and fire requests without hash",
    "platforms": ["darwin", "linux", "win32"],
    "parameters": ["cdp", "chrome"],
    "expectations": ["FAIL", "PASS"],
    "comment": "TODO: add a comment explaining why this expectation is required (include links to issues)"
  },
  {
    "testIdPattern": "[requestinterception-experimental.spec] request interception Page.setRequestInterception should work with redirects",
    "platforms": ["darwin", "linux", "win32"],
    "parameters": ["cdp", "chrome"],
    "expectations": ["FAIL", "PASS"],
    "comment": "TODO: add a comment explaining why this expectation is required (include links to issues)"
  },
  {
    "testIdPattern": "[requestinterception.spec] request interception Page.setRequestInterception should be abortable with custom error codes",
    "platforms": ["darwin", "linux", "win32"],
    "parameters": ["firefox", "webDriverBiDi"],
    "expectations": ["SKIP"],
    "comment": "TODO: BiDi does not support custom errors - https://github.com/w3c/webdriver-bidi/issues/508"
  },
  {
    "testIdPattern": "[requestinterception.spec] request interception Page.setRequestInterception should cache stylesheet if cache enabled",
    "platforms": ["darwin", "linux", "win32"],
    "parameters": ["firefox", "webDriverBiDi"],
    "expectations": ["FAIL"],
    "comment": "Needs Firefox support for network events for cached stylesheets https://bugzilla.mozilla.org/show_bug.cgi?id=1879438"
  },
  {
    "testIdPattern": "[requestinterception.spec] request interception Page.setRequestInterception should navigate to URL with hash and fire requests without hash",
    "platforms": ["darwin", "linux", "win32"],
    "parameters": ["cdp", "chrome"],
    "expectations": ["FAIL", "PASS"],
    "comment": "TODO: add a comment explaining why this expectation is required (include links to issues)"
  },
  {
    "testIdPattern": "[requestinterception.spec] request interception Page.setRequestInterception should work with file URLs",
    "platforms": ["darwin", "linux", "win32"],
    "parameters": ["firefox", "webDriverBiDi"],
    "expectations": ["SKIP"],
    "comment": "TODO: Needs support for file URIs in Firefox https://bugzilla.mozilla.org/show_bug.cgi?id=1826210"
  },
  {
    "testIdPattern": "[requestinterception.spec] request interception Page.setRequestInterception should work with requests without networkId",
    "platforms": ["darwin", "linux", "win32"],
    "parameters": ["firefox", "webDriverBiDi"],
    "expectations": ["SKIP"],
    "comment": "Test requires CDP"
  },
  {
    "testIdPattern": "[requestinterception.spec] request interception Page.setRequestInterception should work with requests without networkId",
    "platforms": ["darwin", "linux", "win32"],
    "parameters": ["chrome", "webDriverBiDi"],
    "expectations": ["FAIL"],
    "comment": "CDP specific issue, maybe we can support it from BiDi+"
  },
  {
    "testIdPattern": "[requestinterception.spec] request interception Request.continue should redirect in a way non-observable to page",
    "platforms": ["darwin", "linux", "win32"],
    "parameters": ["firefox", "webDriverBiDi"],
    "expectations": ["FAIL"],
    "comment": "Firefox needs support for the url parameter of continueRequest"
  },
  {
    "testIdPattern": "[requestinterception.spec] request interception Request.resourceType should work for document type",
    "platforms": ["darwin", "linux", "win32"],
    "parameters": ["firefox", "webDriverBiDi"],
    "expectations": ["FAIL"],
    "comment": "`HTTPRequest.resourceType()` has no eqivalent in BiDi spec"
  },
  {
    "testIdPattern": "[requestinterception.spec] request interception Request.resourceType should work for stylesheets",
    "platforms": ["darwin", "linux", "win32"],
    "parameters": ["firefox", "webDriverBiDi"],
    "expectations": ["FAIL"],
    "comment": "`HTTPRequest.resourceType()` has no eqivalent in BiDi spec"
  },
  {
    "testIdPattern": "[screenshot.spec] Screenshots Cdp should use scale for clip",
    "platforms": ["darwin", "linux", "win32"],
    "parameters": ["cdp", "firefox"],
    "expectations": ["FAIL", "PASS"],
    "comment": "TODO: add a comment explaining why this expectation is required (include links to issues)"
  },
  {
    "testIdPattern": "[screenshot.spec] Screenshots Page.screenshot should clip clip bigger than the viewport without \"captureBeyondViewport\"",
    "platforms": ["darwin", "linux", "win32"],
    "parameters": ["cdp", "firefox"],
    "expectations": ["FAIL", "PASS"],
    "comment": "TODO: add a comment explaining why this expectation is required (include links to issues)"
  },
  {
    "testIdPattern": "[screenshot.spec] Screenshots Page.screenshot should restore to original viewport size after taking fullPage screenshots when defaultViewport is null",
    "platforms": ["darwin", "linux", "win32"],
    "parameters": ["cdp", "firefox"],
    "expectations": ["FAIL"],
    "comment": "Firefox does not support Emulation.clearDeviceMetricsOverride"
  },
  {
    "testIdPattern": "[screenshot.spec] Screenshots Page.screenshot should take fullPage screenshots",
    "platforms": ["darwin", "linux", "win32"],
    "parameters": ["cdp", "firefox"],
    "expectations": ["FAIL"],
    "comment": "TODO: add a comment explaining why this expectation is required (include links to issues)"
  },
  {
    "testIdPattern": "[stacktrace.spec] Stack trace should work for none error objects",
    "platforms": ["darwin", "linux", "win32"],
    "parameters": ["cdp", "firefox"],
    "expectations": ["PASS"]
  },
  {
    "testIdPattern": "[target.spec] Target Browser.waitForTarget should wait for a target",
    "platforms": ["darwin", "linux", "win32"],
    "parameters": ["cdp", "firefox"],
    "expectations": ["SKIP"],
    "comment": "TODO: add a comment explaining why this expectation is required (include links to issues)"
  },
  {
    "testIdPattern": "[target.spec] Target should close a service worker",
    "platforms": ["darwin", "linux", "win32"],
    "parameters": ["cdp", "firefox"],
    "expectations": ["SKIP"],
    "comment": "not supported"
  },
  {
    "testIdPattern": "[target.spec] Target should close a shared worker",
    "platforms": ["darwin", "linux", "win32"],
    "parameters": ["cdp", "firefox"],
    "expectations": ["SKIP"],
    "comment": "not supported"
  },
  {
    "testIdPattern": "[target.spec] Target should create a worker from a service worker",
    "platforms": ["darwin", "linux", "win32"],
    "parameters": ["chrome", "webDriverBiDi"],
    "expectations": ["SKIP"],
    "comment": "TODO: add a comment explaining why this expectation is required (include links to issues)"
  },
  {
    "testIdPattern": "[target.spec] Target should create a worker from a service worker",
    "platforms": ["darwin", "linux", "win32"],
    "parameters": ["cdp", "firefox"],
    "expectations": ["SKIP"],
    "comment": "TODO: add a comment explaining why this expectation is required (include links to issues)"
  },
  {
    "testIdPattern": "[target.spec] Target should create a worker from a service worker",
    "platforms": ["darwin", "linux", "win32"],
    "parameters": ["firefox", "webDriverBiDi"],
    "expectations": ["SKIP"],
    "comment": "TODO: add a comment explaining why this expectation is required (include links to issues)"
  },
  {
    "testIdPattern": "[target.spec] Target should create a worker from a shared worker",
    "platforms": ["darwin", "linux", "win32"],
    "parameters": ["chrome", "webDriverBiDi"],
    "expectations": ["SKIP"],
    "comment": "TODO: add a comment explaining why this expectation is required (include links to issues)"
  },
  {
    "testIdPattern": "[target.spec] Target should create a worker from a shared worker",
    "platforms": ["darwin", "linux", "win32"],
    "parameters": ["cdp", "firefox"],
    "expectations": ["SKIP"],
    "comment": "TODO: add a comment explaining why this expectation is required (include links to issues)"
  },
  {
    "testIdPattern": "[target.spec] Target should create a worker from a shared worker",
    "platforms": ["darwin", "linux", "win32"],
    "parameters": ["firefox", "webDriverBiDi"],
    "expectations": ["SKIP"],
    "comment": "TODO: add a comment explaining why this expectation is required (include links to issues)"
  },
  {
    "testIdPattern": "[target.spec] Target should have an opener",
    "platforms": ["darwin", "linux", "win32"],
    "parameters": ["chrome", "webDriverBiDi"],
    "expectations": ["SKIP"],
    "comment": "TODO: add a comment explaining why this expectation is required (include links to issues)"
  },
  {
    "testIdPattern": "[target.spec] Target should have an opener",
    "platforms": ["darwin", "linux", "win32"],
    "parameters": ["cdp", "firefox"],
    "expectations": ["FAIL"],
    "comment": "TODO: add a comment explaining why this expectation is required (include links to issues)"
  },
  {
    "testIdPattern": "[target.spec] Target should have an opener",
    "platforms": ["darwin", "linux", "win32"],
    "parameters": ["firefox", "webDriverBiDi"],
    "expectations": ["SKIP"],
    "comment": "TODO: add a comment explaining why this expectation is required (include links to issues)"
  },
  {
    "testIdPattern": "[target.spec] Target should not crash while redirecting if original request was missed",
    "platforms": ["darwin", "linux", "win32"],
    "parameters": ["cdp", "firefox"],
    "expectations": ["SKIP"],
    "comment": "TODO: add a comment explaining why this expectation is required (include links to issues)"
  },
  {
    "testIdPattern": "[target.spec] Target should not report uninitialized pages",
    "platforms": ["darwin", "linux", "win32"],
    "parameters": ["chrome", "webDriverBiDi"],
    "expectations": ["SKIP"],
    "comment": "TODO: add a comment explaining why this expectation is required (include links to issues)"
  },
  {
    "testIdPattern": "[target.spec] Target should not report uninitialized pages",
    "platforms": ["darwin", "linux", "win32"],
    "parameters": ["firefox", "webDriverBiDi"],
    "expectations": ["SKIP"],
    "comment": "TODO: add a comment explaining why this expectation is required (include links to issues)"
  },
  {
    "testIdPattern": "[target.spec] Target should report when a new page is created and closed",
    "platforms": ["darwin", "linux", "win32"],
    "parameters": ["cdp", "firefox"],
    "expectations": ["SKIP"],
    "comment": "TODO: add a comment explaining why this expectation is required (include links to issues)"
  },
  {
    "testIdPattern": "[target.spec] Target should report when a service worker is created and destroyed",
    "platforms": ["darwin", "linux", "win32"],
    "parameters": ["chrome", "webDriverBiDi"],
    "expectations": ["SKIP"],
    "comment": "TODO: add a comment explaining why this expectation is required (include links to issues)"
  },
  {
    "testIdPattern": "[target.spec] Target should report when a service worker is created and destroyed",
    "platforms": ["darwin", "linux", "win32"],
    "parameters": ["cdp", "firefox"],
    "expectations": ["SKIP"],
    "comment": "TODO: add a comment explaining why this expectation is required (include links to issues)"
  },
  {
    "testIdPattern": "[target.spec] Target should report when a service worker is created and destroyed",
    "platforms": ["darwin", "linux", "win32"],
    "parameters": ["firefox", "webDriverBiDi"],
    "expectations": ["SKIP"],
    "comment": "TODO: add a comment explaining why this expectation is required (include links to issues)"
  },
  {
    "testIdPattern": "[target.spec] Target should report when a target url changes",
    "platforms": ["darwin", "linux", "win32"],
    "parameters": ["cdp", "firefox"],
    "expectations": ["SKIP"],
    "comment": "TODO: add a comment explaining why this expectation is required (include links to issues)"
  },
  {
    "testIdPattern": "[TargetManager.spec] TargetManager should handle targets",
    "platforms": ["darwin", "linux", "win32"],
    "parameters": ["chrome", "webDriverBiDi"],
    "expectations": ["FAIL"],
    "comment": "TODO: add a comment explaining why this expectation is required (include links to issues)"
  },
  {
    "testIdPattern": "[touchscreen.spec] Touchscreen Touchscreen.prototype.tap should work",
    "platforms": ["darwin", "linux", "win32"],
    "parameters": ["firefox", "webDriverBiDi"],
    "expectations": ["FAIL"],
    "comment": "TODO: add a comment explaining why this expectation is required (include links to issues)"
  },
  {
    "testIdPattern": "[touchscreen.spec] Touchscreen Touchscreen.prototype.touchMove should work",
    "platforms": ["darwin", "linux", "win32"],
    "parameters": ["firefox", "webDriverBiDi"],
    "expectations": ["FAIL"],
    "comment": "TODO: add a comment explaining why this expectation is required (include links to issues)"
  },
  {
    "testIdPattern": "[waittask.spec] waittask specs Frame.waitForFunction should survive cross-process navigation",
    "platforms": ["darwin", "linux", "win32"],
    "parameters": ["cdp", "firefox"],
    "expectations": ["FAIL", "PASS"],
    "comment": "TODO: add a comment explaining why this expectation is required (include links to issues)"
  },
  {
    "testIdPattern": "[waittask.spec] waittask specs Frame.waitForFunction should work when resolved right before execution context disposal",
    "platforms": ["darwin", "linux", "win32"],
    "parameters": ["cdp", "firefox"],
    "expectations": ["SKIP"],
    "comment": "TODO: add a comment explaining why this expectation is required (include links to issues)"
  },
  {
    "testIdPattern": "[waittask.spec] waittask specs Frame.waitForFunction should work with strict CSP policy",
    "platforms": ["darwin", "linux", "win32"],
    "parameters": ["firefox", "webDriverBiDi"],
    "expectations": ["FAIL"],
    "comment": "TODO: add a comment explaining why this expectation is required (include links to issues)"
  },
  {
    "testIdPattern": "[waittask.spec] waittask specs Frame.waitForFunction should work with strict CSP policy",
    "platforms": ["darwin", "linux", "win32"],
    "parameters": ["cdp", "firefox"],
    "expectations": ["FAIL"],
    "comment": "TODO: add a comment explaining why this expectation is required (include links to issues)"
  },
  {
    "testIdPattern": "[waittask.spec] waittask specs Frame.waitForSelector Page.waitForSelector is shortcut for main frame",
    "platforms": ["darwin", "linux", "win32"],
    "parameters": ["cdp", "firefox"],
    "expectations": ["SKIP"],
    "comment": "TODO: add a comment explaining why this expectation is required (include links to issues)"
  },
  {
    "testIdPattern": "[waittask.spec] waittask specs Frame.waitForSelector should run in specified frame",
    "platforms": ["darwin", "linux", "win32"],
    "parameters": ["cdp", "firefox"],
    "expectations": ["SKIP"],
    "comment": "TODO: add a comment explaining why this expectation is required (include links to issues)"
  },
  {
    "testIdPattern": "[waittask.spec] waittask specs Frame.waitForSelector should survive cross-process navigation",
    "platforms": ["darwin", "linux", "win32"],
    "parameters": ["cdp", "firefox"],
    "expectations": ["FAIL", "PASS"],
    "comment": "TODO: add a comment explaining why this expectation is required (include links to issues)"
  },
  {
    "testIdPattern": "[waittask.spec] waittask specs Frame.waitForSelector should throw when frame is detached",
    "platforms": ["darwin", "linux", "win32"],
    "parameters": ["cdp", "firefox"],
    "expectations": ["SKIP"],
    "comment": "TODO: add a comment explaining why this expectation is required (include links to issues)"
  },
  {
    "testIdPattern": "[waittask.spec] waittask specs Frame.waitForSelector should work with removed MutationObserver",
    "platforms": ["darwin", "linux", "win32"],
    "parameters": ["cdp", "firefox"],
    "expectations": ["SKIP"],
    "comment": "TODO: add a comment explaining why this expectation is required (include links to issues)"
  },
  {
    "testIdPattern": "[waittask.spec] waittask specs Frame.waitForSelector xpath should run in specified frame",
    "platforms": ["darwin", "linux", "win32"],
    "parameters": ["cdp", "firefox"],
    "expectations": ["SKIP"],
    "comment": "TODO: add a comment explaining why this expectation is required (include links to issues)"
  },
  {
    "testIdPattern": "[waittask.spec] waittask specs Frame.waitForSelector xpath should throw when frame is detached",
    "platforms": ["darwin", "linux", "win32"],
    "parameters": ["cdp", "firefox"],
    "expectations": ["SKIP"],
    "comment": "TODO: add a comment explaining why this expectation is required (include links to issues)"
  },
  {
    "testIdPattern": "[worker.spec] Workers can be closed",
    "platforms": ["darwin", "linux", "win32"],
    "parameters": ["chrome", "webDriverBiDi"],
    "expectations": ["FAIL"],
    "comment": "TODO: add a comment explaining why this expectation is required (include links to issues)"
  },
  {
    "testIdPattern": "[worker.spec] Workers should report errors",
    "platforms": ["darwin", "linux", "win32"],
    "parameters": ["firefox", "webDriverBiDi"],
    "expectations": ["PASS"]
  },
  {
    "testIdPattern": "[CDPSession.spec] Target.createCDPSession should send events",
    "platforms": ["win32"],
    "parameters": ["cdp", "chrome", "headless"],
    "expectations": ["FAIL", "PASS"],
    "comment": "TODO: add a comment explaining why this expectation is required (include links to issues)"
  },
  {
    "testIdPattern": "[devtools.spec] DevTools should expose DevTools as a page",
    "platforms": ["darwin", "linux", "win32"],
    "parameters": ["cdp", "chrome", "chrome-headless-shell"],
    "expectations": ["SKIP"],
    "comment": "TODO: add a comment explaining why this expectation is required (include links to issues)"
  },
  {
    "testIdPattern": "[devtools.spec] DevTools should open devtools when \"devtools: true\" option is given",
    "platforms": ["darwin", "linux", "win32"],
    "parameters": ["cdp", "chrome", "chrome-headless-shell"],
    "expectations": ["SKIP"],
    "comment": "TODO: add a comment explaining why this expectation is required (include links to issues)"
  },
  {
    "testIdPattern": "[devtools.spec] DevTools target.page() should return a DevTools page if custom isPageTarget is provided",
    "platforms": ["darwin", "linux", "win32"],
    "parameters": ["cdp", "chrome", "chrome-headless-shell"],
    "expectations": ["SKIP"],
    "comment": "TODO: add a comment explaining why this expectation is required (include links to issues)"
  },
  {
    "testIdPattern": "[devtools.spec] DevTools target.page() should return Page when calling asPage on DevTools target",
    "platforms": ["darwin", "linux", "win32"],
    "parameters": ["cdp", "chrome", "chrome-headless-shell"],
    "expectations": ["SKIP"],
    "comment": "TODO: add a comment explaining why this expectation is required (include links to issues)"
  },
  {
    "testIdPattern": "[extensions.spec] extensions service_worker target type should be available",
    "platforms": ["darwin", "linux", "win32"],
    "parameters": ["cdp", "chrome", "chrome-headless-shell"],
    "expectations": ["SKIP"],
    "comment": "TODO: add a comment explaining why this expectation is required (include links to issues)"
  },
  {
    "testIdPattern": "[network.spec] network Network Events Page.Events.Request",
    "platforms": ["linux"],
    "parameters": ["cdp", "chrome", "headless"],
    "expectations": ["FAIL", "PASS"],
    "comment": "TODO: add a comment explaining why this expectation is required (include links to issues)"
  },
  {
    "testIdPattern": "[network.spec] network raw network headers Same-origin set-cookie subresource",
    "platforms": ["darwin", "linux", "win32"],
    "parameters": ["cdp", "chrome", "headful"],
    "expectations": ["FAIL", "PASS"],
    "comment": "TODO: add a comment explaining why this expectation is required (include links to issues)"
  },
  {
    "testIdPattern": "[page.spec] Page Page.bringToFront should work",
    "platforms": ["darwin", "linux", "win32"],
    "parameters": ["cdp", "chrome", "chrome-headless-shell"],
    "expectations": ["SKIP"],
    "comment": "TODO: add a comment explaining why this expectation is required (include links to issues)"
  },
  {
    "testIdPattern": "[requestinterception.spec] request interception Page.setRequestInterception should be abortable",
    "platforms": ["darwin", "linux", "win32"],
    "parameters": ["cdp", "chrome", "headful"],
    "expectations": ["FAIL", "PASS"],
    "comment": "TODO: add a comment explaining why this expectation is required (include links to issues)"
  },
  {
    "testIdPattern": "[requestinterception.spec] request interception Page.setRequestInterception should work with redirects",
    "platforms": ["win32"],
    "parameters": ["cdp", "chrome", "headless"],
    "expectations": ["FAIL", "PASS"],
    "comment": "TODO: add a comment explaining why this expectation is required (include links to issues)"
  },
  {
    "testIdPattern": "[requestinterception.spec] request interception Page.setRequestInterception should work with redirects",
    "platforms": ["win32"],
    "parameters": ["cdp", "chrome", "headful"],
    "expectations": ["FAIL", "PASS"],
    "comment": "TODO: add a comment explaining why this expectation is required (include links to issues)"
  },
  {
    "testIdPattern": "[target.spec] Target should close a service worker",
    "platforms": ["darwin", "linux", "win32"],
    "parameters": ["cdp", "chrome", "chrome-headless-shell"],
    "expectations": ["SKIP"],
    "comment": "For some reason service_workers do not close in chrome-headless-shell"
  },
  {
    "testIdPattern": "[worker.spec] Workers Page.workers",
    "platforms": ["darwin", "linux", "win32"],
    "parameters": ["cdp", "chrome", "chrome-headless-shell"],
    "expectations": ["FAIL", "PASS"],
    "comment": "TODO: add a comment explaining why this expectation is required (include links to issues)"
  }
]<|MERGE_RESOLUTION|>--- conflicted
+++ resolved
@@ -328,13 +328,13 @@
     "comment": "Reason: same as '[touchscreen.spec] Touchscreen Touchscreen.prototype.touchMove should work'"
   },
   {
-<<<<<<< HEAD
     "testIdPattern": "[elementhandle.spec] ElementHandle specs ElementHandle.touchMove should work with a pre-existing Touch",
     "platforms": ["darwin", "linux", "win32"],
     "parameters": ["firefox", "webDriverBiDi"],
     "expectations": ["FAIL"],
     "comment": "Reason: same as '[touchscreen.spec] Touchscreen Touchscreen.prototype.touchMove should work'"
-=======
+  },
+  {
     "testIdPattern": "[elementhandle.spec] ElementHandle specs ElementHandle.touchMove should work",
     "platforms": ["darwin", "linux", "win32"],
     "parameters": ["cdp", "firefox"],
@@ -354,7 +354,6 @@
     "parameters": ["cdp", "firefox"],
     "expectations": ["FAIL"],
     "comment": "Same reason as '[touchscreen.spec] *'"
->>>>>>> 743ae37e
   },
   {
     "testIdPattern": "[evaluation.spec] Evaluation specs Page.evaluate should replace symbols with undefined",
