[
  {
    "testIdPattern": "[autofill.spec] *",
    "platforms": ["darwin", "linux", "win32"],
    "parameters": ["firefox"],
    "expectations": ["FAIL"],
    "comment": "TODO: add a comment explaining why this expectation is required (include links to issues)"
  },
  {
    "testIdPattern": "[bfcache.spec] *",
    "platforms": ["darwin", "linux", "win32"],
    "parameters": ["webDriverBiDi"],
    "expectations": ["SKIP"],
    "comment": "Chrome-only feature blocked on https://github.com/GoogleChromeLabs/chromium-bidi/issues/2082"
  },
  {
    "testIdPattern": "[device-request-prompt.spec] *",
    "platforms": ["darwin", "linux", "win32"],
    "parameters": ["firefox"],
    "expectations": ["SKIP"],
    "comment": "TODO: add a comment explaining why this expectation is required (include links to issues)"
  },
  {
    "testIdPattern": "[devtools.spec] *",
    "platforms": ["darwin", "linux", "win32"],
    "parameters": ["webDriverBiDi"],
    "expectations": ["SKIP"],
    "comment": "TODO: add a comment explaining why this expectation is required (include links to issues)"
  },
  {
    "testIdPattern": "[drag-and-drop.spec] *",
    "platforms": ["darwin", "linux", "win32"],
    "parameters": ["firefox"],
    "expectations": ["FAIL"],
    "comment": "TODO: add a comment explaining why this expectation is required (include links to issues)"
  },
  {
    "testIdPattern": "[drag-and-drop.spec] Legacy Drag n' Drop *",
    "platforms": ["darwin", "linux", "win32"],
    "parameters": ["webDriverBiDi"],
    "expectations": ["SKIP"],
    "comment": "TODO: add a comment explaining why this expectation is required (include links to issues)"
  },
  {
    "testIdPattern": "[extensions.spec] *",
    "platforms": ["darwin", "linux", "win32"],
    "parameters": ["webDriverBiDi"],
    "expectations": ["SKIP"],
    "comment": "TODO: add a comment explaining why this expectation is required (include links to issues)"
  },
  {
    "testIdPattern": "[headful.spec] *",
    "platforms": ["darwin", "linux", "win32"],
    "parameters": ["headless"],
    "expectations": ["SKIP"],
    "comment": "Spawns headful browser, needs display or `xvfb` like which is not required for other headless tests"
  },
  {
    "testIdPattern": "[idle_override.spec] *",
    "platforms": ["darwin", "linux", "win32"],
    "parameters": ["webDriverBiDi"],
    "expectations": ["SKIP"],
    "comment": "TODO: add a comment explaining why this expectation is required (include links to issues)"
  },
  {
    "testIdPattern": "[input.spec] input tests Page.waitForFileChooser *",
    "platforms": ["darwin", "linux", "win32"],
    "parameters": ["webDriverBiDi"],
    "expectations": ["FAIL"],
    "comment": "No BiDi spec support for this"
  },
  {
    "testIdPattern": "[launcher.spec] Launcher specs Puppeteer Puppeteer.launch *",
    "platforms": ["win32"],
    "parameters": ["webDriverBiDi"],
    "expectations": ["SKIP"],
    "comment": "TODO: add a comment explaining why this expectation is required (include links to issues)"
  },
  {
    "testIdPattern": "[network.spec] network Page.setBypassServiceWorker *",
    "platforms": ["darwin", "linux", "win32"],
    "parameters": ["firefox"],
    "expectations": ["SKIP"],
    "comment": "TODO: add a comment explaining why this expectation is required (include links to issues)"
  },
  {
    "testIdPattern": "[network.spec] network Page.setBypassServiceWorker *",
    "platforms": ["darwin", "linux", "win32"],
    "parameters": ["webDriverBiDi"],
    "expectations": ["SKIP"],
    "comment": "TODO: add a comment explaining why this expectation is required (include links to issues)"
  },
  {
    "testIdPattern": "[network.spec] network Request.isNavigationRequest *",
    "platforms": ["darwin", "linux", "win32"],
    "parameters": ["webDriverBiDi"],
    "expectations": ["FAIL"],
    "comment": "TODO: add a comment explaining why this expectation is required (include links to issues)"
  },
  {
    "testIdPattern": "[network.spec] network Response.buffer *",
    "platforms": ["darwin", "linux", "win32"],
    "parameters": ["webDriverBiDi"],
    "expectations": ["SKIP"],
    "comment": "TODO: add a comment explaining why this expectation is required (include links to issues)"
  },
  {
    "testIdPattern": "[network.spec] network Response.json *",
    "platforms": ["darwin", "linux", "win32"],
    "parameters": ["webDriverBiDi"],
    "expectations": ["FAIL"],
    "comment": "TODO: add a comment explaining why this expectation is required (include links to issues)"
  },
  {
    "testIdPattern": "[network.spec] network Response.remoteAddress *",
    "platforms": ["darwin", "linux", "win32"],
    "parameters": ["webDriverBiDi"],
    "expectations": ["FAIL"],
    "comment": "Bidi does not have equivalent field"
  },
  {
    "testIdPattern": "[network.spec] network Response.text *",
    "platforms": ["darwin", "linux", "win32"],
    "parameters": ["webDriverBiDi"],
    "expectations": ["SKIP"],
    "comment": "TODO: add a comment explaining why this expectation is required (include links to issues)"
  },
  {
    "testIdPattern": "[page.spec] Page Page.metrics *",
    "platforms": ["darwin", "linux", "win32"],
    "parameters": ["webDriverBiDi"],
    "expectations": ["SKIP"],
    "comment": "TODO: add a comment explaining why this expectation is required (include links to issues)"
  },
  {
    "testIdPattern": "[pdf.spec] Page.pdf *",
    "platforms": ["darwin", "linux", "win32"],
    "parameters": ["webDriverBiDi"],
    "expectations": ["SKIP"],
    "comment": "TODO: add a comment explaining why this expectation is required (include links to issues)"
  },
  {
    "testIdPattern": "[proxy.spec] *",
    "platforms": ["darwin", "linux", "win32"],
    "parameters": ["firefox"],
    "expectations": ["SKIP"],
    "comment": "Chrome-specific test"
  },
  {
    "testIdPattern": "[screencast.spec] *",
    "platforms": ["darwin", "linux", "win32"],
    "parameters": ["chrome"],
    "expectations": ["SKIP"],
    "comment": "Currently no reliable ffmpeg downloads for testing https://github.com/puppeteer/puppeteer/issues/12121"
  },
  {
    "testIdPattern": "[screencast.spec] *",
    "platforms": ["darwin", "linux", "win32"],
    "parameters": ["firefox"],
    "expectations": ["SKIP"],
    "comment": "CDP-specific feature"
  },
  {
    "testIdPattern": "[screenshot.spec] Screenshots Cdp *",
    "platforms": ["darwin", "linux", "win32"],
    "parameters": ["webDriverBiDi"],
    "expectations": ["SKIP"],
    "comment": "TODO: add a comment explaining why this expectation is required (include links to issues)"
  },
  {
    "testIdPattern": "[worker.spec] *",
    "platforms": ["darwin", "linux", "win32"],
    "parameters": ["firefox"],
    "expectations": ["SKIP"],
    "comment": "TODO: add a comment explaining why this expectation is required (include links to issues)"
  },
  {
    "testIdPattern": "[accessibility.spec] *",
    "platforms": ["darwin", "linux", "win32"],
    "parameters": ["cdp", "firefox"],
    "expectations": ["SKIP"],
    "comment": "TODO: add a comment explaining why this expectation is required (include links to issues)"
  },
  {
    "testIdPattern": "[accessibility.spec] *",
    "platforms": ["darwin", "linux", "win32"],
    "parameters": ["firefox", "webDriverBiDi"],
    "expectations": ["SKIP"],
    "comment": "TODO: add a comment explaining why this expectation is required (include links to issues)"
  },
  {
    "testIdPattern": "[ariaqueryhandler.spec] *",
    "platforms": ["darwin", "linux", "win32"],
    "parameters": ["cdp", "firefox"],
    "expectations": ["SKIP"],
    "comment": "Not supported over CDP"
  },
  {
    "testIdPattern": "[ariaqueryhandler.spec] AriaQueryHandler queryOne (Chromium web test) should find by role \"heading\"",
    "platforms": ["darwin", "linux", "win32"],
    "parameters": ["webDriverBiDi"],
    "expectations": ["FAIL"],
    "comment": "WebDriver BiDi locateNodes does not support shadow roots so far"
  },
  {
    "testIdPattern": "[autofill.spec] *",
    "platforms": ["darwin", "linux", "win32"],
    "parameters": ["chrome", "chrome-headless-shell"],
    "expectations": ["FAIL"],
    "comment": "TODO: add a comment explaining why this expectation is required (include links to issues)"
  },
  {
    "testIdPattern": "[CDPSession.spec] Target.createCDPSession *",
    "platforms": ["darwin", "linux", "win32"],
    "parameters": ["firefox", "webDriverBiDi"],
    "expectations": ["FAIL"],
    "comment": "TODO: add a comment explaining why this expectation is required (include links to issues)"
  },
  {
    "testIdPattern": "[CDPSession.spec] Target.createCDPSession should not report created targets for custom CDP sessions",
    "platforms": ["darwin", "linux", "win32"],
    "parameters": ["webDriverBiDi"],
    "expectations": ["PASS"]
  },
  {
    "testIdPattern": "[chromiumonly.spec] *",
    "platforms": ["darwin", "linux", "win32"],
    "parameters": ["cdp", "firefox"],
    "expectations": ["SKIP"],
    "comment": "TODO: add a comment explaining why this expectation is required (include links to issues)"
  },
  {
    "testIdPattern": "[chromiumonly.spec] Chromium-Specific Launcher tests Puppeteer.launch |pipe| option *",
    "platforms": ["darwin", "linux", "win32"],
    "parameters": ["firefox", "webDriverBiDi"],
    "expectations": ["SKIP"],
    "comment": "TODO: add a comment explaining why this expectation is required (include links to issues)"
  },
  {
    "testIdPattern": "[cookies.spec] Cookie specs Page.deleteCookie should delete cookie for specified URL regardless of the current page",
    "platforms": ["darwin", "linux", "win32"],
    "parameters": ["firefox"],
    "expectations": ["SKIP"],
    "comment": "The test relies on the default page partition key do not contain the source origin. This is not the case for Firefox."
  },
  {
    "testIdPattern": "[cookies.spec] Cookie specs Page.setCookie should set cookie with all available properties",
    "platforms": ["darwin", "linux", "win32"],
    "parameters": ["firefox"],
    "expectations": ["FAIL"],
    "comment": "Chromium-specific test. The sourceScheme property is chromium-specific."
  },
  {
    "testIdPattern": "[cookies.spec] Cookie specs Page.setCookie should set secure same-site cookies from a frame",
    "platforms": ["darwin", "linux", "win32"],
    "parameters": ["chrome"],
    "expectations": ["FAIL"],
    "comment": "Failes with fieldtrial testing config in Chrome"
  },
  {
    "testIdPattern": "[coverage.spec] *",
    "platforms": ["darwin", "linux", "win32"],
    "parameters": ["firefox", "webDriverBiDi"],
    "expectations": ["SKIP"],
    "comment": "TODO: add a comment explaining why this expectation is required (include links to issues)"
  },
  {
    "testIdPattern": "[coverage.spec] *",
    "platforms": ["darwin", "linux", "win32"],
    "parameters": ["cdp", "firefox"],
    "expectations": ["SKIP"],
    "comment": "TODO: add a comment explaining why this expectation is required (include links to issues)"
  },
  {
    "testIdPattern": "[coverage.spec] Coverage specs JSCoverage should ignore pptr internal scripts if reportAnonymousScripts is true",
    "platforms": ["darwin", "linux", "win32"],
    "parameters": ["webDriverBiDi"],
    "expectations": ["FAIL"],
    "comment": "TODO: add a comment explaining why this expectation is required (include links to issues)"
  },
  {
    "testIdPattern": "[devtools.spec] DevTools should expose DevTools as a page",
    "platforms": ["darwin", "linux", "win32"],
    "parameters": ["firefox"],
    "expectations": ["SKIP"],
    "comment": "TODO: add a comment explaining why this expectation is required (include links to issues)"
  },
  {
    "testIdPattern": "[devtools.spec] DevTools should open devtools when \"devtools: true\" option is given",
    "platforms": ["darwin", "linux", "win32"],
    "parameters": ["firefox"],
    "expectations": ["SKIP"],
    "comment": "TODO: add a comment explaining why this expectation is required (include links to issues)"
  },
  {
    "testIdPattern": "[devtools.spec] DevTools target.page() should return a DevTools page if custom isPageTarget is provided",
    "platforms": ["darwin", "linux", "win32"],
    "parameters": ["firefox"],
    "expectations": ["SKIP"],
    "comment": "TODO: add a comment explaining why this expectation is required (include links to issues)"
  },
  {
    "testIdPattern": "[devtools.spec] DevTools target.page() should return Page when calling asPage on DevTools target",
    "platforms": ["darwin", "linux", "win32"],
    "parameters": ["firefox"],
    "expectations": ["SKIP"],
    "comment": "TODO: add a comment explaining why this expectation is required (include links to issues)"
  },
  {
    "testIdPattern": "[drag-and-drop.spec] *",
    "platforms": ["darwin", "linux", "win32"],
    "parameters": ["cdp", "firefox"],
    "expectations": ["SKIP"],
    "comment": "TODO: add a comment explaining why this expectation is required (include links to issues)"
  },
  {
    "testIdPattern": "[elementhandle.spec] ElementHandle specs ElementHandle.boundingBox should work",
    "platforms": ["darwin", "linux", "win32"],
    "parameters": ["firefox"],
    "expectations": ["FAIL", "PASS"],
    "comment": "TODO: add a comment explaining why this expectation is required (include links to issues)"
  },
  {
    "testIdPattern": "[evaluation.spec] Evaluation specs Page.evaluate should replace symbols with undefined",
    "platforms": ["darwin", "linux", "win32"],
    "parameters": ["cdp"],
    "expectations": ["FAIL"],
    "comment": "TODO: add a comment explaining why this expectation is required (include links to issues)"
  },
  {
    "testIdPattern": "[evaluation.spec] Evaluation specs Page.evaluate should return properly serialize objects with unknown type fields",
    "platforms": ["darwin", "linux", "win32"],
    "parameters": ["cdp"],
    "expectations": ["FAIL"],
    "comment": "TODO: add a comment explaining why this expectation is required (include links to issues)"
  },
  {
    "testIdPattern": "[evaluation.spec] Evaluation specs Page.evaluate should work for circular object",
    "platforms": ["darwin", "linux", "win32"],
    "parameters": ["cdp"],
    "expectations": ["FAIL"],
    "comment": "TODO: add a comment explaining why this expectation is required (include links to issues)"
  },
  {
    "testIdPattern": "[evaluation.spec] Evaluation specs Page.evaluateOnNewDocument *",
    "platforms": ["darwin", "linux", "win32"],
    "parameters": ["cdp", "firefox"],
    "expectations": ["SKIP"],
    "comment": "TODO: add a comment explaining why this expectation is required (include links to issues)"
  },
  {
    "testIdPattern": "[evaluation.spec] Evaluation specs Page.removeScriptToEvaluateOnNewDocument *",
    "platforms": ["darwin", "linux", "win32"],
    "parameters": ["cdp", "firefox"],
    "expectations": ["SKIP"],
    "comment": "TODO: add a comment explaining why this expectation is required (include links to issues)"
  },
  {
    "testIdPattern": "[fixtures.spec] Fixtures dumpio option should work with pipe option",
    "platforms": ["darwin", "linux", "win32"],
    "parameters": ["firefox"],
    "expectations": ["SKIP"],
    "comment": "TODO: add a comment explaining why this expectation is required (include links to issues)"
  },
  {
    "testIdPattern": "[frame.spec] Frame specs Frame.prototype.frameElement should handle shadow roots",
    "platforms": ["darwin", "linux", "win32"],
    "parameters": ["webDriverBiDi"],
    "expectations": ["FAIL"],
    "comment": "https://github.com/w3c/webdriver-bidi/issues/794"
  },
  {
    "testIdPattern": "[idle_override.spec] *",
    "platforms": ["darwin", "linux", "win32"],
    "parameters": ["cdp", "firefox"],
    "expectations": ["SKIP"],
    "comment": "TODO: add a comment explaining why this expectation is required (include links to issues)"
  },
  {
    "testIdPattern": "[input.spec] *",
    "platforms": ["darwin", "linux", "win32"],
    "parameters": ["cdp", "firefox"],
    "expectations": ["SKIP"],
    "comment": "TODO: add a comment explaining why this expectation is required (include links to issues)"
  },
  {
    "testIdPattern": "[jshandle.spec] JSHandle JSHandle.jsonValue should not throw for circular objects",
    "platforms": ["darwin", "linux", "win32"],
    "parameters": ["cdp"],
    "expectations": ["FAIL"],
    "comment": "TODO: add a comment explaining why this expectation is required (include links to issues)"
  },
  {
    "testIdPattern": "[jshandle.spec] JSHandle JSHandle.jsonValue should work with dates",
    "platforms": ["darwin", "linux", "win32"],
    "parameters": ["cdp"],
    "expectations": ["FAIL"],
    "comment": "TODO: add a comment explaining why this expectation is required (include links to issues)"
  },
  {
    "testIdPattern": "[jshandle.spec] JSHandle JSHandle.toString should work with window subtypes",
    "platforms": ["darwin", "linux", "win32"],
    "parameters": ["cdp"],
    "expectations": ["FAIL"],
    "comment": "CDP does not have special type for window"
  },
  {
    "testIdPattern": "[jshandle.spec] JSHandle Page.evaluateHandle should return the RemoteObject",
    "platforms": ["darwin", "linux", "win32"],
    "parameters": ["webDriverBiDi"],
    "expectations": ["FAIL"],
    "comment": "TODO: add a comment explaining why this expectation is required (include links to issues)"
  },
  {
    "testIdPattern": "[launcher.spec] Launcher specs Puppeteer Browser.disconnect *",
    "platforms": ["win32"],
    "parameters": ["firefox", "webDriverBiDi"],
    "expectations": ["SKIP"],
    "comment": "TODO: add a comment explaining why this expectation is required (include links to issues)"
  },
  {
    "testIdPattern": "[launcher.spec] Launcher specs Puppeteer Browser.disconnect should reject waitForSelector when browser closes",
    "platforms": ["darwin", "linux", "win32"],
    "parameters": ["webDriverBiDi"],
    "expectations": ["SKIP"],
    "comment": "TODO: add a comment explaining why this expectation is required (include links to issues)"
  },
  {
    "testIdPattern": "[launcher.spec] Launcher specs Puppeteer Puppeteer.executablePath returns executablePath for channel",
    "platforms": ["darwin", "linux", "win32"],
    "parameters": ["firefox"],
    "expectations": ["SKIP"],
    "comment": "TODO: add a comment explaining why this expectation is required (include links to issues)"
  },
  {
    "testIdPattern": "[launcher.spec] Launcher specs Puppeteer Puppeteer.launch should work with no default arguments",
    "platforms": ["darwin", "linux", "win32"],
    "parameters": ["firefox"],
    "expectations": ["SKIP"],
    "comment": "TODO: add a comment explaining why this expectation is required (include links to issues)"
  },
  {
    "testIdPattern": "[launcher.spec] Launcher specs Puppeteer Puppeteer.launch should work with no default arguments",
    "platforms": ["darwin", "linux", "win32"],
    "parameters": ["chrome"],
    "expectations": ["SKIP"],
    "comment": "TODO: add a comment explaining why this expectation is required (include links to issues)"
  },
  {
    "testIdPattern": "[mouse.spec] Mouse should not throw if buttons are pressed twice",
    "platforms": ["darwin", "linux", "win32"],
    "parameters": ["cdp"],
    "expectations": ["FAIL"],
    "comment": "TODO: add a comment explaining why this expectation is required (include links to issues)"
  },
  {
    "testIdPattern": "[mouse.spec] Mouse should reset properly",
    "platforms": ["darwin", "linux", "win32"],
    "parameters": ["cdp"],
    "expectations": ["SKIP"],
    "comment": "TODO: add a comment explaining why this expectation is required (include links to issues)"
  },
  {
    "testIdPattern": "[navigation.spec] navigation Frame.goto should return matching responses",
    "platforms": ["darwin", "linux", "win32"],
    "parameters": ["webDriverBiDi"],
    "expectations": ["FAIL"],
    "comment": "TODO: add a comment explaining why this expectation is required (include links to issues)"
  },
  {
    "testIdPattern": "[navigation.spec] navigation Page.goto should navigate to URL with hash and fire requests without hash",
    "platforms": ["darwin", "linux", "win32"],
    "parameters": ["webDriverBiDi"],
    "expectations": ["FAIL"],
    "comment": "BiDi spec expect the request to not trim the hash"
  },
  {
    "testIdPattern": "[navigation.spec] navigation Page.goto should send referer",
    "platforms": ["darwin", "linux", "win32"],
    "parameters": ["webDriverBiDi"],
    "expectations": ["FAIL"],
    "comment": "TODO: add a comment explaining why this expectation is required (include links to issues)"
  },
  {
    "testIdPattern": "[navigation.spec] navigation Page.goto should work when navigating to a URL with a client redirect",
    "platforms": ["darwin", "linux", "win32"],
    "parameters": ["webDriverBiDi"],
    "expectations": ["FAIL"],
    "comment": "https://github.com/puppeteer/puppeteer/issues/12929"
  },
  {
    "testIdPattern": "[network.spec] network Network Events Page.Events.RequestServedFromCache *",
    "platforms": ["darwin", "linux", "win32"],
    "parameters": ["cdp", "firefox"],
    "expectations": ["FAIL"],
    "comment": "TODO: add a comment explaining why this expectation is required (include links to issues)"
  },
  {
    "testIdPattern": "[network.spec] network Page.authenticate should not disable caching for *",
    "platforms": ["darwin", "linux", "win32"],
    "parameters": ["cdp", "firefox"],
    "expectations": ["FAIL"],
    "comment": "TODO: add a comment explaining why this expectation is required (include links to issues)"
  },
  {
    "testIdPattern": "[network.spec] network Request.initiator should return the initiator",
    "platforms": ["darwin", "linux", "win32"],
    "parameters": ["webDriverBiDi"],
    "expectations": ["FAIL"],
    "comment": "TODO: add a comment explaining why this expectation is required (include links to issues)"
  },
  {
    "testIdPattern": "[network.spec] network Request.isNavigationRequest should work",
    "platforms": ["darwin", "linux", "win32"],
    "parameters": ["webDriverBiDi"],
    "expectations": ["PASS"]
  },
  {
    "testIdPattern": "[network.spec] network Request.isNavigationRequest should work when navigating to image",
    "platforms": ["darwin", "linux", "win32"],
    "parameters": ["webDriverBiDi"],
    "expectations": ["PASS"]
  },
  {
    "testIdPattern": "[network.spec] network Request.isNavigationRequest should work with request interception",
    "platforms": ["darwin", "linux", "win32"],
    "parameters": ["webDriverBiDi"],
    "expectations": ["PASS"]
  },
  {
    "testIdPattern": "[network.spec] network Request.postData should work with blobs",
    "platforms": ["darwin", "linux", "win32"],
    "parameters": ["webDriverBiDi"],
    "expectations": ["SKIP"],
    "comment": "Not implemented for BiDi yet."
  },
  {
    "testIdPattern": "[network.spec] network Request.resourceType *",
    "platforms": ["darwin", "linux", "win32"],
    "parameters": ["firefox", "webDriverBiDi"],
    "expectations": ["FAIL"],
    "comment": "Bidi does not have equivalent field"
  },
  {
    "testIdPattern": "[network.spec] network Response.fromCache should work for *",
    "platforms": ["darwin", "linux", "win32"],
    "parameters": ["cdp", "firefox"],
    "expectations": ["FAIL"],
    "comment": "TODO: add a comment explaining why this expectation is required (include links to issues)"
  },
  {
    "testIdPattern": "[network.spec] network Response.fromCache should work for *",
    "platforms": ["darwin", "linux", "win32"],
    "parameters": ["chrome", "webDriverBiDi"],
    "expectations": ["FAIL", "PASS"],
    "comment": "TODO: add a comment explaining why this expectation is required (include links to issues)"
  },
  {
    "testIdPattern": "[network.spec] network Response.fromServiceWorker Response.fromServiceWorker",
    "platforms": ["darwin", "linux", "win32"],
    "parameters": ["webDriverBiDi"],
    "expectations": ["SKIP"],
    "comment": "TODO: add a comment explaining why this expectation is required (include links to issues)"
  },
  {
    "testIdPattern": "[oopif.spec] *",
    "platforms": ["darwin", "linux", "win32"],
    "parameters": ["cdp", "firefox"],
    "expectations": ["SKIP"],
    "comment": "TODO: add a comment explaining why this expectation is required (include links to issues)"
  },
  {
    "testIdPattern": "[oopif.spec] OOPIF should evaluate on a page with a PDF viewer",
    "platforms": ["darwin", "linux", "win32"],
    "parameters": ["chrome-headless-shell"],
    "expectations": ["FAIL"],
    "comment": "chrome-headless-shell does not have a PDF viewer"
  },
  {
    "testIdPattern": "[page.spec] Page Page.addScriptTag should throw when added with content to the CSP page",
    "platforms": ["darwin", "linux", "win32"],
    "parameters": ["webDriverBiDi"],
    "expectations": ["FAIL"],
    "comment": "See https://github.com/puppeteer/puppeteer/issues/4840"
  },
  {
    "testIdPattern": "[page.spec] Page Page.addStyleTag should throw when added with content to the CSP page",
    "platforms": ["darwin", "linux", "win32"],
    "parameters": ["firefox"],
    "expectations": ["SKIP"],
    "comment": "TODO: add a comment explaining why this expectation is required (include links to issues)"
  },
  {
    "testIdPattern": "[page.spec] Page Page.bringToFront should work",
    "platforms": ["darwin"],
    "parameters": ["chrome"],
    "expectations": ["FAIL", "PASS"],
    "comment": "Flaky on Mac"
  },
  {
    "testIdPattern": "[page.spec] Page Page.close should *not* run beforeunload by default",
    "platforms": ["darwin", "linux", "win32"],
    "parameters": ["cdp", "firefox"],
    "expectations": ["SKIP"],
    "comment": "TODO: add a comment explaining why this expectation is required (include links to issues)"
  },
  {
    "testIdPattern": "[page.spec] Page Page.Events.Console should have location when fetch fails",
    "platforms": ["darwin", "linux", "win32"],
    "parameters": ["webDriverBiDi"],
    "expectations": ["SKIP"],
    "comment": "TODO: add a comment explaining why this expectation is required (include links to issues)"
  },
  {
    "testIdPattern": "[page.spec] Page Page.Events.Console should return remote objects",
    "platforms": ["darwin", "linux", "win32"],
    "parameters": ["webDriverBiDi"],
    "expectations": ["FAIL"],
    "comment": "BiDi does not support getting a Handle for log args"
  },
  {
    "testIdPattern": "[page.spec] Page Page.Events.Console should return remote objects",
    "platforms": ["darwin", "linux", "win32"],
    "parameters": ["firefox"],
    "expectations": ["SKIP"],
    "comment": "TODO: add a comment explaining why this expectation is required (include links to issues)"
  },
  {
    "testIdPattern": "[page.spec] Page Page.Events.Console should trigger correct Log",
    "platforms": ["darwin", "linux", "win32"],
    "parameters": ["webDriverBiDi"],
    "expectations": ["SKIP"],
    "comment": "TODO: add a comment explaining why this expectation is required (include links to issues)"
  },
  {
    "testIdPattern": "[page.spec] Page Page.Events.error should throw when page crashes",
    "platforms": ["darwin", "linux", "win32"],
    "parameters": ["webDriverBiDi"],
    "expectations": ["SKIP"],
    "comment": "TODO: add a comment explaining why this expectation is required (include links to issues)"
  },
  {
    "testIdPattern": "[page.spec] Page Page.Events.Popup *",
    "platforms": ["darwin", "linux", "win32"],
    "parameters": ["cdp", "firefox"],
    "expectations": ["SKIP"],
    "comment": "Deprecated"
  },
  {
    "testIdPattern": "[page.spec] Page Page.exposeFunction *",
    "platforms": ["darwin", "linux", "win32"],
    "parameters": ["cdp", "firefox"],
    "expectations": ["SKIP"],
    "comment": "TODO: add a comment explaining why this expectation is required (include links to issues)"
  },
  {
    "testIdPattern": "[page.spec] Page Page.pdf should respect timeout",
    "platforms": ["darwin", "linux", "win32"],
    "parameters": ["firefox"],
    "expectations": ["SKIP"],
    "comment": "https://github.com/puppeteer/puppeteer/issues/12152"
  },
  {
    "testIdPattern": "[page.spec] Page Page.setBypassCSP *",
    "platforms": ["darwin", "linux", "win32"],
    "parameters": ["firefox", "webDriverBiDi"],
    "expectations": ["FAIL"],
    "comment": "TODO: add a comment explaining why this expectation is required (include links to issues)"
  },
  {
    "testIdPattern": "[pdf.spec] Page.pdf *",
    "platforms": ["darwin", "linux", "win32"],
    "parameters": ["cdp", "firefox"],
    "expectations": ["SKIP"],
    "comment": "TODO: add a comment explaining why this expectation is required (include links to issues)"
  },
  {
    "testIdPattern": "[prerender.spec] Prerender can screencast",
    "platforms": ["darwin", "linux", "win32"],
    "parameters": ["chrome"],
    "expectations": ["SKIP"],
    "comment": "Currently no reliable ffmpeg downloads for testing https://github.com/puppeteer/puppeteer/issues/12121"
  },
  {
    "testIdPattern": "[prerender.spec] Prerender can screencast",
    "platforms": ["darwin", "linux", "win32"],
    "parameters": ["firefox"],
    "expectations": ["SKIP"],
    "comment": "TODO: add a comment explaining why this expectation is required (include links to issues)"
  },
  {
    "testIdPattern": "[queryObjects.spec] *",
    "platforms": ["darwin", "linux", "win32"],
    "parameters": ["firefox", "webDriverBiDi"],
    "expectations": ["SKIP"],
    "comment": "TODO: add a comment explaining why this expectation is required (include links to issues)"
  },
  {
    "testIdPattern": "[requestinterception-experimental.spec] *",
    "platforms": ["darwin", "linux", "win32"],
    "parameters": ["cdp", "firefox"],
    "expectations": ["SKIP"],
    "comment": "TODO: add a comment explaining why this expectation is required (include links to issues)"
  },
  {
    "testIdPattern": "[requestinterception-experimental.spec] cooperative request interception Page.setRequestInterception should be abortable with custom error codes",
    "platforms": ["darwin", "linux", "win32"],
    "parameters": ["webDriverBiDi"],
    "expectations": ["FAIL"],
    "comment": "TODO: BiDi does not support custom errors - https://github.com/w3c/webdriver-bidi/issues/508"
  },
  {
    "testIdPattern": "[requestinterception-experimental.spec] cooperative request interception Page.setRequestInterception should navigate to URL with hash and fire requests without hash",
    "platforms": ["darwin", "linux", "win32"],
    "parameters": ["webDriverBiDi"],
    "expectations": ["FAIL"],
    "comment": "BiDi spec expect the request to not trim the hash"
  },
  {
    "testIdPattern": "[requestinterception.spec] *",
    "platforms": ["darwin", "linux", "win32"],
    "parameters": ["cdp", "firefox"],
    "expectations": ["SKIP"],
    "comment": "TODO: add a comment explaining why this expectation is required (include links to issues)"
  },
  {
    "testIdPattern": "[requestinterception.spec] request interception Page.setRequestInterception should be abortable with custom error codes",
    "platforms": ["darwin", "linux", "win32"],
    "parameters": ["webDriverBiDi"],
    "expectations": ["FAIL"],
    "comment": "https://github.com/w3c/webdriver-bidi/issues/508"
  },
  {
    "testIdPattern": "[requestinterception.spec] request interception Page.setRequestInterception should navigate to URL with hash and fire requests without hash",
    "platforms": ["darwin", "linux", "win32"],
    "parameters": ["webDriverBiDi"],
    "expectations": ["FAIL"],
    "comment": "BiDi spec and WPT require expect the Hash"
  },
  {
    "testIdPattern": "[screencast.spec] Screencasts Page.screencast should validate options",
    "platforms": ["darwin", "linux", "win32"],
    "parameters": ["firefox"],
    "expectations": ["PASS"]
  },
  {
    "testIdPattern": "[screenshot.spec] Screenshots Cdp should work in \"fromSurface: false\" mode",
    "platforms": ["darwin", "linux", "win32"],
    "parameters": ["chrome-headless-shell"],
    "expectations": ["SKIP"],
    "comment": "TODO: add a comment explaining why this expectation is required (include links to issues)"
  },
  {
    "testIdPattern": "[screenshot.spec] Screenshots Cdp should work in \"fromSurface: false\" mode",
    "platforms": ["darwin", "linux", "win32"],
    "parameters": ["headless"],
    "expectations": ["SKIP"],
    "comment": "TODO: add a comment explaining why this expectation is required (include links to issues)"
  },
  {
    "testIdPattern": "[screenshot.spec] Screenshots Page.screenshot should get screenshot bigger than the viewport",
    "platforms": ["darwin", "linux", "win32"],
    "parameters": ["cdp"],
    "expectations": ["FAIL"],
    "comment": "TODO: add a comment explaining why this expectation is required (include links to issues)"
  },
  {
    "testIdPattern": "[stacktrace.spec] Stack trace *",
    "platforms": ["darwin", "linux", "win32"],
    "parameters": ["cdp", "firefox"],
    "expectations": ["FAIL"],
    "comment": "TODO: add a comment explaining why this expectation is required (include links to issues)"
  },
  {
    "testIdPattern": "[target.spec] Target should close a service worker",
    "platforms": ["darwin", "linux", "win32"],
    "parameters": ["webDriverBiDi"],
    "expectations": ["SKIP"],
    "comment": "not supported"
  },
  {
    "testIdPattern": "[target.spec] Target should close a shared worker",
    "platforms": ["darwin", "linux", "win32"],
    "parameters": ["webDriverBiDi"],
    "expectations": ["SKIP"],
    "comment": "not supported"
  },
  {
    "testIdPattern": "[TargetManager.spec] *",
    "platforms": ["darwin", "linux", "win32"],
    "parameters": ["firefox", "webDriverBiDi"],
    "expectations": ["SKIP"],
    "comment": "TODO: add a comment explaining why this expectation is required (include links to issues)"
  },
  {
    "testIdPattern": "[TargetManager.spec] *",
    "platforms": ["darwin", "linux", "win32"],
    "parameters": ["cdp", "firefox"],
    "expectations": ["SKIP"],
    "comment": "TODO: add a comment explaining why this expectation is required (include links to issues)"
  },
  {
    "testIdPattern": "[touchscreen.spec] *",
    "platforms": ["darwin", "linux", "win32"],
    "parameters": ["cdp", "firefox"],
    "expectations": ["FAIL"],
    "comment": "TODO: add a comment explaining why this expectation is required (include links to issues)"
  },
  {
    "testIdPattern": "[tracing.spec] *",
    "platforms": ["darwin", "linux", "win32"],
    "parameters": ["cdp", "firefox"],
    "expectations": ["SKIP"],
    "comment": "TODO: add a comment explaining why this expectation is required (include links to issues)"
  },
  {
    "testIdPattern": "[tracing.spec] *",
    "platforms": ["darwin", "linux", "win32"],
    "parameters": ["firefox", "webDriverBiDi"],
    "expectations": ["SKIP"],
    "comment": "TODO: add a comment explaining why this expectation is required (include links to issues)"
  },
  {
    "testIdPattern": "[acceptInsecureCerts.spec] acceptInsecureCerts Response.securityDetails Network redirects should report SecurityDetails",
    "platforms": ["darwin", "linux", "win32"],
    "parameters": ["cdp", "firefox"],
    "expectations": ["FAIL", "PASS"],
    "comment": "TODO: add a comment explaining why this expectation is required (include links to issues)"
  },
  {
    "testIdPattern": "[acceptInsecureCerts.spec] acceptInsecureCerts Response.securityDetails Network redirects should report SecurityDetails",
    "platforms": ["darwin", "linux", "win32"],
    "parameters": ["firefox", "webDriverBiDi"],
    "expectations": ["FAIL"],
    "comment": "TODO: add a comment explaining why this expectation is required (include links to issues)"
  },
  {
    "testIdPattern": "[acceptInsecureCerts.spec] acceptInsecureCerts Response.securityDetails should be |null| for non-secure requests",
    "platforms": ["darwin", "linux", "win32"],
    "parameters": ["firefox", "webDriverBiDi"],
    "expectations": ["FAIL"],
    "comment": "TODO: add a comment explaining why this expectation is required (include links to issues)"
  },
  {
    "testIdPattern": "[acceptInsecureCerts.spec] acceptInsecureCerts Response.securityDetails should work",
    "platforms": ["darwin", "linux", "win32"],
    "parameters": ["cdp", "firefox"],
    "expectations": ["FAIL"],
    "comment": "TODO: add a comment explaining why this expectation is required (include links to issues)"
  },
  {
    "testIdPattern": "[acceptInsecureCerts.spec] acceptInsecureCerts Response.securityDetails should work",
    "platforms": ["darwin", "linux", "win32"],
    "parameters": ["firefox", "webDriverBiDi"],
    "expectations": ["FAIL"],
    "comment": "TODO: add a comment explaining why this expectation is required (include links to issues)"
  },
  {
    "testIdPattern": "[acceptInsecureCerts.spec] acceptInsecureCerts should work with request interception",
    "platforms": ["darwin", "linux", "win32"],
    "parameters": ["cdp", "firefox"],
    "expectations": ["FAIL"],
    "comment": "TODO: add a comment explaining why this expectation is required (include links to issues)"
  },
  {
    "testIdPattern": "[accessibility.spec] Accessibility get snapshots while the tree is re-calculated",
    "platforms": ["darwin", "linux", "win32"],
    "parameters": ["chrome", "webDriverBiDi"],
    "expectations": ["SKIP"],
    "comment": "TODO: add a comment explaining why this expectation is required (include links to issues)"
  },
  {
    "testIdPattern": "[ariaqueryhandler.spec] AriaQueryHandler queryAllArray $$eval should handle many elements",
    "platforms": ["darwin", "linux", "win32"],
    "parameters": ["chrome", "webDriverBiDi"],
    "expectations": ["PASS", "TIMEOUT"],
    "comment": "times out flakily"
  },
  {
    "testIdPattern": "[bfcache.spec] BFCache can call a function exposed on a page restored from bfcache",
    "platforms": ["darwin", "linux", "win32"],
    "parameters": ["cdp", "firefox"],
    "expectations": ["FAIL"],
    "comment": "addBinding is not supported"
  },
  {
    "testIdPattern": "[bfcache.spec] BFCache can navigate to a BFCached page containing an OOPIF and a worker",
    "platforms": ["darwin", "linux", "win32"],
    "parameters": ["cdp", "firefox"],
    "expectations": ["SKIP"],
    "comment": "TODO: add a comment explaining why this expectation is required (include links to issues)"
  },
  {
    "testIdPattern": "[browser.spec] Browser specs Browser.isConnected should set the browser connected state",
    "platforms": ["darwin", "linux", "win32"],
    "parameters": ["firefox", "webDriverBiDi"],
    "expectations": ["SKIP"],
    "comment": "TODO: add a comment explaining why this expectation is required (include links to issues)"
  },
  {
    "testIdPattern": "[browser.spec] Browser specs Browser.process should not return child_process for remote browser",
    "platforms": ["darwin", "linux", "win32"],
    "parameters": ["firefox", "webDriverBiDi"],
    "expectations": ["SKIP"],
    "comment": "TODO: add a comment explaining why this expectation is required (include links to issues)"
  },
  {
    "testIdPattern": "[browsercontext.spec] BrowserContext BrowserContext.overridePermissions should deny permission when not listed",
    "platforms": ["darwin", "linux", "win32"],
    "parameters": ["cdp", "firefox"],
    "expectations": ["FAIL"],
    "comment": "TODO: add a comment explaining why this expectation is required (include links to issues)"
  },
  {
    "testIdPattern": "[browsercontext.spec] BrowserContext BrowserContext.overridePermissions should grant permission when listed",
    "platforms": ["darwin", "linux", "win32"],
    "parameters": ["cdp", "firefox"],
    "expectations": ["FAIL"],
    "comment": "TODO: add a comment explaining why this expectation is required (include links to issues)"
  },
  {
    "testIdPattern": "[browsercontext.spec] BrowserContext BrowserContext.overridePermissions should grant persistent-storage",
    "platforms": ["darwin", "linux", "win32"],
    "parameters": ["cdp", "firefox"],
    "expectations": ["FAIL"],
    "comment": "TODO: add a comment explaining why this expectation is required (include links to issues)"
  },
  {
    "testIdPattern": "[browsercontext.spec] BrowserContext BrowserContext.overridePermissions should isolate permissions between browser contexts",
    "platforms": ["darwin", "linux", "win32"],
    "parameters": ["cdp", "firefox"],
    "expectations": ["FAIL"],
    "comment": "TODO: add a comment explaining why this expectation is required (include links to issues)"
  },
  {
    "testIdPattern": "[browsercontext.spec] BrowserContext BrowserContext.overridePermissions should reset permissions",
    "platforms": ["darwin", "linux", "win32"],
    "parameters": ["cdp", "firefox"],
    "expectations": ["FAIL"],
    "comment": "TODO: add a comment explaining why this expectation is required (include links to issues)"
  },
  {
    "testIdPattern": "[browsercontext.spec] BrowserContext BrowserContext.overridePermissions should trigger permission onchange",
    "platforms": ["darwin", "linux", "win32"],
    "parameters": ["cdp", "firefox"],
    "expectations": ["FAIL"],
    "comment": "TODO: add a comment explaining why this expectation is required (include links to issues)"
  },
  {
    "testIdPattern": "[browsercontext.spec] BrowserContext should fire target events",
    "platforms": ["darwin", "linux", "win32"],
    "parameters": ["chrome", "webDriverBiDi"],
    "expectations": ["FAIL"],
    "comment": "In BiDi currently more events than needed are fired (because target is updated more often). We probably need to adjust the test as the behavior is not broken per se"
  },
  {
    "testIdPattern": "[browsercontext.spec] BrowserContext should fire target events",
    "platforms": ["darwin", "linux", "win32"],
    "parameters": ["cdp", "firefox"],
    "expectations": ["FAIL"],
    "comment": "TODO: add a comment explaining why this expectation is required (include links to issues)"
  },
  {
    "testIdPattern": "[browsercontext.spec] BrowserContext should fire target events",
    "platforms": ["darwin", "linux", "win32"],
    "parameters": ["firefox", "webDriverBiDi"],
    "expectations": ["FAIL"],
    "comment": "In BiDi currently more events than needed are fired (because target is updated more often). We probably need to adjust the test as the behavior is not broken per se"
  },
  {
    "testIdPattern": "[browsercontext.spec] BrowserContext should wait for a target",
    "platforms": ["darwin", "linux", "win32"],
    "parameters": ["cdp", "firefox"],
    "expectations": ["SKIP"],
    "comment": "TODO: add a comment explaining why this expectation is required (include links to issues)"
  },
  {
    "testIdPattern": "[browsercontext.spec] BrowserContext should work across sessions",
    "platforms": ["darwin", "linux", "win32"],
    "parameters": ["cdp", "firefox"],
    "expectations": ["FAIL"],
    "comment": "TODO: add a comment explaining why this expectation is required (include links to issues)"
  },
  {
    "testIdPattern": "[browsercontext.spec] BrowserContext should work across sessions",
    "platforms": ["darwin", "linux", "win32"],
    "parameters": ["firefox", "webDriverBiDi"],
    "expectations": ["FAIL"],
    "comment": "Firefox does not support multiple connection at this time"
  },
  {
    "testIdPattern": "[CDPSession.spec] Target.createCDPSession should be able to detach session",
    "platforms": ["darwin", "linux", "win32"],
    "parameters": ["cdp", "firefox"],
    "expectations": ["FAIL"],
    "comment": "TODO: add a comment explaining why this expectation is required (include links to issues)"
  },
  {
    "testIdPattern": "[CDPSession.spec] Target.createCDPSession should enable and disable domains independently",
    "platforms": ["darwin", "linux", "win32"],
    "parameters": ["cdp", "firefox"],
    "expectations": ["FAIL"],
    "comment": "TODO: add a comment explaining why this expectation is required (include links to issues)"
  },
  {
    "testIdPattern": "[CDPSession.spec] Target.createCDPSession should not send extra events",
    "platforms": ["darwin", "linux", "win32"],
    "parameters": ["cdp", "firefox"],
    "expectations": ["FAIL"],
    "comment": "Fails with Firefox CDP"
  },
  {
    "testIdPattern": "[CDPSession.spec] Target.createCDPSession should respect custom timeout",
    "platforms": ["darwin", "linux", "win32"],
    "parameters": ["cdp", "firefox"],
    "expectations": ["SKIP"],
    "comment": "TODO: add a comment explaining why this expectation is required (include links to issues)"
  },
  {
    "testIdPattern": "[CDPSession.spec] Target.createCDPSession should send events",
    "platforms": ["darwin", "linux", "win32"],
    "parameters": ["cdp", "firefox"],
    "expectations": ["FAIL", "PASS"],
    "comment": "TODO: add a comment explaining why this expectation is required (include links to issues)"
  },
  {
    "testIdPattern": "[chromiumonly.spec] Chromium-Specific Launcher tests Puppeteer.launch |browserURL| option should be able to connect using browserUrl, with and without trailing slash",
    "platforms": ["darwin", "linux", "win32"],
    "parameters": ["firefox", "webDriverBiDi"],
    "expectations": ["SKIP"],
    "comment": "TODO: add a comment explaining why this expectation is required (include links to issues)"
  },
  {
    "testIdPattern": "[chromiumonly.spec] Chromium-Specific Page Tests Page.setRequestInterception should work with intervention headers",
    "platforms": ["darwin", "linux", "win32"],
    "parameters": ["firefox", "webDriverBiDi"],
    "expectations": ["SKIP"],
    "comment": "TODO: add a comment explaining why this expectation is required (include links to issues)"
  },
  {
    "testIdPattern": "[click.spec] Page.click should click on checkbox label and toggle",
    "platforms": ["darwin", "linux", "win32"],
    "parameters": ["cdp", "firefox"],
    "expectations": ["FAIL", "PASS"],
    "comment": "TODO: add a comment explaining why this expectation is required (include links to issues)"
  },
  {
    "testIdPattern": "[click.spec] Page.click should click the button if window.Node is removed",
    "platforms": ["darwin", "linux", "win32"],
    "parameters": ["cdp", "firefox"],
    "expectations": ["FAIL"],
    "comment": "TODO: add a comment explaining why this expectation is required (include links to issues)"
  },
  {
    "testIdPattern": "[click.spec] Page.click should click the button with fixed position inside an iframe",
    "platforms": ["darwin", "linux", "win32"],
    "parameters": ["cdp", "firefox"],
    "expectations": ["SKIP"],
    "comment": "TODO: add a comment explaining why this expectation is required (include links to issues)"
  },
  {
    "testIdPattern": "[click.spec] Page.click should click the button with fixed position inside an iframe",
    "platforms": ["darwin", "linux", "win32"],
    "parameters": ["cdp", "chrome"],
    "expectations": ["SKIP"],
    "comment": "TODO: add a comment explaining why this expectation is required (include links to issues)"
  },
  {
    "testIdPattern": "[click.spec] Page.click should click with disabled javascript",
    "platforms": ["darwin", "linux", "win32"],
    "parameters": ["cdp", "firefox"],
    "expectations": ["FAIL"],
    "comment": "TODO: add a comment explaining why this expectation is required (include links to issues)"
  },
  {
    "testIdPattern": "[click.spec] Page.click should click with disabled javascript",
    "platforms": ["darwin", "linux", "win32"],
    "parameters": ["firefox", "webDriverBiDi"],
    "expectations": ["FAIL"],
    "comment": "TODO: add a comment explaining why this expectation is required (include links to issues)"
  },
  {
    "testIdPattern": "[click.spec] Page.click should not throw UnhandledPromiseRejection when page closes",
    "platforms": ["darwin", "linux", "win32"],
    "parameters": ["cdp", "firefox"],
    "expectations": ["SKIP"],
    "comment": "The timing has changed and now the target is closed early resulting in Firefox not-resolving Input commands which causes the test to time out"
  },
  {
    "testIdPattern": "[click.spec] Page.click should scroll and click with disabled javascript",
    "platforms": ["darwin", "linux", "win32"],
    "parameters": ["cdp", "firefox"],
    "expectations": ["FAIL"],
    "comment": "TODO: add a comment explaining why this expectation is required (include links to issues)"
  },
  {
    "testIdPattern": "[click.spec] Page.click should scroll and click with disabled javascript",
    "platforms": ["darwin", "linux", "win32"],
    "parameters": ["firefox", "webDriverBiDi"],
    "expectations": ["FAIL"],
    "comment": "TODO: add a comment explaining why this expectation is required (include links to issues)"
  },
  {
    "testIdPattern": "[click.spec] Page.click should select the text by triple clicking",
    "platforms": ["darwin", "linux", "win32"],
    "parameters": ["cdp", "firefox"],
    "expectations": ["FAIL", "PASS"],
    "comment": "TODO: add a comment explaining why this expectation is required (include links to issues)"
  },
  {
    "testIdPattern": "[cookies.spec] Cookie specs Page.cookies should get cookies from nested path",
    "platforms": ["darwin", "linux", "win32"],
    "parameters": ["cdp", "firefox"],
    "expectations": ["FAIL"],
    "comment": "TODO: add a comment explaining why this expectation is required (include links to issues)"
  },
  {
    "testIdPattern": "[cookies.spec] Cookie specs Page.cookies should not get cookies from not nested path",
    "platforms": ["darwin", "linux", "win32"],
    "parameters": ["cdp", "firefox"],
    "expectations": ["FAIL"],
    "comment": "TODO: add a comment explaining why this expectation is required (include links to issues)"
  },
  {
    "testIdPattern": "[cookies.spec] Cookie specs Page.cookies should not get cookies from subdomain",
    "platforms": ["darwin", "linux", "win32"],
    "parameters": ["cdp", "firefox"],
    "expectations": ["FAIL"],
    "comment": "TODO: add a comment explaining why this expectation is required (include links to issues)"
  },
  {
    "testIdPattern": "[cookies.spec] Cookie specs Page.cookies should not get cookies from subdomain if the cookie is for top-level domain",
    "platforms": ["darwin", "linux", "win32"],
    "parameters": ["cdp", "firefox"],
    "expectations": ["FAIL"],
    "comment": "Deprecated"
  },
  {
    "testIdPattern": "[cookies.spec] Cookie specs Page.deleteCookie should delete cookie",
    "platforms": ["darwin", "linux", "win32"],
    "parameters": ["cdp", "firefox"],
    "expectations": ["FAIL"],
    "comment": "Not supported with cdp"
  },
  {
    "testIdPattern": "[cookies.spec] Cookie specs Page.deleteCookie should delete cookie for specified URL",
    "platforms": ["darwin", "linux", "win32"],
    "parameters": ["cdp", "firefox"],
    "expectations": ["FAIL"],
    "comment": "Not supported with cdp"
  },
  {
    "testIdPattern": "[cookies.spec] Cookie specs Page.deleteCookie should delete cookie with partition key if partition key is specified",
    "platforms": ["darwin", "linux", "win32"],
    "parameters": ["cdp", "firefox"],
    "expectations": ["FAIL"],
    "comment": "Not supported"
  },
  {
    "testIdPattern": "[cookies.spec] Cookie specs Page.deleteCookie should not delete cookie for different domain",
    "platforms": ["darwin", "linux", "win32"],
    "parameters": ["cdp", "firefox"],
    "expectations": ["FAIL"],
    "comment": "Not supported with cdp"
  },
  {
    "testIdPattern": "[cookies.spec] Cookie specs Page.deleteCookie should only delete cookie from the default partition if partitionkey is not specified",
    "platforms": ["darwin", "linux", "win32"],
    "parameters": ["cdp", "firefox"],
    "expectations": ["FAIL"],
    "comment": "Not supported"
  },
  {
    "testIdPattern": "[cookies.spec] Cookie specs Page.setCookie should default to setting secure cookie for HTTPS websites",
    "platforms": ["darwin", "linux", "win32"],
    "parameters": ["firefox", "webDriverBiDi"],
    "expectations": ["SKIP"],
    "comment": "Chromium-specific test. The test relies on the cookie in secure context to be secure. This is not the case for Firefox."
  },
  {
    "testIdPattern": "[cookies.spec] Cookie specs Page.setCookie should isolate cookies in browser contexts",
    "platforms": ["darwin", "linux", "win32"],
    "parameters": ["cdp", "firefox"],
    "expectations": ["FAIL"],
    "comment": "TODO: add a comment explaining why this expectation is required (include links to issues)"
  },
  {
    "testIdPattern": "[cookies.spec] Cookie specs Page.setCookie should set a cookie on a different domain",
    "platforms": ["darwin", "linux", "win32"],
    "parameters": ["cdp", "firefox"],
    "expectations": ["FAIL"],
    "comment": "TODO: add a comment explaining why this expectation is required (include links to issues)"
  },
  {
    "testIdPattern": "[cookies.spec] Cookie specs Page.setCookie should set a cookie with a partitionKey",
    "platforms": ["darwin", "linux", "win32"],
    "parameters": ["cdp", "firefox"],
    "expectations": ["FAIL"],
    "comment": "Not supported"
  },
  {
    "testIdPattern": "[cookies.spec] Cookie specs Page.setCookie should set a cookie with a path",
    "platforms": ["darwin", "linux", "win32"],
    "parameters": ["cdp", "firefox"],
    "expectations": ["FAIL"],
    "comment": "TODO: add a comment explaining why this expectation is required (include links to issues)"
  },
  {
    "testIdPattern": "[cookies.spec] Cookie specs Page.setCookie should set cookie with reasonable defaults",
    "platforms": ["darwin", "linux", "win32"],
    "parameters": ["cdp", "firefox"],
    "expectations": ["FAIL"],
    "comment": "TODO: add a comment explaining why this expectation is required (include links to issues)"
  },
  {
    "testIdPattern": "[cookies.spec] Cookie specs Page.setCookie should set cookies from a frame",
    "platforms": ["darwin", "linux", "win32"],
    "parameters": ["cdp", "firefox"],
    "expectations": ["FAIL"],
    "comment": "TODO: add a comment explaining why this expectation is required (include links to issues)"
  },
  {
    "testIdPattern": "[cookies.spec] Cookie specs Page.setCookie should set multiple cookies",
    "platforms": ["darwin", "linux", "win32"],
    "parameters": ["cdp", "firefox"],
    "expectations": ["FAIL"],
    "comment": "TODO: add a comment explaining why this expectation is required (include links to issues)"
  },
  {
    "testIdPattern": "[cookies.spec] Cookie specs Page.setCookie should set secure same-site cookies from a frame",
    "platforms": ["darwin", "linux", "win32"],
    "parameters": ["chrome", "chrome-headless-shell"],
    "expectations": ["PASS"]
  },
  {
    "testIdPattern": "[cookies.spec] Cookie specs Page.setCookie should set secure same-site cookies from a frame",
    "platforms": ["darwin", "linux", "win32"],
    "parameters": ["firefox", "webDriverBiDi"],
    "expectations": ["SKIP"],
    "comment": "Chromium-specific test. The test relies on the cookie in secure context to be secure. This is not the case for Firefox."
  },
  {
    "testIdPattern": "[cookies.spec] Cookie specs Page.setCookie should work",
    "platforms": ["darwin", "linux", "win32"],
    "parameters": ["cdp", "firefox"],
    "expectations": ["FAIL"],
    "comment": "TODO: add a comment explaining why this expectation is required (include links to issues)"
  },
  {
    "testIdPattern": "[debugInfo.spec] DebugInfo Browser.debugInfo should work",
    "platforms": ["darwin", "linux", "win32"],
    "parameters": ["cdp", "firefox"],
    "expectations": ["FAIL", "PASS"],
    "comment": "TODO: add a comment explaining why this expectation is required (include links to issues)"
  },
  {
    "testIdPattern": "[defaultbrowsercontext.spec] DefaultBrowserContext page.cookies() should work",
    "platforms": ["darwin", "linux", "win32"],
    "parameters": ["cdp", "firefox"],
    "expectations": ["FAIL", "PASS"],
    "comment": "Firefox CDP does not support isolation so this test might fail if other tests set cookies"
  },
  {
    "testIdPattern": "[defaultbrowsercontext.spec] DefaultBrowserContext page.deleteCookie() should work",
    "platforms": ["darwin", "linux", "win32"],
    "parameters": ["cdp", "firefox"],
    "expectations": ["FAIL"],
    "comment": "TODO: add a comment explaining why this expectation is required (include links to issues)"
  },
  {
    "testIdPattern": "[defaultbrowsercontext.spec] DefaultBrowserContext page.setCookie() should work",
    "platforms": ["darwin", "linux", "win32"],
    "parameters": ["cdp", "firefox"],
    "expectations": ["FAIL"],
    "comment": "TODO: add a comment explaining why this expectation is required (include links to issues)"
  },
  {
    "testIdPattern": "[device-request-prompt.spec] device request prompt can be aborted",
    "platforms": ["darwin", "linux", "win32"],
    "parameters": ["chrome", "webDriverBiDi"],
    "expectations": ["FAIL"],
    "comment": "TODO: add a comment explaining why this expectation is required (include links to issues)"
  },
  {
    "testIdPattern": "[device-request-prompt.spec] device request prompt does not crash",
    "platforms": ["darwin", "linux", "win32"],
    "parameters": ["chrome", "webDriverBiDi"],
    "expectations": ["FAIL"],
    "comment": "TODO: add a comment explaining why this expectation is required (include links to issues)"
  },
  {
    "testIdPattern": "[dialog.spec] Page.Events.Dialog should allow accepting prompts",
    "platforms": ["darwin", "linux", "win32"],
    "parameters": ["cdp", "firefox"],
    "expectations": ["FAIL"],
    "comment": "TODO: add a comment explaining why this expectation is required (include links to issues)"
  },
  {
    "testIdPattern": "[drag-and-drop.spec] Drag n' Drop should drag and drop",
    "platforms": ["darwin", "linux", "win32"],
    "parameters": ["cdp", "chrome"],
    "expectations": ["FAIL"],
    "comment": "TODO: add a comment explaining why this expectation is required (include links to issues)"
  },
  {
    "testIdPattern": "[elementhandle.spec] ElementHandle specs ElementHandle.click should return Point data",
    "platforms": ["darwin", "linux", "win32"],
    "parameters": ["cdp", "firefox"],
    "expectations": ["FAIL"],
    "comment": "TODO: add a comment explaining why this expectation is required (include links to issues)"
  },
  {
    "testIdPattern": "[elementhandle.spec] ElementHandle specs ElementHandle.isIntersectingViewport should work",
    "platforms": ["darwin", "linux", "win32"],
    "parameters": ["cdp", "firefox"],
    "expectations": ["FAIL"],
    "comment": "TODO: add a comment explaining why this expectation is required (include links to issues)"
  },
  {
    "testIdPattern": "[elementhandle.spec] ElementHandle specs ElementHandle.isIntersectingViewport should work with svg elements",
    "platforms": ["darwin", "linux", "win32"],
    "parameters": ["cdp", "firefox"],
    "expectations": ["FAIL"],
    "comment": "TODO: add a comment explaining why this expectation is required (include links to issues)"
  },
  {
    "testIdPattern": "[elementhandle.spec] ElementHandle specs ElementHandle.touchEnd should work",
    "platforms": ["darwin", "linux", "win32"],
    "parameters": ["cdp", "firefox"],
    "expectations": ["FAIL"],
    "comment": "TODO: add a comment explaining why this expectation is required (include links to issues)"
  },
  {
    "testIdPattern": "[elementhandle.spec] ElementHandle specs ElementHandle.touchMove should work",
    "platforms": ["darwin", "linux", "win32"],
    "parameters": ["firefox", "webDriverBiDi"],
    "expectations": ["FAIL"],
    "comment": "TODO: add a comment explaining why this expectation is required (include links to issues)"
  },
  {
    "testIdPattern": "[elementhandle.spec] ElementHandle specs ElementHandle.touchMove should work",
    "platforms": ["darwin", "linux", "win32"],
    "parameters": ["cdp", "firefox"],
    "expectations": ["FAIL"],
    "comment": "TODO: add a comment explaining why this expectation is required (include links to issues)"
  },
  {
    "testIdPattern": "[elementhandle.spec] ElementHandle specs ElementHandle.touchMove should work with a pre-existing Touch",
    "platforms": ["darwin", "linux", "win32"],
    "parameters": ["firefox", "webDriverBiDi"],
    "expectations": ["FAIL"],
    "comment": "TODO: add a comment explaining why this expectation is required (include links to issues)"
  },
  {
    "testIdPattern": "[elementhandle.spec] ElementHandle specs ElementHandle.touchMove should work with a pre-existing Touch",
    "platforms": ["darwin", "linux", "win32"],
    "parameters": ["cdp", "firefox"],
    "expectations": ["FAIL"],
    "comment": "TODO: add a comment explaining why this expectation is required (include links to issues)"
  },
  {
    "testIdPattern": "[elementhandle.spec] ElementHandle specs ElementHandle.touchStart should work",
    "platforms": ["darwin", "linux", "win32"],
    "parameters": ["cdp", "firefox"],
    "expectations": ["FAIL"],
    "comment": "TODO: add a comment explaining why this expectation is required (include links to issues)"
  },
  {
    "testIdPattern": "[elementhandle.spec] ElementHandle specs ElementHandle.touchStart should work with the returned Touch",
    "platforms": ["darwin", "linux", "win32"],
    "parameters": ["cdp", "firefox"],
    "expectations": ["FAIL"],
    "comment": "TODO: add a comment explaining why this expectation is required (include links to issues)"
  },
  {
    "testIdPattern": "[emulation.spec] Emulation Page.emulate should support clicking",
    "platforms": ["darwin", "linux", "win32"],
    "parameters": ["cdp", "firefox"],
    "expectations": ["SKIP"],
    "comment": "TODO: add a comment explaining why this expectation is required (include links to issues)"
  },
  {
    "testIdPattern": "[emulation.spec] Emulation Page.emulateCPUThrottling should change the CPU throttling rate successfully",
    "platforms": ["darwin", "linux", "win32"],
    "parameters": ["cdp", "firefox"],
    "expectations": ["FAIL"],
    "comment": "TODO: add a comment explaining why this expectation is required (include links to issues)"
  },
  {
    "testIdPattern": "[emulation.spec] Emulation Page.emulateCPUThrottling should change the CPU throttling rate successfully",
    "platforms": ["darwin", "linux", "win32"],
    "parameters": ["firefox", "webDriverBiDi"],
    "expectations": ["FAIL"],
    "comment": "TODO: add a comment explaining why this expectation is required (include links to issues)"
  },
  {
    "testIdPattern": "[emulation.spec] Emulation Page.emulateMediaFeatures should work",
    "platforms": ["darwin", "linux", "win32"],
    "parameters": ["cdp", "firefox"],
    "expectations": ["FAIL"],
    "comment": "TODO: add a comment explaining why this expectation is required (include links to issues)"
  },
  {
    "testIdPattern": "[emulation.spec] Emulation Page.emulateMediaFeatures should work",
    "platforms": ["darwin", "linux", "win32"],
    "parameters": ["firefox", "webDriverBiDi"],
    "expectations": ["FAIL"],
    "comment": "TODO: add a comment explaining why this expectation is required (include links to issues)"
  },
  {
    "testIdPattern": "[emulation.spec] Emulation Page.emulateMediaType should work",
    "platforms": ["darwin", "linux", "win32"],
    "parameters": ["cdp", "firefox"],
    "expectations": ["FAIL"],
    "comment": "TODO: add a comment explaining why this expectation is required (include links to issues)"
  },
  {
    "testIdPattern": "[emulation.spec] Emulation Page.emulateMediaType should work",
    "platforms": ["darwin", "linux", "win32"],
    "parameters": ["firefox", "webDriverBiDi"],
    "expectations": ["FAIL"],
    "comment": "TODO: add a comment explaining why this expectation is required (include links to issues)"
  },
  {
    "testIdPattern": "[emulation.spec] Emulation Page.emulateNetworkConditions should change navigator.connection.effectiveType",
    "platforms": ["darwin", "linux", "win32"],
    "parameters": ["cdp", "firefox"],
    "expectations": ["FAIL"],
    "comment": "TODO: add a comment explaining why this expectation is required (include links to issues)"
  },
  {
    "testIdPattern": "[emulation.spec] Emulation Page.emulateNetworkConditions should change navigator.connection.effectiveType",
    "platforms": ["darwin", "linux", "win32"],
    "parameters": ["firefox", "webDriverBiDi"],
    "expectations": ["FAIL"],
    "comment": "TODO: add a comment explaining why this expectation is required (include links to issues)"
  },
  {
    "testIdPattern": "[emulation.spec] Emulation Page.emulateTimezone should throw for invalid timezone IDs",
    "platforms": ["darwin", "linux", "win32"],
    "parameters": ["cdp", "firefox"],
    "expectations": ["FAIL"],
    "comment": "TODO: add a comment explaining why this expectation is required (include links to issues)"
  },
  {
    "testIdPattern": "[emulation.spec] Emulation Page.emulateTimezone should throw for invalid timezone IDs",
    "platforms": ["darwin", "linux", "win32"],
    "parameters": ["firefox", "webDriverBiDi"],
    "expectations": ["FAIL"],
    "comment": "TODO: add a comment explaining why this expectation is required (include links to issues)"
  },
  {
    "testIdPattern": "[emulation.spec] Emulation Page.emulateTimezone should work",
    "platforms": ["darwin", "linux", "win32"],
    "parameters": ["cdp", "firefox"],
    "expectations": ["FAIL"],
    "comment": "TODO: add a comment explaining why this expectation is required (include links to issues)"
  },
  {
    "testIdPattern": "[emulation.spec] Emulation Page.emulateTimezone should work",
    "platforms": ["darwin", "linux", "win32"],
    "parameters": ["firefox", "webDriverBiDi"],
    "expectations": ["FAIL"],
    "comment": "TODO: add a comment explaining why this expectation is required (include links to issues)"
  },
  {
    "testIdPattern": "[emulation.spec] Emulation Page.emulateVisionDeficiency should work",
    "platforms": ["darwin", "linux", "win32"],
    "parameters": ["cdp", "firefox"],
    "expectations": ["FAIL"],
    "comment": "TODO: add a comment explaining why this expectation is required (include links to issues)"
  },
  {
    "testIdPattern": "[emulation.spec] Emulation Page.emulateVisionDeficiency should work",
    "platforms": ["darwin", "linux", "win32"],
    "parameters": ["firefox", "webDriverBiDi"],
    "expectations": ["FAIL"],
    "comment": "TODO: add a comment explaining why this expectation is required (include links to issues)"
  },
  {
    "testIdPattern": "[emulation.spec] Emulation Page.viewport should be detectable by Modernizr",
    "platforms": ["darwin", "linux", "win32"],
    "parameters": ["firefox", "webDriverBiDi"],
    "expectations": ["FAIL"],
    "comment": "TODO: add a comment explaining why this expectation is required (include links to issues)"
  },
  {
    "testIdPattern": "[emulation.spec] Emulation Page.viewport should detect touch when applying viewport with touches",
    "platforms": ["darwin", "linux", "win32"],
    "parameters": ["firefox", "webDriverBiDi"],
    "expectations": ["FAIL"],
    "comment": "TODO: add a comment explaining why this expectation is required (include links to issues)"
  },
  {
    "testIdPattern": "[emulation.spec] Emulation Page.viewport should support landscape emulation",
    "platforms": ["darwin", "linux", "win32"],
    "parameters": ["cdp", "firefox"],
    "expectations": ["FAIL"],
    "comment": "TODO: add a comment explaining why this expectation is required (include links to issues)"
  },
  {
    "testIdPattern": "[emulation.spec] Emulation Page.viewport should support landscape emulation",
    "platforms": ["darwin", "linux", "win32"],
    "parameters": ["firefox", "webDriverBiDi"],
    "expectations": ["FAIL"],
    "comment": "TODO: add a comment explaining why this expectation is required (include links to issues)"
  },
  {
    "testIdPattern": "[emulation.spec] Emulation Page.viewport should support touch emulation",
    "platforms": ["darwin", "linux", "win32"],
    "parameters": ["firefox", "webDriverBiDi"],
    "expectations": ["FAIL"],
    "comment": "TODO: add a comment explaining why this expectation is required (include links to issues)"
  },
  {
    "testIdPattern": "[evaluation.spec] Evaluation specs Page.evaluate should simulate a user gesture",
    "platforms": ["darwin", "linux", "win32"],
    "parameters": ["cdp", "firefox"],
    "expectations": ["SKIP"],
    "comment": "TODO: add a comment explaining why this expectation is required (include links to issues)"
  },
  {
    "testIdPattern": "[evaluation.spec] Evaluation specs Page.evaluate should throw when evaluation triggers reload",
    "platforms": ["darwin", "linux", "win32"],
    "parameters": ["cdp", "firefox"],
    "expectations": ["SKIP"],
    "comment": "TODO: add a comment explaining why this expectation is required (include links to issues)"
  },
  {
    "testIdPattern": "[evaluation.spec] Evaluation specs Page.evaluate should work from-inside an exposed function",
    "platforms": ["darwin", "linux", "win32"],
    "parameters": ["cdp", "firefox"],
    "expectations": ["SKIP"],
    "comment": "TODO: add a comment explaining why this expectation is required (include links to issues)"
  },
  {
    "testIdPattern": "[extensions.spec] extensions background_page target type should be available",
    "platforms": ["darwin", "linux", "win32"],
    "parameters": ["cdp", "chrome"],
    "expectations": ["SKIP"],
    "comment": "See https://github.com/puppeteer/puppeteer/issues/12866"
  },
  {
    "testIdPattern": "[extensions.spec] extensions background_page target type should be available",
    "platforms": ["darwin", "linux", "win32"],
    "parameters": ["cdp", "firefox"],
    "expectations": ["SKIP"],
    "comment": "TODO: add a comment explaining why this expectation is required (include links to issues)"
  },
  {
    "testIdPattern": "[extensions.spec] extensions service_worker target type should be available",
    "platforms": ["darwin", "linux", "win32"],
    "parameters": ["cdp", "firefox"],
    "expectations": ["SKIP"],
    "comment": "TODO: add a comment explaining why this expectation is required (include links to issues)"
  },
  {
    "testIdPattern": "[extensions.spec] extensions target.page() should return a background_page",
    "platforms": ["darwin", "linux", "win32"],
    "parameters": ["cdp", "chrome"],
    "expectations": ["SKIP"],
    "comment": "See https://github.com/puppeteer/puppeteer/issues/12866"
  },
  {
    "testIdPattern": "[extensions.spec] extensions target.page() should return a background_page",
    "platforms": ["darwin", "linux", "win32"],
    "parameters": ["cdp", "firefox"],
    "expectations": ["SKIP"],
    "comment": "TODO: add a comment explaining why this expectation is required (include links to issues)"
  },
  {
    "testIdPattern": "[fixtures.spec] Fixtures should close the browser when the node process closes",
    "platforms": ["darwin", "linux", "win32"],
    "parameters": ["firefox", "webDriverBiDi"],
    "expectations": ["SKIP"],
    "comment": "TODO: add a comment explaining why this expectation is required (include links to issues)"
  },
  {
    "testIdPattern": "[fixtures.spec] Fixtures should close the browser when the node process closes",
    "platforms": ["darwin", "linux", "win32"],
    "parameters": ["chrome", "webDriverBiDi"],
    "expectations": ["FAIL"],
    "comment": "The browser `disconnect` event is not emitted"
  },
  {
    "testIdPattern": "[frame.spec] Frame specs Frame Management should click elements in a frameset",
    "platforms": ["darwin", "linux", "win32"],
    "parameters": ["cdp", "firefox"],
    "expectations": ["FAIL"],
    "comment": "New test for framesets (does not seem to pass in Firefox CDP)."
  },
  {
    "testIdPattern": "[frame.spec] Frame specs Frame Management should report different frame instance when frame re-attaches",
    "platforms": ["darwin", "linux", "win32"],
    "parameters": ["cdp", "firefox"],
    "expectations": ["FAIL"],
    "comment": "TODO: add a comment explaining why this expectation is required (include links to issues)"
  },
  {
    "testIdPattern": "[frame.spec] Frame specs Frame Management should report frame from-inside shadow DOM",
    "platforms": ["darwin", "linux", "win32"],
    "parameters": ["cdp", "firefox"],
    "expectations": ["SKIP"],
    "comment": "TODO: add a comment explaining why this expectation is required (include links to issues)"
  },
  {
    "testIdPattern": "[frame.spec] Frame specs Frame Management should report frame.parent()",
    "platforms": ["darwin", "linux", "win32"],
    "parameters": ["cdp", "firefox"],
    "expectations": ["SKIP"],
    "comment": "TODO: add a comment explaining why this expectation is required (include links to issues)"
  },
  {
    "testIdPattern": "[frame.spec] Frame specs Frame Management should send events when frames are manipulated dynamically",
    "platforms": ["darwin", "linux", "win32"],
    "parameters": ["cdp", "firefox"],
    "expectations": ["FAIL"],
    "comment": "TODO: add a comment explaining why this expectation is required (include links to issues)"
  },
  {
    "testIdPattern": "[frame.spec] Frame specs Frame Management should support lazy frames",
    "platforms": ["darwin", "linux", "win32"],
    "parameters": ["cdp", "firefox"],
    "expectations": ["FAIL"],
    "comment": "TODO: add a comment explaining why this expectation is required (include links to issues)"
  },
  {
    "testIdPattern": "[frame.spec] Frame specs Frame Management should support lazy frames",
    "platforms": ["darwin", "linux", "win32"],
    "parameters": ["firefox", "webDriverBiDi"],
    "expectations": ["FAIL"],
    "comment": "TODO: add a comment explaining why this expectation is required (include links to issues)"
  },
  {
    "testIdPattern": "[frame.spec] Frame specs Frame.evaluate should throw for detached frames",
    "platforms": ["darwin", "linux", "win32"],
    "parameters": ["cdp", "firefox"],
    "expectations": ["SKIP"],
    "comment": "TODO: add a comment explaining why this expectation is required (include links to issues)"
  },
  {
    "testIdPattern": "[frame.spec] Frame specs Frame.executionContext should work",
    "platforms": ["darwin", "linux", "win32"],
    "parameters": ["cdp", "firefox"],
    "expectations": ["SKIP"],
    "comment": "TODO: add a comment explaining why this expectation is required (include links to issues)"
  },
  {
    "testIdPattern": "[frame.spec] Frame specs Frame.prototype.frameElement should handle shadow roots",
    "platforms": ["darwin", "linux", "win32"],
    "parameters": ["cdp", "firefox"],
    "expectations": ["SKIP"],
    "comment": "not supported"
  },
  {
    "testIdPattern": "[idle_override.spec] Emulate idle state changing idle state emulation causes change of the IdleDetector state",
    "platforms": ["darwin", "linux", "win32"],
    "parameters": ["chrome", "webDriverBiDi"],
    "expectations": ["PASS"]
  },
  {
    "testIdPattern": "[input.spec] input tests FileChooser.accept should accept single file",
    "platforms": ["darwin", "linux", "win32"],
    "parameters": ["chrome", "webDriverBiDi"],
    "expectations": ["FAIL"],
    "comment": "TODO: add a comment explaining why this expectation is required (include links to issues)"
  },
  {
    "testIdPattern": "[input.spec] input tests FileChooser.accept should accept single file",
    "platforms": ["darwin", "linux", "win32"],
    "parameters": ["firefox", "webDriverBiDi"],
    "expectations": ["FAIL"],
    "comment": "TODO: add a comment explaining why this expectation is required (include links to issues)"
  },
  {
    "testIdPattern": "[input.spec] input tests FileChooser.accept should be able to read selected file",
    "platforms": ["darwin", "linux", "win32"],
    "parameters": ["chrome", "webDriverBiDi"],
    "expectations": ["FAIL"],
    "comment": "TODO: add a comment explaining why this expectation is required (include links to issues)"
  },
  {
    "testIdPattern": "[input.spec] input tests FileChooser.accept should be able to read selected file",
    "platforms": ["darwin", "linux", "win32"],
    "parameters": ["firefox", "webDriverBiDi"],
    "expectations": ["FAIL"],
    "comment": "TODO: add a comment explaining why this expectation is required (include links to issues)"
  },
  {
    "testIdPattern": "[input.spec] input tests FileChooser.accept should be able to reset selected files with empty file list",
    "platforms": ["darwin", "linux", "win32"],
    "parameters": ["chrome", "webDriverBiDi"],
    "expectations": ["FAIL"],
    "comment": "TODO: add a comment explaining why this expectation is required (include links to issues)"
  },
  {
    "testIdPattern": "[input.spec] input tests FileChooser.accept should be able to reset selected files with empty file list",
    "platforms": ["darwin", "linux", "win32"],
    "parameters": ["firefox", "webDriverBiDi"],
    "expectations": ["FAIL"],
    "comment": "TODO: add a comment explaining why this expectation is required (include links to issues)"
  },
  {
    "testIdPattern": "[input.spec] input tests FileChooser.accept should error on read of non-existent files",
    "platforms": ["darwin", "linux", "win32"],
    "parameters": ["chrome", "webDriverBiDi"],
    "expectations": ["FAIL"],
    "comment": "TODO: add a comment explaining why this expectation is required (include links to issues)"
  },
  {
    "testIdPattern": "[input.spec] input tests FileChooser.accept should error on read of non-existent files",
    "platforms": ["darwin", "linux", "win32"],
    "parameters": ["firefox", "webDriverBiDi"],
    "expectations": ["FAIL"],
    "comment": "TODO: add a comment explaining why this expectation is required (include links to issues)"
  },
  {
    "testIdPattern": "[input.spec] input tests FileChooser.accept should fail when accepting file chooser twice",
    "platforms": ["darwin", "linux", "win32"],
    "parameters": ["chrome", "webDriverBiDi"],
    "expectations": ["FAIL"],
    "comment": "TODO: add a comment explaining why this expectation is required (include links to issues)"
  },
  {
    "testIdPattern": "[input.spec] input tests FileChooser.accept should fail when accepting file chooser twice",
    "platforms": ["darwin", "linux", "win32"],
    "parameters": ["firefox", "webDriverBiDi"],
    "expectations": ["FAIL"],
    "comment": "TODO: add a comment explaining why this expectation is required (include links to issues)"
  },
  {
    "testIdPattern": "[input.spec] input tests FileChooser.accept should not accept multiple files for single-file input",
    "platforms": ["darwin", "linux", "win32"],
    "parameters": ["chrome", "webDriverBiDi"],
    "expectations": ["FAIL"],
    "comment": "TODO: add a comment explaining why this expectation is required (include links to issues)"
  },
  {
    "testIdPattern": "[input.spec] input tests FileChooser.accept should not accept multiple files for single-file input",
    "platforms": ["darwin", "linux", "win32"],
    "parameters": ["firefox", "webDriverBiDi"],
    "expectations": ["FAIL"],
    "comment": "TODO: add a comment explaining why this expectation is required (include links to issues)"
  },
  {
    "testIdPattern": "[input.spec] input tests FileChooser.accept should succeed even for non-existent files",
    "platforms": ["darwin", "linux", "win32"],
    "parameters": ["chrome", "webDriverBiDi"],
    "expectations": ["FAIL"],
    "comment": "TODO: add a comment explaining why this expectation is required (include links to issues)"
  },
  {
    "testIdPattern": "[input.spec] input tests FileChooser.accept should succeed even for non-existent files",
    "platforms": ["darwin", "linux", "win32"],
    "parameters": ["firefox", "webDriverBiDi"],
    "expectations": ["FAIL"],
    "comment": "TODO: add a comment explaining why this expectation is required (include links to issues)"
  },
  {
    "testIdPattern": "[input.spec] input tests FileChooser.cancel should cancel dialog",
    "platforms": ["darwin", "linux", "win32"],
    "parameters": ["chrome", "webDriverBiDi"],
    "expectations": ["FAIL"],
    "comment": "TODO: add a comment explaining why this expectation is required (include links to issues)"
  },
  {
    "testIdPattern": "[input.spec] input tests FileChooser.cancel should cancel dialog",
    "platforms": ["darwin", "linux", "win32"],
    "parameters": ["firefox", "webDriverBiDi"],
    "expectations": ["FAIL"],
    "comment": "TODO: add a comment explaining why this expectation is required (include links to issues)"
  },
  {
    "testIdPattern": "[input.spec] input tests FileChooser.cancel should fail when canceling file chooser twice",
    "platforms": ["darwin", "linux", "win32"],
    "parameters": ["chrome", "webDriverBiDi"],
    "expectations": ["FAIL"],
    "comment": "TODO: add a comment explaining why this expectation is required (include links to issues)"
  },
  {
    "testIdPattern": "[input.spec] input tests FileChooser.cancel should fail when canceling file chooser twice",
    "platforms": ["darwin", "linux", "win32"],
    "parameters": ["firefox", "webDriverBiDi"],
    "expectations": ["FAIL"],
    "comment": "TODO: add a comment explaining why this expectation is required (include links to issues)"
  },
  {
    "testIdPattern": "[input.spec] input tests FileChooser.isMultiple should work for \"multiple\"",
    "platforms": ["darwin", "linux", "win32"],
    "parameters": ["chrome", "webDriverBiDi"],
    "expectations": ["FAIL"],
    "comment": "TODO: add a comment explaining why this expectation is required (include links to issues)"
  },
  {
    "testIdPattern": "[input.spec] input tests FileChooser.isMultiple should work for \"multiple\"",
    "platforms": ["darwin", "linux", "win32"],
    "parameters": ["firefox", "webDriverBiDi"],
    "expectations": ["FAIL"],
    "comment": "TODO: add a comment explaining why this expectation is required (include links to issues)"
  },
  {
    "testIdPattern": "[input.spec] input tests FileChooser.isMultiple should work for \"webkitdirectory\"",
    "platforms": ["darwin", "linux", "win32"],
    "parameters": ["chrome", "webDriverBiDi"],
    "expectations": ["FAIL"],
    "comment": "TODO: add a comment explaining why this expectation is required (include links to issues)"
  },
  {
    "testIdPattern": "[input.spec] input tests FileChooser.isMultiple should work for \"webkitdirectory\"",
    "platforms": ["darwin", "linux", "win32"],
    "parameters": ["firefox", "webDriverBiDi"],
    "expectations": ["FAIL"],
    "comment": "TODO: add a comment explaining why this expectation is required (include links to issues)"
  },
  {
    "testIdPattern": "[input.spec] input tests FileChooser.isMultiple should work for single file pick",
    "platforms": ["darwin", "linux", "win32"],
    "parameters": ["chrome", "webDriverBiDi"],
    "expectations": ["FAIL"],
    "comment": "TODO: add a comment explaining why this expectation is required (include links to issues)"
  },
  {
    "testIdPattern": "[input.spec] input tests FileChooser.isMultiple should work for single file pick",
    "platforms": ["darwin", "linux", "win32"],
    "parameters": ["firefox", "webDriverBiDi"],
    "expectations": ["FAIL"],
    "comment": "TODO: add a comment explaining why this expectation is required (include links to issues)"
  },
  {
    "testIdPattern": "[keyboard.spec] Keyboard ElementHandle.press should not support |text| option",
    "platforms": ["darwin", "linux", "win32"],
    "parameters": ["cdp", "chrome"],
    "expectations": ["FAIL"],
    "comment": "TODO: add a comment explaining why this expectation is required (include links to issues)"
  },
  {
    "testIdPattern": "[keyboard.spec] Keyboard should report shiftKey",
    "platforms": ["darwin"],
    "parameters": ["firefox", "webDriverBiDi"],
    "expectations": ["FAIL"],
    "comment": "TODO: add a comment explaining why this expectation is required (include links to issues)"
  },
  {
    "testIdPattern": "[keyboard.spec] Keyboard should send a character with sendCharacter",
    "platforms": ["darwin", "linux", "win32"],
    "parameters": ["cdp", "firefox"],
    "expectations": ["FAIL"],
    "comment": "TODO: add a comment explaining why this expectation is required (include links to issues)"
  },
  {
    "testIdPattern": "[keyboard.spec] Keyboard should send a character with sendCharacter in iframe",
    "platforms": ["darwin", "linux", "win32"],
    "parameters": ["cdp", "firefox"],
    "expectations": ["FAIL"],
    "comment": "TODO: add a comment explaining why this expectation is required (include links to issues)"
  },
  {
    "testIdPattern": "[keyboard.spec] Keyboard should specify location",
    "platforms": ["darwin", "linux", "win32"],
    "parameters": ["cdp", "firefox"],
    "expectations": ["FAIL"],
    "comment": "TODO: add a comment explaining why this expectation is required (include links to issues)"
  },
  {
    "testIdPattern": "[keyboard.spec] Keyboard should specify repeat property",
    "platforms": ["darwin", "linux", "win32"],
    "parameters": ["cdp", "firefox"],
    "expectations": ["FAIL"],
    "comment": "TODO: add a comment explaining why this expectation is required (include links to issues)"
  },
  {
    "testIdPattern": "[keyboard.spec] Keyboard should type all kinds of characters",
    "platforms": ["darwin", "linux", "win32"],
    "parameters": ["cdp", "firefox"],
    "expectations": ["FAIL"],
    "comment": "TODO: add a comment explaining why this expectation is required (include links to issues)"
  },
  {
    "testIdPattern": "[keyboard.spec] Keyboard should type emoji",
    "platforms": ["darwin", "linux", "win32"],
    "parameters": ["cdp", "firefox"],
    "expectations": ["FAIL"],
    "comment": "TODO: add a comment explaining why this expectation is required (include links to issues)"
  },
  {
    "testIdPattern": "[keyboard.spec] Keyboard should type emoji into an iframe",
    "platforms": ["darwin", "linux", "win32"],
    "parameters": ["cdp", "firefox"],
    "expectations": ["FAIL"],
    "comment": "TODO: add a comment explaining why this expectation is required (include links to issues)"
  },
  {
    "testIdPattern": "[launcher.spec] Launcher specs Browser target events should work",
    "platforms": ["darwin", "linux", "win32"],
    "parameters": ["chrome", "webDriverBiDi"],
    "expectations": ["SKIP"],
    "comment": "TODO: add a comment explaining why this expectation is required (include links to issues)"
  },
  {
    "testIdPattern": "[launcher.spec] Launcher specs Browser target events should work",
    "platforms": ["darwin", "linux", "win32"],
    "parameters": ["cdp", "firefox"],
    "expectations": ["FAIL"],
    "comment": "TODO: add a comment explaining why this expectation is required (include links to issues)"
  },
  {
    "testIdPattern": "[launcher.spec] Launcher specs Browser target events should work",
    "platforms": ["darwin", "linux", "win32"],
    "parameters": ["firefox", "webDriverBiDi"],
    "expectations": ["FAIL"],
    "comment": "TODO: add a comment explaining why this expectation is required (include links to issues)"
  },
  {
    "testIdPattern": "[launcher.spec] Launcher specs Browser.Events.disconnected should be emitted when: browser gets closed, disconnected or underlying websocket gets closed",
    "platforms": ["darwin", "linux", "win32"],
    "parameters": ["chrome", "webDriverBiDi"],
    "expectations": ["SKIP"],
    "comment": "TODO: add a comment explaining why this expectation is required (include links to issues)"
  },
  {
    "testIdPattern": "[launcher.spec] Launcher specs Browser.Events.disconnected should be emitted when: browser gets closed, disconnected or underlying websocket gets closed",
    "platforms": ["darwin", "linux", "win32"],
    "parameters": ["cdp", "firefox"],
    "expectations": ["SKIP"],
    "comment": "TODO: add a comment explaining why this expectation is required (include links to issues)"
  },
  {
    "testIdPattern": "[launcher.spec] Launcher specs Browser.Events.disconnected should be emitted when: browser gets closed, disconnected or underlying websocket gets closed",
    "platforms": ["darwin", "linux", "win32"],
    "parameters": ["firefox", "webDriverBiDi"],
    "expectations": ["FAIL"],
    "comment": "TODO: add a comment explaining why this expectation is required (include links to issues)"
  },
  {
    "testIdPattern": "[launcher.spec] Launcher specs Puppeteer Browser.close should terminate network waiters",
    "platforms": ["darwin", "linux", "win32"],
    "parameters": ["firefox", "webDriverBiDi"],
    "expectations": ["FAIL"],
    "comment": "TODO: add a comment explaining why this expectation is required (include links to issues)"
  },
  {
    "testIdPattern": "[launcher.spec] Launcher specs Puppeteer Browser.disconnect should reject navigation when browser closes",
    "platforms": ["darwin", "linux", "win32"],
    "parameters": ["cdp", "firefox"],
    "expectations": ["FAIL", "PASS"],
    "comment": "TODO: add a comment explaining why this expectation is required (include links to issues)"
  },
  {
    "testIdPattern": "[launcher.spec] Launcher specs Puppeteer Browser.disconnect should reject navigation when browser closes",
    "platforms": ["darwin", "linux", "win32"],
    "parameters": ["firefox", "webDriverBiDi"],
    "expectations": ["FAIL"],
    "comment": "Requires support for multiple sessions"
  },
  {
    "testIdPattern": "[launcher.spec] Launcher specs Puppeteer Puppeteer.connect should be able to close remote browser",
    "platforms": ["darwin", "linux", "win32"],
    "parameters": ["firefox", "webDriverBiDi"],
    "expectations": ["FAIL"],
    "comment": "TODO: add a comment explaining why this expectation is required (include links to issues)"
  },
  {
    "testIdPattern": "[launcher.spec] Launcher specs Puppeteer Puppeteer.connect should be able to connect multiple times to the same browser",
    "platforms": ["darwin", "linux", "win32"],
    "parameters": ["firefox", "webDriverBiDi"],
    "expectations": ["FAIL"],
    "comment": "TODO: add a comment explaining why this expectation is required (include links to issues)"
  },
  {
    "testIdPattern": "[launcher.spec] Launcher specs Puppeteer Puppeteer.connect should be able to connect to a browser with no page targets",
    "platforms": ["darwin", "linux", "win32"],
    "parameters": ["cdp", "chrome"],
    "expectations": ["FAIL", "PASS"],
    "comment": "TODO: add a comment explaining why this expectation is required (include links to issues)"
  },
  {
    "testIdPattern": "[launcher.spec] Launcher specs Puppeteer Puppeteer.connect should be able to connect to a browser with no page targets",
    "platforms": ["darwin", "linux", "win32"],
    "parameters": ["firefox", "webDriverBiDi"],
    "expectations": ["FAIL"],
    "comment": "TODO: add a comment explaining why this expectation is required (include links to issues)"
  },
  {
    "testIdPattern": "[launcher.spec] Launcher specs Puppeteer Puppeteer.connect should be able to connect to the same page simultaneously",
    "platforms": ["darwin", "linux", "win32"],
    "parameters": ["cdp", "firefox"],
    "expectations": ["SKIP"],
    "comment": "TODO: add a comment explaining why this expectation is required (include links to issues)"
  },
  {
    "testIdPattern": "[launcher.spec] Launcher specs Puppeteer Puppeteer.connect should be able to connect to the same page simultaneously",
    "platforms": ["darwin", "linux", "win32"],
    "parameters": ["firefox", "webDriverBiDi"],
    "expectations": ["FAIL"],
    "comment": "TODO: add a comment explaining why this expectation is required (include links to issues)"
  },
  {
    "testIdPattern": "[launcher.spec] Launcher specs Puppeteer Puppeteer.connect should be able to reconnect to a disconnected browser",
    "platforms": ["darwin", "linux", "win32"],
    "parameters": ["cdp", "firefox"],
    "expectations": ["SKIP"],
    "comment": "TODO: add a comment explaining why this expectation is required (include links to issues)"
  },
  {
    "testIdPattern": "[launcher.spec] Launcher specs Puppeteer Puppeteer.connect should be able to reconnect to a disconnected browser",
    "platforms": ["darwin", "linux", "win32"],
    "parameters": ["firefox", "webDriverBiDi"],
    "expectations": ["FAIL"],
    "comment": "TODO: add a comment explaining why this expectation is required (include links to issues)"
  },
  {
    "testIdPattern": "[launcher.spec] Launcher specs Puppeteer Puppeteer.connect should support acceptInsecureCerts option",
    "platforms": ["darwin", "linux", "win32"],
    "parameters": ["firefox", "webDriverBiDi"],
    "expectations": ["FAIL"],
    "comment": "Firefox does not support multiple sessions in BiDi."
  },
  {
    "testIdPattern": "[launcher.spec] Launcher specs Puppeteer Puppeteer.connect should support acceptInsecureCerts option",
    "platforms": ["darwin"],
    "parameters": ["chrome", "headless"],
    "expectations": ["SKIP"],
    "comment": "Started to flake on macos-latest (arm64)"
  },
  {
    "testIdPattern": "[launcher.spec] Launcher specs Puppeteer Puppeteer.connect should support targetFilter option",
    "platforms": ["darwin", "linux", "win32"],
    "parameters": ["chrome", "webDriverBiDi"],
    "expectations": ["FAIL"],
    "comment": "TODO: add a comment explaining why this expectation is required (include links to issues)"
  },
  {
    "testIdPattern": "[launcher.spec] Launcher specs Puppeteer Puppeteer.connect should support targetFilter option",
    "platforms": ["darwin", "linux", "win32"],
    "parameters": ["cdp", "firefox"],
    "expectations": ["SKIP"],
    "comment": "TODO: add a comment explaining why this expectation is required (include links to issues)"
  },
  {
    "testIdPattern": "[launcher.spec] Launcher specs Puppeteer Puppeteer.connect should support targetFilter option",
    "platforms": ["darwin", "linux", "win32"],
    "parameters": ["firefox", "webDriverBiDi"],
    "expectations": ["FAIL"],
    "comment": "TODO: add a comment explaining why this expectation is required (include links to issues)"
  },
  {
    "testIdPattern": "[launcher.spec] Launcher specs Puppeteer Puppeteer.connect should support targetFilter option in puppeteer.launch",
    "platforms": ["darwin", "linux", "win32"],
    "parameters": ["chrome", "webDriverBiDi"],
    "expectations": ["FAIL"],
    "comment": "TODO: add a comment explaining why this expectation is required (include links to issues)"
  },
  {
    "testIdPattern": "[launcher.spec] Launcher specs Puppeteer Puppeteer.connect should support targetFilter option in puppeteer.launch",
    "platforms": ["darwin", "linux", "win32"],
    "parameters": ["firefox", "webDriverBiDi"],
    "expectations": ["FAIL"],
    "comment": "TODO: add a comment explaining why this expectation is required (include links to issues)"
  },
  {
    "testIdPattern": "[launcher.spec] Launcher specs Puppeteer Puppeteer.launch can launch multiple instances without node warnings",
    "platforms": ["darwin", "linux", "win32"],
    "parameters": ["cdp", "firefox"],
    "expectations": ["SKIP"],
    "comment": "https://bugzilla.mozilla.org/show_bug.cgi?id=1908031"
  },
  {
    "testIdPattern": "[launcher.spec] Launcher specs Puppeteer Puppeteer.launch should close browser with beforeunload page",
    "platforms": ["darwin", "linux", "win32"],
    "parameters": ["cdp", "firefox"],
    "expectations": ["SKIP"],
    "comment": "TODO: add a comment explaining why this expectation is required (include links to issues)"
  },
  {
    "testIdPattern": "[launcher.spec] Launcher specs Puppeteer Puppeteer.launch should filter out ignored default argument in Firefox",
    "platforms": ["linux"],
    "parameters": ["firefox", "headful"],
    "expectations": ["FAIL"],
    "comment": "TODO: add a comment explaining why this expectation is required (include links to issues)"
  },
  {
    "testIdPattern": "[launcher.spec] Launcher specs Puppeteer Puppeteer.launch should filter out ignored default arguments in Chrome",
    "platforms": ["darwin", "linux", "win32"],
    "parameters": ["firefox", "headful"],
    "expectations": ["SKIP"],
    "comment": "Test is testing chrome specific ignore and fails"
  },
  {
    "testIdPattern": "[launcher.spec] Launcher specs Puppeteer Puppeteer.launch should have custom URL when launching browser",
    "platforms": ["darwin", "linux", "win32"],
    "parameters": ["cdp", "firefox"],
    "expectations": ["FAIL", "PASS"],
    "comment": "TODO: add a comment explaining why this expectation is required (include links to issues)"
  },
  {
    "testIdPattern": "[launcher.spec] Launcher specs Puppeteer Puppeteer.launch should have custom URL when launching browser",
    "platforms": ["darwin"],
    "parameters": ["chrome", "webDriverBiDi"],
    "expectations": ["SKIP"],
    "comment": "For some reason it times out on MacOS. Perhaps it's a bug in chromium-bidi"
  },
  {
    "testIdPattern": "[launcher.spec] Launcher specs Puppeteer Puppeteer.launch userDataDir option should restore cookies",
    "platforms": ["darwin"],
    "parameters": ["cdp", "chrome-headless-shell"],
    "expectations": ["FAIL"],
    "comment": "Started to fail on Mac with Chrome 130. TODO: file an issue."
  },
  {
    "testIdPattern": "[locator.spec] Locator Locator.race races multiple locators",
    "platforms": ["darwin", "linux", "win32"],
    "parameters": ["cdp", "firefox"],
    "expectations": ["SKIP"],
    "comment": "TODO: add a comment explaining why this expectation is required (include links to issues)"
  },
  {
    "testIdPattern": "[mouse.spec] Mouse should send mouse wheel events",
    "platforms": ["darwin", "linux", "win32"],
    "parameters": ["cdp", "firefox"],
    "expectations": ["FAIL"],
    "comment": "TODO: add a comment explaining why this expectation is required (include links to issues)"
  },
  {
    "testIdPattern": "[mouse.spec] Mouse should set ctrlKey on the wheel event",
    "platforms": ["darwin", "linux", "win32"],
    "parameters": ["cdp", "firefox"],
    "expectations": ["SKIP"],
    "comment": "Wheel event is not supported"
  },
  {
    "testIdPattern": "[mouse.spec] Mouse should trigger hover state with removed window.Node",
    "platforms": ["darwin", "linux", "win32"],
    "parameters": ["cdp", "firefox"],
    "expectations": ["FAIL"],
    "comment": "TODO: add a comment explaining why this expectation is required (include links to issues)"
  },
  {
    "testIdPattern": "[navigation.spec] navigation Frame.goto should navigate subframes",
    "platforms": ["darwin", "linux", "win32"],
    "parameters": ["cdp", "firefox"],
    "expectations": ["FAIL"],
    "comment": "TODO: add a comment explaining why this expectation is required (include links to issues)"
  },
  {
    "testIdPattern": "[navigation.spec] navigation Frame.goto should reject when frame detaches",
    "platforms": ["darwin", "linux", "win32"],
    "parameters": ["cdp", "firefox"],
    "expectations": ["SKIP"],
    "comment": "TODO: add a comment explaining why this expectation is required (include links to issues)"
  },
  {
    "testIdPattern": "[navigation.spec] navigation Frame.goto should return matching responses",
    "platforms": ["darwin", "linux", "win32"],
    "parameters": ["cdp", "firefox"],
    "expectations": ["SKIP"],
    "comment": "TODO: add a comment explaining why this expectation is required (include links to issues)"
  },
  {
    "testIdPattern": "[navigation.spec] navigation Frame.waitForNavigation should fail when frame detaches",
    "platforms": ["darwin", "linux", "win32"],
    "parameters": ["cdp", "firefox"],
    "expectations": ["SKIP"],
    "comment": "TODO: add a comment explaining why this expectation is required (include links to issues)"
  },
  {
    "testIdPattern": "[navigation.spec] navigation Frame.waitForNavigation should work",
    "platforms": ["darwin", "linux", "win32"],
    "parameters": ["cdp", "firefox"],
    "expectations": ["FAIL"],
    "comment": "TODO: add a comment explaining why this expectation is required (include links to issues)"
  },
  {
    "testIdPattern": "[navigation.spec] navigation Page.goBack should work with HistoryAPI",
    "platforms": ["darwin", "linux", "win32"],
    "parameters": ["cdp", "firefox"],
    "expectations": ["FAIL"],
    "comment": "TODO: add a comment explaining why this expectation is required (include links to issues)"
  },
  {
    "testIdPattern": "[navigation.spec] navigation Page.goBack should work with HistoryAPI",
    "platforms": ["darwin", "linux", "win32"],
    "parameters": ["firefox", "webDriverBiDi"],
    "expectations": ["FAIL"],
    "comment": "https://github.com/w3c/webdriver-bidi/issues/502"
  },
  {
    "testIdPattern": "[navigation.spec] navigation Page.goto should fail when navigating to bad SSL",
    "platforms": ["darwin", "linux", "win32"],
    "parameters": ["cdp", "firefox"],
    "expectations": ["FAIL"],
    "comment": "TODO: add a comment explaining why this expectation is required (include links to issues)"
  },
  {
    "testIdPattern": "[navigation.spec] navigation Page.goto should fail when server returns 204",
    "platforms": ["darwin", "linux", "win32"],
    "parameters": ["cdp", "firefox"],
    "expectations": ["SKIP"],
    "comment": "TODO: add a comment explaining why this expectation is required (include links to issues)"
  },
  {
    "testIdPattern": "[navigation.spec] navigation Page.goto should navigate to dataURL and fire dataURL requests",
    "platforms": ["darwin", "linux", "win32"],
    "parameters": ["cdp", "firefox"],
    "expectations": ["FAIL"],
    "comment": "TODO: add a comment explaining why this expectation is required (include links to issues)"
  },
  {
    "testIdPattern": "[navigation.spec] navigation Page.goto should navigate to empty page with networkidle0",
    "platforms": ["darwin", "linux", "win32"],
    "parameters": ["cdp", "firefox"],
    "expectations": ["SKIP"],
    "comment": "TODO: add a comment explaining why this expectation is required (include links to issues)"
  },
  {
    "testIdPattern": "[navigation.spec] navigation Page.goto should navigate to empty page with networkidle2",
    "platforms": ["darwin", "linux", "win32"],
    "parameters": ["cdp", "firefox"],
    "expectations": ["SKIP"],
    "comment": "TODO: add a comment explaining why this expectation is required (include links to issues)"
  },
  {
    "testIdPattern": "[navigation.spec] navigation Page.goto should navigate to page with iframe and networkidle0",
    "platforms": ["darwin", "linux", "win32"],
    "parameters": ["cdp", "firefox"],
    "expectations": ["SKIP"],
    "comment": "TODO: add a comment explaining why this expectation is required (include links to issues)"
  },
  {
    "testIdPattern": "[navigation.spec] navigation Page.goto should navigate to URL with hash and fire requests without hash",
    "platforms": ["darwin", "linux", "win32"],
    "parameters": ["cdp", "firefox"],
    "expectations": ["SKIP"],
    "comment": "TODO: add a comment explaining why this expectation is required (include links to issues)"
  },
  {
    "testIdPattern": "[navigation.spec] navigation Page.goto should return response when page replaces its state during load",
    "platforms": ["darwin", "linux", "win32"],
    "parameters": ["cdp", "firefox"],
    "expectations": ["SKIP"],
    "comment": "times out with Firefox CDP"
  },
  {
    "testIdPattern": "[navigation.spec] navigation Page.goto should send referer",
    "platforms": ["darwin", "linux", "win32"],
    "parameters": ["cdp", "firefox"],
    "expectations": ["FAIL"],
    "comment": "TODO: add a comment explaining why this expectation is required (include links to issues)"
  },
  {
    "testIdPattern": "[navigation.spec] navigation Page.goto should wait for network idle to succeed navigation",
    "platforms": ["darwin", "linux", "win32"],
    "parameters": ["cdp", "firefox"],
    "expectations": ["SKIP"],
    "comment": "TODO: add a comment explaining why this expectation is required (include links to issues)"
  },
  {
    "testIdPattern": "[navigation.spec] navigation Page.goto should work when navigating to data url",
    "platforms": ["darwin", "linux", "win32"],
    "parameters": ["cdp", "firefox"],
    "expectations": ["FAIL"],
    "comment": "TODO: add a comment explaining why this expectation is required (include links to issues)"
  },
  {
    "testIdPattern": "[navigation.spec] navigation Page.goto should work with anchor navigation",
    "platforms": ["darwin", "linux", "win32"],
    "parameters": ["chrome", "chrome-headless-shell"],
    "expectations": ["SKIP"],
    "comment": "TODO: add a comment explaining why this expectation is required (include links to issues)"
  },
  {
    "testIdPattern": "[navigation.spec] navigation Page.goto should work with subframes return 204",
    "platforms": ["darwin", "linux", "win32"],
    "parameters": ["cdp", "firefox"],
    "expectations": ["SKIP"],
    "comment": "TODO: add a comment explaining why this expectation is required (include links to issues)"
  },
  {
    "testIdPattern": "[navigation.spec] navigation Page.waitForNavigation should work when subframe issues window.stop()",
    "platforms": ["darwin", "linux", "win32"],
    "parameters": ["cdp", "firefox"],
    "expectations": ["SKIP"],
    "comment": "TODO: add a comment explaining why this expectation is required (include links to issues)"
  },
  {
    "testIdPattern": "[navigation.spec] navigation Page.waitForNavigation should work with DOM history.back()/history.forward()",
    "platforms": ["darwin", "linux", "win32"],
    "parameters": ["cdp", "firefox"],
    "expectations": ["FAIL"],
    "comment": "TODO: add a comment explaining why this expectation is required (include links to issues)"
  },
  {
    "testIdPattern": "[navigation.spec] navigation Page.waitForNavigation should work with DOM history.back()/history.forward()",
    "platforms": ["darwin", "linux", "win32"],
    "parameters": ["firefox", "webDriverBiDi"],
    "expectations": ["SKIP"],
    "comment": "Test timeout: https://github.com/w3c/webdriver-bidi/issues/502"
  },
  {
    "testIdPattern": "[navigation.spec] navigation Page.waitForNavigation should work with history.pushState()",
    "platforms": ["darwin", "linux", "win32"],
    "parameters": ["cdp", "firefox"],
    "expectations": ["SKIP"],
    "comment": "TODO: add a comment explaining why this expectation is required (include links to issues)"
  },
  {
    "testIdPattern": "[navigation.spec] navigation Page.waitForNavigation should work with history.pushState()",
    "platforms": ["darwin", "linux", "win32"],
    "parameters": ["firefox", "webDriverBiDi"],
    "expectations": ["SKIP"],
    "comment": "Test timeout: https://github.com/w3c/webdriver-bidi/issues/502"
  },
  {
    "testIdPattern": "[navigation.spec] navigation Page.waitForNavigation should work with history.replaceState()",
    "platforms": ["darwin", "linux", "win32"],
    "parameters": ["firefox", "webDriverBiDi"],
    "expectations": ["SKIP"],
    "comment": "Test timeout: https://github.com/w3c/webdriver-bidi/issues/502"
  },
  {
    "testIdPattern": "[navigation.spec] navigation Page.waitForNavigation should work with history.replaceState()",
    "platforms": ["darwin", "linux", "win32"],
    "parameters": ["cdp", "firefox"],
    "expectations": ["SKIP"],
    "comment": "TODO: add a comment explaining why this expectation is required (include links to issues)"
  },
  {
    "testIdPattern": "[network.spec] network Network Events Page.Events.Request",
    "platforms": ["darwin", "linux", "win32"],
    "parameters": ["cdp", "firefox"],
    "expectations": ["FAIL", "PASS"],
    "comment": "TODO: add a comment explaining why this expectation is required (include links to issues)"
  },
  {
    "testIdPattern": "[network.spec] network Network Events Page.Events.Request",
    "platforms": ["win32"],
    "parameters": ["cdp", "chrome"],
    "expectations": ["FAIL", "PASS"],
    "comment": "TODO: add a comment explaining why this expectation is required (include links to issues)"
  },
  {
    "testIdPattern": "[network.spec] network Network Events Page.Events.RequestFailed",
    "platforms": ["darwin", "linux", "win32"],
    "parameters": ["cdp", "firefox"],
    "expectations": ["FAIL"],
    "comment": "Fetch.enable not supported with CDP"
  },
  {
    "testIdPattern": "[network.spec] network Network Events Page.Events.RequestFinished",
    "platforms": ["darwin", "linux", "win32"],
    "parameters": ["cdp", "firefox"],
    "expectations": ["FAIL"],
    "comment": "TODO: add a comment explaining why this expectation is required (include links to issues)"
  },
  {
    "testIdPattern": "[network.spec] network Network Events Page.Events.RequestServedFromCache for stylesheet",
    "platforms": ["darwin", "linux", "win32"],
    "parameters": ["firefox", "webDriverBiDi"],
    "expectations": ["FAIL"],
    "comment": "Needs Firefox support for network events for cached stylesheets https://bugzilla.mozilla.org/show_bug.cgi?id=1879438"
  },
  {
    "testIdPattern": "[network.spec] network Network Events Page.Events.Response",
    "platforms": ["darwin", "linux", "win32"],
    "parameters": ["cdp", "firefox"],
    "expectations": ["FAIL", "PASS"],
    "comment": "TODO: add a comment explaining why this expectation is required (include links to issues)"
  },
  {
    "testIdPattern": "[network.spec] network Network Events should fire events in proper order",
    "platforms": ["darwin", "linux", "win32"],
    "parameters": ["cdp", "chrome"],
    "expectations": ["FAIL", "PASS"],
    "comment": "TODO: add a comment explaining why this expectation is required (include links to issues)"
  },
  {
    "testIdPattern": "[network.spec] network Network Events should fire events in proper order",
    "platforms": ["darwin", "linux", "win32"],
    "parameters": ["cdp", "firefox"],
    "expectations": ["FAIL"],
    "comment": "TODO: add a comment explaining why this expectation is required (include links to issues)"
  },
  {
    "testIdPattern": "[network.spec] network Network Events should support redirects",
    "platforms": ["darwin", "linux", "win32"],
    "parameters": ["cdp", "chrome"],
    "expectations": ["FAIL", "PASS"],
    "comment": "TODO: add a comment explaining why this expectation is required (include links to issues)"
  },
  {
    "testIdPattern": "[network.spec] network Network Events should support redirects",
    "platforms": ["darwin", "linux", "win32"],
    "parameters": ["cdp", "firefox"],
    "expectations": ["FAIL"],
    "comment": "TODO: add a comment explaining why this expectation is required (include links to issues)"
  },
  {
    "testIdPattern": "[network.spec] network Page.authenticate should allow disable authentication",
    "platforms": ["darwin", "linux", "win32"],
    "parameters": ["cdp", "firefox"],
    "expectations": ["FAIL"],
    "comment": "TODO: add a comment explaining why this expectation is required (include links to issues)"
  },
  {
    "testIdPattern": "[network.spec] network Page.authenticate should allow disable authentication",
    "platforms": ["darwin", "linux", "win32"],
    "parameters": ["firefox", "webDriverBiDi"],
    "expectations": ["SKIP"],
    "comment": "The Puppeteer implementation does not expect 2 responseCompleted events (that AuthRequired triggered); times out sometimes."
  },
  {
    "testIdPattern": "[network.spec] network Page.authenticate should error if authentication is required but not enabled",
    "platforms": ["darwin", "linux", "win32"],
    "parameters": ["cdp", "firefox"],
    "expectations": ["SKIP"],
    "comment": "Not supported"
  },
  {
    "testIdPattern": "[network.spec] network Page.authenticate should error if authentication is required but not enabled",
    "platforms": ["darwin", "linux", "win32"],
    "parameters": ["chrome", "webDriverBiDi"],
    "expectations": ["FAIL", "PASS"],
    "comment": "Flaky see https://github.com/puppeteer/puppeteer/issues/12253"
  },
  {
    "testIdPattern": "[network.spec] network Page.authenticate should error if authentication is required but not enabled",
    "platforms": ["darwin", "linux", "win32"],
    "parameters": ["firefox", "webDriverBiDi"],
    "expectations": ["SKIP"],
    "comment": "When navigating to a page with authentication the navigate command does not error and never resolves due to the auth dialog being shown https://github.com/w3c/webdriver-bidi/issues/719"
  },
  {
    "testIdPattern": "[network.spec] network Page.authenticate should fail if wrong credentials",
    "platforms": ["darwin", "linux", "win32"],
    "parameters": ["cdp", "firefox"],
    "expectations": ["FAIL"],
    "comment": "TODO: add a comment explaining why this expectation is required (include links to issues)"
  },
  {
    "testIdPattern": "[network.spec] network Page.authenticate should not disable caching for script",
    "platforms": ["darwin", "linux", "win32"],
    "parameters": ["firefox", "webDriverBiDi"],
    "expectations": ["SKIP"],
    "comment": "TODO: Needs investigation, isCached is false for the script request handle via network interception"
  },
  {
    "testIdPattern": "[network.spec] network Page.authenticate should not disable caching for stylesheet",
    "platforms": ["darwin", "linux", "win32"],
    "parameters": ["firefox", "webDriverBiDi"],
    "expectations": ["SKIP"],
    "comment": "Needs Firefox support for network events for cached stylesheets https://bugzilla.mozilla.org/show_bug.cgi?id=1879438"
  },
  {
    "testIdPattern": "[network.spec] network Page.authenticate should work",
    "platforms": ["darwin", "linux", "win32"],
    "parameters": ["cdp", "firefox"],
    "expectations": ["SKIP"],
    "comment": "Not supported"
  },
  {
    "testIdPattern": "[network.spec] network Page.setExtraHTTPHeaders should work",
    "platforms": ["darwin", "linux", "win32"],
    "parameters": ["cdp", "firefox"],
    "expectations": ["FAIL"],
    "comment": "TODO: add a comment explaining why this expectation is required (include links to issues)"
  },
  {
    "testIdPattern": "[network.spec] network raw network headers Cross-origin set-cookie",
    "platforms": ["darwin", "linux", "win32"],
    "parameters": ["chrome", "webDriverBiDi"],
    "expectations": ["FAIL", "PASS"],
    "comment": "TODO: add a comment explaining why this expectation is required (include links to issues)"
  },
  {
    "testIdPattern": "[network.spec] network raw network headers Same-origin set-cookie subresource",
    "platforms": ["darwin", "linux", "win32"],
    "parameters": ["cdp", "firefox"],
    "expectations": ["FAIL", "PASS"],
    "comment": "TODO: add a comment explaining why this expectation is required (include links to issues)"
  },
  {
    "testIdPattern": "[network.spec] network raw network headers Same-origin set-cookie subresource",
    "platforms": ["win32"],
    "parameters": ["cdp", "chrome"],
    "expectations": ["FAIL", "PASS"],
    "comment": "TODO: add a comment explaining why this expectation is required (include links to issues)"
  },
  {
    "testIdPattern": "[network.spec] network Request.initiator should return the initiator",
    "platforms": ["darwin", "linux", "win32"],
    "parameters": ["cdp", "firefox"],
    "expectations": ["FAIL"],
    "comment": "TODO: add a comment explaining why this expectation is required (include links to issues)"
  },
  {
    "testIdPattern": "[network.spec] network Request.isNavigationRequest should work",
    "platforms": ["darwin", "linux", "win32"],
    "parameters": ["cdp", "firefox"],
    "expectations": ["FAIL"],
    "comment": "TODO: add a comment explaining why this expectation is required (include links to issues)"
  },
  {
    "testIdPattern": "[network.spec] network Request.isNavigationRequest should work with request interception",
    "platforms": ["darwin", "linux", "win32"],
    "parameters": ["cdp", "firefox"],
    "expectations": ["FAIL"],
    "comment": "TODO: add a comment explaining why this expectation is required (include links to issues)"
  },
  {
    "testIdPattern": "[network.spec] network Request.postData should be |undefined| when there is no post data",
    "platforms": ["darwin", "linux", "win32"],
    "parameters": ["firefox", "webDriverBiDi"],
    "expectations": ["FAIL"],
    "comment": "Unsupported"
  },
  {
    "testIdPattern": "[network.spec] network Request.postData should work",
    "platforms": ["darwin", "linux", "win32"],
    "parameters": ["firefox", "webDriverBiDi"],
    "expectations": ["FAIL"],
    "comment": "TODO: add a comment explaining why this expectation is required (include links to issues)"
  },
  {
    "testIdPattern": "[network.spec] network Request.postData should work",
    "platforms": ["darwin", "linux", "win32"],
    "parameters": ["cdp", "firefox"],
    "expectations": ["FAIL"],
    "comment": "TODO: add a comment explaining why this expectation is required (include links to issues)"
  },
  {
    "testIdPattern": "[network.spec] network Request.postData should work with blobs",
    "platforms": ["darwin", "linux", "win32"],
    "parameters": ["cdp", "firefox"],
    "expectations": ["SKIP"],
    "comment": "Blobs have no POST data in Firefox's CDP implementation."
  },
  {
    "testIdPattern": "[network.spec] network Response.buffer should throw if the response does not have a body",
    "platforms": ["darwin", "linux", "win32"],
    "parameters": ["cdp", "firefox"],
    "expectations": ["SKIP"],
    "comment": "TODO: add a comment explaining why this expectation is required (include links to issues)"
  },
  {
    "testIdPattern": "[network.spec] network Response.buffer should work",
    "platforms": ["darwin", "linux", "win32"],
    "parameters": ["cdp", "firefox"],
    "expectations": ["SKIP"],
    "comment": "TODO: add a comment explaining why this expectation is required (include links to issues)"
  },
  {
    "testIdPattern": "[network.spec] network Response.buffer should work with compression",
    "platforms": ["darwin", "linux", "win32"],
    "parameters": ["cdp", "firefox"],
    "expectations": ["SKIP"],
    "comment": "TODO: add a comment explaining why this expectation is required (include links to issues)"
  },
  {
    "testIdPattern": "[network.spec] network Response.fromCache should work for stylesheet",
    "platforms": ["darwin", "linux", "win32"],
    "parameters": ["firefox", "webDriverBiDi"],
    "expectations": ["FAIL"],
    "comment": "Needs Firefox support for network events for cached stylesheets https://bugzilla.mozilla.org/show_bug.cgi?id=1879438"
  },
  {
    "testIdPattern": "[network.spec] network Response.fromServiceWorker Response.fromServiceWorker",
    "platforms": ["darwin", "linux", "win32"],
    "parameters": ["cdp", "firefox"],
    "expectations": ["SKIP"],
    "comment": "TODO: add a comment explaining why this expectation is required (include links to issues)"
  },
  {
    "testIdPattern": "[network.spec] network Response.json should work",
    "platforms": ["darwin", "linux", "win32"],
    "parameters": ["cdp", "firefox"],
    "expectations": ["SKIP"],
    "comment": "TODO: add a comment explaining why this expectation is required (include links to issues)"
  },
  {
    "testIdPattern": "[network.spec] network Response.remoteAddress should support redirects",
    "platforms": ["darwin", "linux", "win32"],
    "parameters": ["cdp", "firefox"],
    "expectations": ["FAIL"],
    "comment": "TODO: add a comment explaining why this expectation is required (include links to issues)"
  },
  {
    "testIdPattern": "[network.spec] network Response.text should return uncompressed text",
    "platforms": ["darwin", "linux", "win32"],
    "parameters": ["cdp", "firefox"],
    "expectations": ["SKIP"],
    "comment": "TODO: add a comment explaining why this expectation is required (include links to issues)"
  },
  {
    "testIdPattern": "[network.spec] network Response.text should throw when requesting body of redirected response",
    "platforms": ["darwin", "linux", "win32"],
    "parameters": ["cdp", "firefox"],
    "expectations": ["FAIL"],
    "comment": "TODO: add a comment explaining why this expectation is required (include links to issues)"
  },
  {
    "testIdPattern": "[network.spec] network Response.text should wait until response completes",
    "platforms": ["darwin", "linux", "win32"],
    "parameters": ["cdp", "firefox"],
    "expectations": ["SKIP"],
    "comment": "TODO: add a comment explaining why this expectation is required (include links to issues)"
  },
  {
    "testIdPattern": "[network.spec] network Response.text should work",
    "platforms": ["darwin", "linux", "win32"],
    "parameters": ["cdp", "firefox"],
    "expectations": ["SKIP"],
    "comment": "TODO: add a comment explaining why this expectation is required (include links to issues)"
  },
  {
    "testIdPattern": "[network.spec] network Response.timing returns timing information",
    "platforms": ["darwin", "linux", "win32"],
    "parameters": ["cdp", "firefox"],
    "expectations": ["FAIL"],
    "comment": "TODO: add a comment explaining why this expectation is required (include links to issues)"
  },
  {
    "testIdPattern": "[oopif.spec] OOPIF should detect existing OOPIFs when Puppeteer connects to an existing page",
    "platforms": ["darwin", "linux", "win32"],
    "parameters": ["firefox", "webDriverBiDi"],
    "expectations": ["FAIL"],
    "comment": "TODO: add a comment explaining why this expectation is required (include links to issues)"
  },
  {
    "testIdPattern": "[oopif.spec] OOPIF should evaluate on a page with a PDF viewer",
    "platforms": ["darwin", "linux", "win32"],
    "parameters": ["firefox", "webDriverBiDi"],
    "expectations": ["SKIP"],
    "comment": "chrome-specific test"
  },
  {
    "testIdPattern": "[oopif.spec] OOPIF should expose events within OOPIFs",
    "platforms": ["darwin", "linux", "win32"],
    "parameters": ["chrome", "webDriverBiDi"],
    "expectations": ["SKIP"],
    "comment": "TODO: add a comment explaining why this expectation is required (include links to issues)"
  },
  {
    "testIdPattern": "[oopif.spec] OOPIF should expose events within OOPIFs",
    "platforms": ["darwin", "linux", "win32"],
    "parameters": ["firefox", "webDriverBiDi"],
    "expectations": ["FAIL"],
    "comment": "TODO: add a comment explaining why this expectation is required (include links to issues)"
  },
  {
    "testIdPattern": "[oopif.spec] OOPIF should keep track of a frames OOP state",
    "platforms": ["darwin", "linux", "win32"],
    "parameters": ["chrome", "webDriverBiDi"],
    "expectations": ["SKIP"],
    "comment": "Failed previously and currently times out"
  },
  {
    "testIdPattern": "[oopif.spec] OOPIF should recover cross-origin frames on reconnect",
    "platforms": ["darwin", "linux", "win32"],
    "parameters": ["firefox", "webDriverBiDi"],
    "expectations": ["FAIL"],
    "comment": "Firefox does not support multiple sessions in BiDi."
  },
  {
    "testIdPattern": "[oopif.spec] OOPIF should support lazy OOP frames",
    "platforms": ["darwin", "linux", "win32"],
    "parameters": ["firefox", "webDriverBiDi"],
    "expectations": ["FAIL", "TIMEOUT"],
    "comment": "https://bugzilla.mozilla.org/show_bug.cgi?id=1878166"
  },
  {
    "testIdPattern": "[oopif.spec] OOPIF should wait for inner OOPIFs",
    "platforms": ["darwin", "linux", "win32"],
    "parameters": ["firefox", "webDriverBiDi"],
    "expectations": ["SKIP"],
    "comment": "Chrome-specific test (uses DNS mapping); does not work with Firefox."
  },
  {
    "testIdPattern": "[page.spec] Page Page.addScriptTag should throw when added with content to the CSP page",
    "platforms": ["darwin", "linux", "win32"],
    "parameters": ["cdp", "chrome"],
    "expectations": ["SKIP"],
    "comment": "See https://github.com/puppeteer/puppeteer/issues/4840"
  },
  {
    "testIdPattern": "[page.spec] Page Page.addScriptTag should throw when added with content to the CSP page",
    "platforms": ["darwin", "linux", "win32"],
    "parameters": ["cdp", "firefox"],
    "expectations": ["SKIP"],
    "comment": "TODO: add a comment explaining why this expectation is required (include links to issues)"
  },
  {
    "testIdPattern": "[page.spec] Page Page.bringToFront should work",
    "platforms": ["darwin", "linux", "win32"],
    "parameters": ["cdp", "firefox"],
    "expectations": ["SKIP"],
    "comment": "TODO: add a comment explaining why this expectation is required (include links to issues)"
  },
  {
    "testIdPattern": "[page.spec] Page Page.close should reject all promises when page is closed",
    "platforms": ["darwin", "linux", "win32"],
    "parameters": ["cdp", "firefox"],
    "expectations": ["SKIP"],
    "comment": "TODO: add a comment explaining why this expectation is required (include links to issues)"
  },
  {
    "testIdPattern": "[page.spec] Page Page.close should run beforeunload if asked for",
    "platforms": ["darwin", "linux", "win32"],
    "parameters": ["cdp", "firefox"],
    "expectations": ["SKIP"],
    "comment": "TODO: add a comment explaining why this expectation is required (include links to issues)"
  },
  {
    "testIdPattern": "[page.spec] Page Page.close should terminate network waiters",
    "platforms": ["darwin", "linux", "win32"],
    "parameters": ["cdp", "firefox"],
    "expectations": ["SKIP"],
    "comment": "TODO: add a comment explaining why this expectation is required (include links to issues)"
  },
  {
    "testIdPattern": "[page.spec] Page Page.Events.Console should have location when fetch fails",
    "platforms": ["darwin", "linux", "win32"],
    "parameters": ["cdp", "firefox"],
    "expectations": ["FAIL"],
    "comment": "TODO: add a comment explaining why this expectation is required (include links to issues)"
  },
  {
    "testIdPattern": "[page.spec] Page Page.Events.Console should not fail for window object",
    "platforms": ["darwin", "linux", "win32"],
    "parameters": ["cdp", "firefox"],
    "expectations": ["FAIL"],
    "comment": "TODO: add a comment explaining why this expectation is required (include links to issues)"
  },
  {
    "testIdPattern": "[page.spec] Page Page.Events.Console should trigger correct Log",
    "platforms": ["darwin", "linux", "win32"],
    "parameters": ["cdp", "firefox"],
    "expectations": ["FAIL"],
    "comment": "TODO: add a comment explaining why this expectation is required (include links to issues)"
  },
  {
    "testIdPattern": "[page.spec] Page Page.Events.Console should work",
    "platforms": ["darwin", "linux", "win32"],
    "parameters": ["cdp", "firefox"],
    "expectations": ["FAIL"],
    "comment": "TODO: add a comment explaining why this expectation is required (include links to issues)"
  },
  {
    "testIdPattern": "[page.spec] Page Page.Events.Console should work for different console API calls with group functions",
    "platforms": ["darwin", "linux", "win32"],
    "parameters": ["cdp", "firefox"],
    "expectations": ["FAIL"],
    "comment": "We don't normalize the values for CDP as it's being deprecated"
  },
  {
    "testIdPattern": "[page.spec] Page Page.Events.Console should work for different console API calls with logging functions",
    "platforms": ["darwin", "linux", "win32"],
    "parameters": ["cdp", "firefox"],
    "expectations": ["FAIL"],
    "comment": "TODO: add a comment explaining why this expectation is required (include links to issues)"
  },
  {
    "testIdPattern": "[page.spec] Page Page.Events.Console should work for different console API calls with timing functions",
    "platforms": ["darwin", "linux", "win32"],
    "parameters": ["firefox", "webDriverBiDi"],
    "expectations": ["FAIL"],
    "comment": "https://bugzilla.mozilla.org/show_bug.cgi?id=1866749"
  },
  {
    "testIdPattern": "[page.spec] Page Page.Events.error should throw when page crashes",
    "platforms": ["darwin", "linux", "win32"],
    "parameters": ["cdp", "firefox"],
    "expectations": ["SKIP"],
    "comment": "TODO: add a comment explaining why this expectation is required (include links to issues)"
  },
  {
    "testIdPattern": "[page.spec] Page Page.metrics metrics event fired on console.timeStamp",
    "platforms": ["darwin", "linux", "win32"],
    "parameters": ["cdp", "firefox"],
    "expectations": ["SKIP"],
    "comment": "TODO: add a comment explaining why this expectation is required (include links to issues)"
  },
  {
    "testIdPattern": "[page.spec] Page Page.metrics should get metrics from a page",
    "platforms": ["darwin", "linux", "win32"],
    "parameters": ["cdp", "firefox"],
    "expectations": ["FAIL"],
    "comment": "TODO: add a comment explaining why this expectation is required (include links to issues)"
  },
  {
    "testIdPattern": "[page.spec] Page Page.removeExposedFunction should work",
    "platforms": ["darwin", "linux", "win32"],
    "parameters": ["cdp", "firefox"],
    "expectations": ["FAIL"],
    "comment": "TODO: add a comment explaining why this expectation is required (include links to issues)"
  },
  {
    "testIdPattern": "[page.spec] Page Page.select should work when re-defining top-level Event class",
    "platforms": ["darwin", "linux", "win32"],
    "parameters": ["cdp", "firefox"],
    "expectations": ["FAIL"],
    "comment": "TODO: add a comment explaining why this expectation is required (include links to issues)"
  },
  {
    "testIdPattern": "[page.spec] Page Page.setBypassCSP should bypass after cross-process navigation",
    "platforms": ["darwin", "linux", "win32"],
    "parameters": ["cdp", "firefox"],
    "expectations": ["FAIL"],
    "comment": "TODO: add a comment explaining why this expectation is required (include links to issues)"
  },
  {
    "testIdPattern": "[page.spec] Page Page.setBypassCSP should bypass CSP header",
    "platforms": ["darwin", "linux", "win32"],
    "parameters": ["cdp", "firefox"],
    "expectations": ["FAIL"],
    "comment": "TODO: add a comment explaining why this expectation is required (include links to issues)"
  },
  {
    "testIdPattern": "[page.spec] Page Page.setBypassCSP should bypass CSP in iframes as well",
    "platforms": ["darwin", "linux", "win32"],
    "parameters": ["cdp", "firefox"],
    "expectations": ["FAIL"],
    "comment": "TODO: add a comment explaining why this expectation is required (include links to issues)"
  },
  {
    "testIdPattern": "[page.spec] Page Page.setBypassCSP should bypass CSP meta tag",
    "platforms": ["darwin", "linux", "win32"],
    "parameters": ["cdp", "firefox"],
    "expectations": ["FAIL"],
    "comment": "TODO: add a comment explaining why this expectation is required (include links to issues)"
  },
  {
    "testIdPattern": "[page.spec] Page Page.setCacheEnabled should enable or disable the cache based on the state passed",
    "platforms": ["darwin", "linux", "win32"],
    "parameters": ["cdp", "firefox"],
    "expectations": ["FAIL"],
    "comment": "TODO: add a comment explaining why this expectation is required (include links to issues)"
  },
  {
    "testIdPattern": "[page.spec] Page Page.setCacheEnabled should stay disabled when toggling request interception on/off",
    "platforms": ["darwin", "linux", "win32"],
    "parameters": ["cdp", "firefox"],
    "expectations": ["FAIL"],
    "comment": "TODO: add a comment explaining why this expectation is required (include links to issues)"
  },
  {
    "testIdPattern": "[page.spec] Page Page.setGeolocation should work",
    "platforms": ["darwin", "linux", "win32"],
    "parameters": ["firefox", "webDriverBiDi"],
    "expectations": ["FAIL"],
    "comment": "TODO: add a comment explaining why this expectation is required (include links to issues)"
  },
  {
    "testIdPattern": "[page.spec] Page Page.setGeolocation should work",
    "platforms": ["darwin", "linux", "win32"],
    "parameters": ["cdp", "firefox"],
    "expectations": ["FAIL"],
    "comment": "TODO: add a comment explaining why this expectation is required (include links to issues)"
  },
  {
    "testIdPattern": "[page.spec] Page Page.setJavaScriptEnabled should work",
    "platforms": ["darwin", "linux", "win32"],
    "parameters": ["cdp", "firefox"],
    "expectations": ["FAIL"],
    "comment": "TODO: add a comment explaining why this expectation is required (include links to issues)"
  },
  {
    "testIdPattern": "[page.spec] Page Page.setJavaScriptEnabled should work",
    "platforms": ["darwin", "linux", "win32"],
    "parameters": ["firefox", "webDriverBiDi"],
    "expectations": ["FAIL"],
    "comment": "TODO: add a comment explaining why this expectation is required (include links to issues)"
  },
  {
    "testIdPattern": "[page.spec] Page Page.setOfflineMode should emulate navigator.onLine",
    "platforms": ["darwin", "linux", "win32"],
    "parameters": ["firefox", "webDriverBiDi"],
    "expectations": ["FAIL"],
    "comment": "Not supported by WebDriver BiDi"
  },
  {
    "testIdPattern": "[page.spec] Page Page.setOfflineMode should emulate navigator.onLine",
    "platforms": ["darwin", "linux", "win32"],
    "parameters": ["cdp", "firefox"],
    "expectations": ["FAIL"],
    "comment": "TODO: add a comment explaining why this expectation is required (include links to issues)"
  },
  {
    "testIdPattern": "[page.spec] Page Page.setOfflineMode should work",
    "platforms": ["darwin", "linux", "win32"],
    "parameters": ["firefox", "webDriverBiDi"],
    "expectations": ["FAIL"],
    "comment": "Not supported by WebDriver BiDi"
  },
  {
    "testIdPattern": "[page.spec] Page Page.setOfflineMode should work",
    "platforms": ["darwin", "linux", "win32"],
    "parameters": ["cdp", "firefox"],
    "expectations": ["FAIL"],
    "comment": "TODO: add a comment explaining why this expectation is required (include links to issues)"
  },
  {
    "testIdPattern": "[page.spec] Page Page.setUserAgent should work with additional userAgentMetdata",
    "platforms": ["darwin", "linux", "win32"],
    "parameters": ["cdp", "firefox"],
    "expectations": ["FAIL"],
    "comment": "TODO: add a comment explaining why this expectation is required (include links to issues)"
  },
  {
    "testIdPattern": "[page.spec] Page Page.setUserAgent should work with additional userAgentMetdata",
    "platforms": ["darwin", "linux", "win32"],
    "parameters": ["firefox", "webDriverBiDi"],
    "expectations": ["FAIL"],
    "comment": "Chrome-specific test"
  },
  {
    "testIdPattern": "[proxy.spec] request proxy in incognito browser context should proxy requests when configured at context level",
    "platforms": ["darwin", "linux", "win32"],
    "parameters": ["chrome", "webDriverBiDi"],
    "expectations": ["FAIL"],
    "comment": "TODO: investigate"
  },
  {
    "testIdPattern": "[proxy.spec] request proxy in incognito browser context should proxy requests when configured at context level",
    "platforms": ["win32"],
    "parameters": ["cdp", "chrome"],
    "expectations": ["SKIP"],
    "comment": "Windows version of Chrome has a long-standing bug"
  },
  {
    "testIdPattern": "[proxy.spec] request proxy in incognito browser context should proxy requests when configured at context level",
    "platforms": ["linux"],
    "parameters": ["cdp", "chrome"],
    "expectations": ["FAIL", "PASS"],
    "comment": "TODO: add a comment explaining why this expectation is required (include links to issues)"
  },
  {
    "testIdPattern": "[queryhandler.spec] Query handler tests P selectors should work ARIA selectors",
    "platforms": ["darwin", "linux", "win32"],
    "parameters": ["cdp", "firefox"],
    "expectations": ["SKIP"],
    "comment": "TODO: add a comment explaining why this expectation is required (include links to issues)"
  },
  {
    "testIdPattern": "[queryhandler.spec] Query handler tests P selectors should work ARIA selectors with name and role",
    "platforms": ["darwin", "linux", "win32"],
    "parameters": ["cdp", "firefox"],
    "expectations": ["SKIP"],
    "comment": "TODO: add a comment explaining why this expectation is required (include links to issues)"
  },
  {
    "testIdPattern": "[queryhandler.spec] Query handler tests P selectors should work ARIA selectors with role",
    "platforms": ["darwin", "linux", "win32"],
    "parameters": ["cdp", "firefox"],
    "expectations": ["SKIP"],
    "comment": "TODO: add a comment explaining why this expectation is required (include links to issues)"
  },
  {
    "testIdPattern": "[queryhandler.spec] Query handler tests P selectors should work for ARIA selectors in multiple isolated worlds",
    "platforms": ["darwin", "linux", "win32"],
    "parameters": ["cdp", "firefox"],
    "expectations": ["SKIP"],
    "comment": "TODO: add a comment explaining why this expectation is required (include links to issues)"
  },
  {
    "testIdPattern": "[queryObjects.spec] page.queryObjects should fail for disposed handles",
    "platforms": ["darwin", "linux", "win32"],
    "parameters": ["firefox", "webDriverBiDi"],
    "expectations": ["PASS"]
  },
  {
    "testIdPattern": "[queryObjects.spec] page.queryObjects should fail primitive values as prototypes",
    "platforms": ["darwin", "linux", "win32"],
    "parameters": ["firefox", "webDriverBiDi"],
    "expectations": ["PASS"]
  },
  {
    "testIdPattern": "[queryObjects.spec] page.queryObjects should work",
    "platforms": ["darwin", "linux", "win32"],
    "parameters": ["cdp", "firefox"],
    "expectations": ["FAIL"],
    "comment": "TODO: add a comment explaining why this expectation is required (include links to issues)"
  },
  {
    "testIdPattern": "[queryObjects.spec] page.queryObjects should work for non-trivial page",
    "platforms": ["darwin", "linux", "win32"],
    "parameters": ["cdp", "firefox"],
    "expectations": ["FAIL"],
    "comment": "TODO: add a comment explaining why this expectation is required (include links to issues)"
  },
  {
    "testIdPattern": "[requestinterception-experimental.spec] cooperative request interception Page.setRequestInterception should cache stylesheet if cache enabled",
    "platforms": ["darwin", "linux", "win32"],
    "parameters": ["firefox", "webDriverBiDi"],
    "expectations": ["FAIL"],
    "comment": "Needs Firefox support for network events for cached stylesheets https://bugzilla.mozilla.org/show_bug.cgi?id=1879438"
  },
  {
    "testIdPattern": "[requestinterception-experimental.spec] cooperative request interception Page.setRequestInterception should work with file URLs",
    "platforms": ["darwin", "linux", "win32"],
    "parameters": ["firefox", "webDriverBiDi"],
    "expectations": ["SKIP"],
    "comment": "TODO: Needs support for file URIs in Firefox https://bugzilla.mozilla.org/show_bug.cgi?id=1826210"
  },
  {
    "testIdPattern": "[requestinterception-experimental.spec] cooperative request interception Page.setRequestInterception should work with requests without networkId",
    "platforms": ["darwin", "linux", "win32"],
    "parameters": ["firefox", "webDriverBiDi"],
    "expectations": ["SKIP"],
    "comment": "Test requires CDP"
  },
  {
    "testIdPattern": "[requestinterception-experimental.spec] cooperative request interception Request.continue should redirect in a way non-observable to page",
    "platforms": ["darwin", "linux", "win32"],
    "parameters": ["firefox", "webDriverBiDi"],
    "expectations": ["FAIL"],
    "comment": "Firefox needs support for the url parameter of continueRequest"
  },
  {
    "testIdPattern": "[requestinterception-experimental.spec] cooperative request interception Request.resourceType should work for document type",
    "platforms": ["darwin", "linux", "win32"],
    "parameters": ["firefox", "webDriverBiDi"],
    "expectations": ["FAIL"],
    "comment": "`HTTPRequest.resourceType()` has no eqivalent in BiDi spec"
  },
  {
    "testIdPattern": "[requestinterception-experimental.spec] cooperative request interception Request.resourceType should work for stylesheets",
    "platforms": ["darwin", "linux", "win32"],
    "parameters": ["firefox", "webDriverBiDi"],
    "expectations": ["FAIL"],
    "comment": "`HTTPRequest.resourceType()` has no eqivalent in BiDi spec"
  },
  {
    "testIdPattern": "[requestinterception-experimental.spec] request interception \"after each\" hook in \"request interception\"",
    "platforms": ["win32"],
    "parameters": ["cdp", "chrome"],
    "expectations": ["FAIL", "PASS"],
    "comment": "TODO: add a comment explaining why this expectation is required (include links to issues)"
  },
  {
    "testIdPattern": "[requestinterception-experimental.spec] request interception Page.setRequestInterception should navigate to URL with hash and fire requests without hash",
    "platforms": ["darwin", "linux", "win32"],
    "parameters": ["cdp", "chrome"],
    "expectations": ["FAIL", "PASS"],
    "comment": "TODO: add a comment explaining why this expectation is required (include links to issues)"
  },
  {
    "testIdPattern": "[requestinterception-experimental.spec] request interception Page.setRequestInterception should work with redirects",
    "platforms": ["darwin", "linux", "win32"],
    "parameters": ["cdp", "chrome"],
    "expectations": ["FAIL", "PASS"],
    "comment": "TODO: add a comment explaining why this expectation is required (include links to issues)"
  },
  {
    "testIdPattern": "[requestinterception.spec] request interception Page.setRequestInterception should be abortable with custom error codes",
    "platforms": ["darwin", "linux", "win32"],
    "parameters": ["firefox", "webDriverBiDi"],
    "expectations": ["SKIP"],
    "comment": "TODO: BiDi does not support custom errors - https://github.com/w3c/webdriver-bidi/issues/508"
  },
  {
    "testIdPattern": "[requestinterception.spec] request interception Page.setRequestInterception should cache stylesheet if cache enabled",
    "platforms": ["darwin", "linux", "win32"],
    "parameters": ["firefox", "webDriverBiDi"],
    "expectations": ["FAIL"],
    "comment": "Needs Firefox support for network events for cached stylesheets https://bugzilla.mozilla.org/show_bug.cgi?id=1879438"
  },
  {
    "testIdPattern": "[requestinterception.spec] request interception Page.setRequestInterception should navigate to URL with hash and fire requests without hash",
    "platforms": ["darwin", "linux", "win32"],
    "parameters": ["cdp", "chrome"],
    "expectations": ["FAIL", "PASS"],
    "comment": "TODO: add a comment explaining why this expectation is required (include links to issues)"
  },
  {
    "testIdPattern": "[requestinterception.spec] request interception Page.setRequestInterception should work with file URLs",
    "platforms": ["darwin", "linux", "win32"],
    "parameters": ["firefox", "webDriverBiDi"],
    "expectations": ["SKIP"],
    "comment": "TODO: Needs support for file URIs in Firefox https://bugzilla.mozilla.org/show_bug.cgi?id=1826210"
  },
  {
    "testIdPattern": "[requestinterception.spec] request interception Page.setRequestInterception should work with requests without networkId",
    "platforms": ["darwin", "linux", "win32"],
    "parameters": ["firefox", "webDriverBiDi"],
    "expectations": ["SKIP"],
    "comment": "Test requires CDP"
  },
  {
    "testIdPattern": "[requestinterception.spec] request interception Page.setRequestInterception should work with requests without networkId",
    "platforms": ["darwin", "linux", "win32"],
    "parameters": ["chrome", "webDriverBiDi"],
    "expectations": ["FAIL"],
    "comment": "CDP specific issue, maybe we can support it from BiDi+"
  },
  {
    "testIdPattern": "[requestinterception.spec] request interception Request.continue should redirect in a way non-observable to page",
    "platforms": ["darwin", "linux", "win32"],
    "parameters": ["firefox", "webDriverBiDi"],
    "expectations": ["FAIL"],
    "comment": "Firefox needs support for the url parameter of continueRequest"
  },
  {
    "testIdPattern": "[requestinterception.spec] request interception Request.resourceType should work for document type",
    "platforms": ["darwin", "linux", "win32"],
    "parameters": ["firefox", "webDriverBiDi"],
    "expectations": ["FAIL"],
    "comment": "`HTTPRequest.resourceType()` has no eqivalent in BiDi spec"
  },
  {
    "testIdPattern": "[requestinterception.spec] request interception Request.resourceType should work for stylesheets",
    "platforms": ["darwin", "linux", "win32"],
    "parameters": ["firefox", "webDriverBiDi"],
    "expectations": ["FAIL"],
    "comment": "`HTTPRequest.resourceType()` has no eqivalent in BiDi spec"
  },
  {
    "testIdPattern": "[screenshot.spec] Screenshots Cdp should use scale for clip",
    "platforms": ["darwin", "linux", "win32"],
    "parameters": ["cdp", "firefox"],
    "expectations": ["FAIL", "PASS"],
    "comment": "TODO: add a comment explaining why this expectation is required (include links to issues)"
  },
  {
    "testIdPattern": "[screenshot.spec] Screenshots Page.screenshot should clip clip bigger than the viewport without \"captureBeyondViewport\"",
    "platforms": ["darwin", "linux", "win32"],
    "parameters": ["cdp", "firefox"],
    "expectations": ["FAIL", "PASS"],
    "comment": "TODO: add a comment explaining why this expectation is required (include links to issues)"
  },
  {
    "testIdPattern": "[screenshot.spec] Screenshots Page.screenshot should restore to original viewport size after taking fullPage screenshots when defaultViewport is null",
    "platforms": ["darwin", "linux", "win32"],
    "parameters": ["cdp", "firefox"],
    "expectations": ["FAIL"],
    "comment": "Firefox does not support Emulation.clearDeviceMetricsOverride"
  },
  {
    "testIdPattern": "[screenshot.spec] Screenshots Page.screenshot should take fullPage screenshots",
    "platforms": ["darwin", "linux", "win32"],
    "parameters": ["cdp", "firefox"],
    "expectations": ["FAIL"],
    "comment": "TODO: add a comment explaining why this expectation is required (include links to issues)"
  },
  {
    "testIdPattern": "[stacktrace.spec] Stack trace should work for none error objects",
    "platforms": ["darwin", "linux", "win32"],
    "parameters": ["cdp", "firefox"],
    "expectations": ["PASS"]
  },
  {
    "testIdPattern": "[target.spec] Target Browser.waitForTarget should wait for a target",
    "platforms": ["darwin", "linux", "win32"],
    "parameters": ["cdp", "firefox"],
    "expectations": ["SKIP"],
    "comment": "TODO: add a comment explaining why this expectation is required (include links to issues)"
  },
  {
    "testIdPattern": "[target.spec] Target should close a service worker",
    "platforms": ["darwin", "linux", "win32"],
    "parameters": ["cdp", "firefox"],
    "expectations": ["SKIP"],
    "comment": "not supported"
  },
  {
    "testIdPattern": "[target.spec] Target should close a shared worker",
    "platforms": ["darwin", "linux", "win32"],
    "parameters": ["cdp", "firefox"],
    "expectations": ["SKIP"],
    "comment": "not supported"
  },
  {
    "testIdPattern": "[target.spec] Target should create a worker from a service worker",
    "platforms": ["darwin", "linux", "win32"],
    "parameters": ["chrome", "webDriverBiDi"],
    "expectations": ["SKIP"],
    "comment": "TODO: add a comment explaining why this expectation is required (include links to issues)"
  },
  {
    "testIdPattern": "[target.spec] Target should create a worker from a service worker",
    "platforms": ["darwin", "linux", "win32"],
    "parameters": ["cdp", "firefox"],
    "expectations": ["SKIP"],
    "comment": "TODO: add a comment explaining why this expectation is required (include links to issues)"
  },
  {
    "testIdPattern": "[target.spec] Target should create a worker from a service worker",
    "platforms": ["darwin", "linux", "win32"],
    "parameters": ["firefox", "webDriverBiDi"],
    "expectations": ["SKIP"],
    "comment": "TODO: add a comment explaining why this expectation is required (include links to issues)"
  },
  {
    "testIdPattern": "[target.spec] Target should create a worker from a shared worker",
    "platforms": ["darwin", "linux", "win32"],
    "parameters": ["chrome", "webDriverBiDi"],
    "expectations": ["SKIP"],
    "comment": "TODO: add a comment explaining why this expectation is required (include links to issues)"
  },
  {
    "testIdPattern": "[target.spec] Target should create a worker from a shared worker",
    "platforms": ["darwin", "linux", "win32"],
    "parameters": ["cdp", "firefox"],
    "expectations": ["SKIP"],
    "comment": "TODO: add a comment explaining why this expectation is required (include links to issues)"
  },
  {
    "testIdPattern": "[target.spec] Target should create a worker from a shared worker",
    "platforms": ["darwin", "linux", "win32"],
    "parameters": ["firefox", "webDriverBiDi"],
    "expectations": ["SKIP"],
    "comment": "TODO: add a comment explaining why this expectation is required (include links to issues)"
  },
  {
    "testIdPattern": "[target.spec] Target should have an opener",
    "platforms": ["darwin", "linux", "win32"],
    "parameters": ["chrome", "webDriverBiDi"],
    "expectations": ["SKIP"],
    "comment": "TODO: add a comment explaining why this expectation is required (include links to issues)"
  },
  {
    "testIdPattern": "[target.spec] Target should have an opener",
    "platforms": ["darwin", "linux", "win32"],
    "parameters": ["cdp", "firefox"],
    "expectations": ["FAIL"],
    "comment": "TODO: add a comment explaining why this expectation is required (include links to issues)"
  },
  {
    "testIdPattern": "[target.spec] Target should have an opener",
    "platforms": ["darwin", "linux", "win32"],
    "parameters": ["firefox", "webDriverBiDi"],
    "expectations": ["SKIP"],
    "comment": "TODO: add a comment explaining why this expectation is required (include links to issues)"
  },
  {
    "testIdPattern": "[target.spec] Target should not crash while redirecting if original request was missed",
    "platforms": ["darwin", "linux", "win32"],
    "parameters": ["cdp", "firefox"],
    "expectations": ["SKIP"],
    "comment": "TODO: add a comment explaining why this expectation is required (include links to issues)"
  },
  {
    "testIdPattern": "[target.spec] Target should not report uninitialized pages",
    "platforms": ["darwin", "linux", "win32"],
    "parameters": ["chrome", "webDriverBiDi"],
    "expectations": ["SKIP"],
    "comment": "TODO: add a comment explaining why this expectation is required (include links to issues)"
  },
  {
    "testIdPattern": "[target.spec] Target should not report uninitialized pages",
    "platforms": ["darwin", "linux", "win32"],
    "parameters": ["firefox", "webDriverBiDi"],
    "expectations": ["SKIP"],
    "comment": "TODO: add a comment explaining why this expectation is required (include links to issues)"
  },
  {
    "testIdPattern": "[target.spec] Target should report when a new page is created and closed",
    "platforms": ["darwin", "linux", "win32"],
    "parameters": ["cdp", "firefox"],
    "expectations": ["SKIP"],
    "comment": "TODO: add a comment explaining why this expectation is required (include links to issues)"
  },
  {
    "testIdPattern": "[target.spec] Target should report when a service worker is created and destroyed",
    "platforms": ["darwin", "linux", "win32"],
    "parameters": ["chrome", "webDriverBiDi"],
    "expectations": ["SKIP"],
    "comment": "TODO: add a comment explaining why this expectation is required (include links to issues)"
  },
  {
    "testIdPattern": "[target.spec] Target should report when a service worker is created and destroyed",
    "platforms": ["darwin", "linux", "win32"],
    "parameters": ["cdp", "firefox"],
    "expectations": ["SKIP"],
    "comment": "TODO: add a comment explaining why this expectation is required (include links to issues)"
  },
  {
    "testIdPattern": "[target.spec] Target should report when a service worker is created and destroyed",
    "platforms": ["darwin", "linux", "win32"],
    "parameters": ["firefox", "webDriverBiDi"],
    "expectations": ["SKIP"],
    "comment": "TODO: add a comment explaining why this expectation is required (include links to issues)"
  },
  {
    "testIdPattern": "[target.spec] Target should report when a target url changes",
    "platforms": ["darwin", "linux", "win32"],
    "parameters": ["cdp", "firefox"],
    "expectations": ["SKIP"],
    "comment": "TODO: add a comment explaining why this expectation is required (include links to issues)"
  },
  {
    "testIdPattern": "[TargetManager.spec] TargetManager should handle targets",
    "platforms": ["darwin", "linux", "win32"],
    "parameters": ["chrome", "webDriverBiDi"],
    "expectations": ["FAIL"],
    "comment": "TODO: add a comment explaining why this expectation is required (include links to issues)"
  },
  {
    "testIdPattern": "[touchscreen.spec] Touchscreen Touchscreen.prototype.tap should work",
    "platforms": ["darwin", "linux", "win32"],
    "parameters": ["firefox", "webDriverBiDi"],
    "expectations": ["FAIL"],
    "comment": "TODO: add a comment explaining why this expectation is required (include links to issues)"
  },
  {
<<<<<<< HEAD
    "testIdPattern": "[touchscreen.spec] Touchscreen Touchscreen.prototype.tap should work if another touch is already active",
=======
    "testIdPattern": "[touchscreen.spec] Touchscreen Touchscreen.prototype.touchMove should throw if no touch was started",
>>>>>>> 4ca2a144
    "platforms": ["darwin", "linux", "win32"],
    "parameters": ["firefox", "webDriverBiDi"],
    "expectations": ["FAIL"],
    "comment": "TODO: add a comment explaining why this expectation is required (include links to issues)"
  },
  {
    "testIdPattern": "[touchscreen.spec] Touchscreen Touchscreen.prototype.touchMove should work",
    "platforms": ["darwin", "linux", "win32"],
    "parameters": ["firefox", "webDriverBiDi"],
    "expectations": ["FAIL"],
    "comment": "TODO: add a comment explaining why this expectation is required (include links to issues)"
  },
  {
    "testIdPattern": "[touchscreen.spec] Touchscreen Touchscreen.prototype.touchMove should work when moving touches separately",
    "platforms": ["darwin", "linux", "win32"],
    "parameters": ["firefox", "webDriverBiDi"],
    "expectations": ["FAIL"],
    "comment": "TODO: add a comment explaining why this expectation is required (include links to issues)"
  },
  {
    "testIdPattern": "[touchscreen.spec] Touchscreen Touchscreen.prototype.touchMove should work with two touches",
    "platforms": ["darwin", "linux", "win32"],
    "parameters": ["firefox", "webDriverBiDi"],
    "expectations": ["FAIL"],
    "comment": "TODO: add a comment explaining why this expectation is required (include links to issues)"
  },
  {
    "testIdPattern": "[waittask.spec] waittask specs Frame.waitForFunction should survive cross-process navigation",
    "platforms": ["darwin", "linux", "win32"],
    "parameters": ["cdp", "firefox"],
    "expectations": ["FAIL", "PASS"],
    "comment": "TODO: add a comment explaining why this expectation is required (include links to issues)"
  },
  {
    "testIdPattern": "[waittask.spec] waittask specs Frame.waitForFunction should work when resolved right before execution context disposal",
    "platforms": ["darwin", "linux", "win32"],
    "parameters": ["cdp", "firefox"],
    "expectations": ["SKIP"],
    "comment": "TODO: add a comment explaining why this expectation is required (include links to issues)"
  },
  {
    "testIdPattern": "[waittask.spec] waittask specs Frame.waitForFunction should work with strict CSP policy",
    "platforms": ["darwin", "linux", "win32"],
    "parameters": ["firefox", "webDriverBiDi"],
    "expectations": ["FAIL"],
    "comment": "TODO: add a comment explaining why this expectation is required (include links to issues)"
  },
  {
    "testIdPattern": "[waittask.spec] waittask specs Frame.waitForFunction should work with strict CSP policy",
    "platforms": ["darwin", "linux", "win32"],
    "parameters": ["cdp", "firefox"],
    "expectations": ["FAIL"],
    "comment": "TODO: add a comment explaining why this expectation is required (include links to issues)"
  },
  {
    "testIdPattern": "[waittask.spec] waittask specs Frame.waitForSelector Page.waitForSelector is shortcut for main frame",
    "platforms": ["darwin", "linux", "win32"],
    "parameters": ["cdp", "firefox"],
    "expectations": ["SKIP"],
    "comment": "TODO: add a comment explaining why this expectation is required (include links to issues)"
  },
  {
    "testIdPattern": "[waittask.spec] waittask specs Frame.waitForSelector should run in specified frame",
    "platforms": ["darwin", "linux", "win32"],
    "parameters": ["cdp", "firefox"],
    "expectations": ["SKIP"],
    "comment": "TODO: add a comment explaining why this expectation is required (include links to issues)"
  },
  {
    "testIdPattern": "[waittask.spec] waittask specs Frame.waitForSelector should survive cross-process navigation",
    "platforms": ["darwin", "linux", "win32"],
    "parameters": ["cdp", "firefox"],
    "expectations": ["FAIL", "PASS"],
    "comment": "TODO: add a comment explaining why this expectation is required (include links to issues)"
  },
  {
    "testIdPattern": "[waittask.spec] waittask specs Frame.waitForSelector should throw when frame is detached",
    "platforms": ["darwin", "linux", "win32"],
    "parameters": ["cdp", "firefox"],
    "expectations": ["SKIP"],
    "comment": "TODO: add a comment explaining why this expectation is required (include links to issues)"
  },
  {
    "testIdPattern": "[waittask.spec] waittask specs Frame.waitForSelector should work with removed MutationObserver",
    "platforms": ["darwin", "linux", "win32"],
    "parameters": ["cdp", "firefox"],
    "expectations": ["SKIP"],
    "comment": "TODO: add a comment explaining why this expectation is required (include links to issues)"
  },
  {
    "testIdPattern": "[waittask.spec] waittask specs Frame.waitForSelector xpath should run in specified frame",
    "platforms": ["darwin", "linux", "win32"],
    "parameters": ["cdp", "firefox"],
    "expectations": ["SKIP"],
    "comment": "TODO: add a comment explaining why this expectation is required (include links to issues)"
  },
  {
    "testIdPattern": "[waittask.spec] waittask specs Frame.waitForSelector xpath should throw when frame is detached",
    "platforms": ["darwin", "linux", "win32"],
    "parameters": ["cdp", "firefox"],
    "expectations": ["SKIP"],
    "comment": "TODO: add a comment explaining why this expectation is required (include links to issues)"
  },
  {
    "testIdPattern": "[worker.spec] Workers can be closed",
    "platforms": ["darwin", "linux", "win32"],
    "parameters": ["chrome", "webDriverBiDi"],
    "expectations": ["FAIL"],
    "comment": "TODO: add a comment explaining why this expectation is required (include links to issues)"
  },
  {
    "testIdPattern": "[worker.spec] Workers should report errors",
    "platforms": ["darwin", "linux", "win32"],
    "parameters": ["firefox", "webDriverBiDi"],
    "expectations": ["PASS"]
  },
  {
    "testIdPattern": "[CDPSession.spec] Target.createCDPSession should send events",
    "platforms": ["win32"],
    "parameters": ["cdp", "chrome", "headless"],
    "expectations": ["FAIL", "PASS"],
    "comment": "TODO: add a comment explaining why this expectation is required (include links to issues)"
  },
  {
    "testIdPattern": "[devtools.spec] DevTools should expose DevTools as a page",
    "platforms": ["darwin", "linux", "win32"],
    "parameters": ["cdp", "chrome", "chrome-headless-shell"],
    "expectations": ["SKIP"],
    "comment": "TODO: add a comment explaining why this expectation is required (include links to issues)"
  },
  {
    "testIdPattern": "[devtools.spec] DevTools should open devtools when \"devtools: true\" option is given",
    "platforms": ["darwin", "linux", "win32"],
    "parameters": ["cdp", "chrome", "chrome-headless-shell"],
    "expectations": ["SKIP"],
    "comment": "TODO: add a comment explaining why this expectation is required (include links to issues)"
  },
  {
    "testIdPattern": "[devtools.spec] DevTools target.page() should return a DevTools page if custom isPageTarget is provided",
    "platforms": ["darwin", "linux", "win32"],
    "parameters": ["cdp", "chrome", "chrome-headless-shell"],
    "expectations": ["SKIP"],
    "comment": "TODO: add a comment explaining why this expectation is required (include links to issues)"
  },
  {
    "testIdPattern": "[devtools.spec] DevTools target.page() should return Page when calling asPage on DevTools target",
    "platforms": ["darwin", "linux", "win32"],
    "parameters": ["cdp", "chrome", "chrome-headless-shell"],
    "expectations": ["SKIP"],
    "comment": "TODO: add a comment explaining why this expectation is required (include links to issues)"
  },
  {
    "testIdPattern": "[extensions.spec] extensions service_worker target type should be available",
    "platforms": ["darwin", "linux", "win32"],
    "parameters": ["cdp", "chrome", "chrome-headless-shell"],
    "expectations": ["SKIP"],
    "comment": "TODO: add a comment explaining why this expectation is required (include links to issues)"
  },
  {
    "testIdPattern": "[network.spec] network Network Events Page.Events.Request",
    "platforms": ["linux"],
    "parameters": ["cdp", "chrome", "headless"],
    "expectations": ["FAIL", "PASS"],
    "comment": "TODO: add a comment explaining why this expectation is required (include links to issues)"
  },
  {
    "testIdPattern": "[network.spec] network raw network headers Same-origin set-cookie subresource",
    "platforms": ["darwin", "linux", "win32"],
    "parameters": ["cdp", "chrome", "headful"],
    "expectations": ["FAIL", "PASS"],
    "comment": "TODO: add a comment explaining why this expectation is required (include links to issues)"
  },
  {
    "testIdPattern": "[page.spec] Page Page.bringToFront should work",
    "platforms": ["darwin", "linux", "win32"],
    "parameters": ["cdp", "chrome", "chrome-headless-shell"],
    "expectations": ["SKIP"],
    "comment": "TODO: add a comment explaining why this expectation is required (include links to issues)"
  },
  {
    "testIdPattern": "[requestinterception.spec] request interception Page.setRequestInterception should be abortable",
    "platforms": ["darwin", "linux", "win32"],
    "parameters": ["cdp", "chrome", "headful"],
    "expectations": ["FAIL", "PASS"],
    "comment": "TODO: add a comment explaining why this expectation is required (include links to issues)"
  },
  {
    "testIdPattern": "[requestinterception.spec] request interception Page.setRequestInterception should work with redirects",
    "platforms": ["win32"],
    "parameters": ["cdp", "chrome", "headless"],
    "expectations": ["FAIL", "PASS"],
    "comment": "TODO: add a comment explaining why this expectation is required (include links to issues)"
  },
  {
    "testIdPattern": "[requestinterception.spec] request interception Page.setRequestInterception should work with redirects",
    "platforms": ["win32"],
    "parameters": ["cdp", "chrome", "headful"],
    "expectations": ["FAIL", "PASS"],
    "comment": "TODO: add a comment explaining why this expectation is required (include links to issues)"
  },
  {
    "testIdPattern": "[target.spec] Target should close a service worker",
    "platforms": ["darwin", "linux", "win32"],
    "parameters": ["cdp", "chrome", "chrome-headless-shell"],
    "expectations": ["SKIP"],
    "comment": "For some reason service_workers do not close in chrome-headless-shell"
  },
  {
    "testIdPattern": "[worker.spec] Workers Page.workers",
    "platforms": ["darwin", "linux", "win32"],
    "parameters": ["cdp", "chrome", "chrome-headless-shell"],
    "expectations": ["FAIL", "PASS"],
    "comment": "TODO: add a comment explaining why this expectation is required (include links to issues)"
  }
]<|MERGE_RESOLUTION|>--- conflicted
+++ resolved
@@ -3301,11 +3301,14 @@
     "comment": "TODO: add a comment explaining why this expectation is required (include links to issues)"
   },
   {
-<<<<<<< HEAD
     "testIdPattern": "[touchscreen.spec] Touchscreen Touchscreen.prototype.tap should work if another touch is already active",
-=======
+    "platforms": ["darwin", "linux", "win32"],
+    "parameters": ["firefox", "webDriverBiDi"],
+    "expectations": ["FAIL"],
+    "comment": "TODO: add a comment explaining why this expectation is required (include links to issues)"
+  },
+  {
     "testIdPattern": "[touchscreen.spec] Touchscreen Touchscreen.prototype.touchMove should throw if no touch was started",
->>>>>>> 4ca2a144
     "platforms": ["darwin", "linux", "win32"],
     "parameters": ["firefox", "webDriverBiDi"],
     "expectations": ["FAIL"],
