--- conflicted
+++ resolved
@@ -559,7 +559,27 @@
     "comment": "Suddenly started being flaky on Windows"
   },
   {
-<<<<<<< HEAD
+    "testIdPattern": "[page.spec] Page Page.setJavaScriptEnabled setInterval should pause",
+    "platforms": ["darwin", "linux", "win32"],
+    "parameters": ["firefox"],
+    "expectations": ["FAIL"],
+    "comment": "Unknown command emulation.setScriptingEnabled"
+  },
+  {
+    "testIdPattern": "[page.spec] Page Page.setJavaScriptEnabled setTimeout should stop",
+    "platforms": ["darwin", "linux", "win32"],
+    "parameters": ["firefox"],
+    "expectations": ["FAIL"],
+    "comment": "Unknown command emulation.setScriptingEnabled"
+  },
+  {
+    "testIdPattern": "[page.spec] Page Page.setJavaScriptEnabled then should not pause",
+    "platforms": ["darwin", "linux", "win32"],
+    "parameters": ["firefox"],
+    "expectations": ["FAIL"],
+    "comment": "Unknown command emulation.setScriptingEnabled"
+  },
+  {
     "testIdPattern": "[page.spec] Page Page.setUserAgent should work with platform option",
     "platforms": ["darwin", "linux", "win32"],
     "parameters": ["firefox"],
@@ -572,27 +592,6 @@
     "parameters": ["firefox"],
     "expectations": ["FAIL"],
     "comment": "BiDi not supprting platform option"
-=======
-    "testIdPattern": "[page.spec] Page Page.setJavaScriptEnabled setInterval should pause",
-    "platforms": ["darwin", "linux", "win32"],
-    "parameters": ["firefox"],
-    "expectations": ["FAIL"],
-    "comment": "Unknown command emulation.setScriptingEnabled"
-  },
-  {
-    "testIdPattern": "[page.spec] Page Page.setJavaScriptEnabled setTimeout should stop",
-    "platforms": ["darwin", "linux", "win32"],
-    "parameters": ["firefox"],
-    "expectations": ["FAIL"],
-    "comment": "Unknown command emulation.setScriptingEnabled"
-  },
-  {
-    "testIdPattern": "[page.spec] Page Page.setJavaScriptEnabled then should not pause",
-    "platforms": ["darwin", "linux", "win32"],
-    "parameters": ["firefox"],
-    "expectations": ["FAIL"],
-    "comment": "Unknown command emulation.setScriptingEnabled"
->>>>>>> 6763ddde
   },
   {
     "testIdPattern": "[pdf.spec] Page.pdf can print to PDF with accessible",
