--- conflicted
+++ resolved
@@ -1216,16 +1216,6 @@
     "comment": "TODO: add a comment explaining why this expectation is required (include links to issues)"
   },
   {
-<<<<<<< HEAD
-=======
-    "testIdPattern": "[cookies.spec] Cookie specs Page.cookies should get cookies from multiple urls",
-    "platforms": ["darwin", "linux", "win32"],
-    "parameters": ["firefox", "webDriverBiDi"],
-    "expectations": ["FAIL"],
-    "comment": "TODO: add a comment explaining why this expectation is required (include links to issues)"
-  },
-  {
->>>>>>> 2ef161be
     "testIdPattern": "[cookies.spec] Cookie specs Page.cookies should get cookies from nested path",
     "platforms": ["darwin", "linux", "win32"],
     "parameters": ["cdp", "firefox"],
@@ -1299,13 +1289,8 @@
     "testIdPattern": "[cookies.spec] Cookie specs Page.setCookie should default to setting secure cookie for HTTPS websites",
     "platforms": ["darwin", "linux", "win32"],
     "parameters": ["firefox", "webDriverBiDi"],
-<<<<<<< HEAD
     "expectations": ["SKIP"],
     "comment": "Chromium-specific test. The test relies on the cookie in secure context to be secure. This is not the case for Firefox."
-=======
-    "expectations": ["FAIL"],
-    "comment": "TODO: add a comment explaining why this expectation is required (include links to issues)"
->>>>>>> 2ef161be
   },
   {
     "testIdPattern": "[cookies.spec] Cookie specs Page.setCookie should isolate cookies in browser contexts",
@@ -1381,13 +1366,8 @@
     "testIdPattern": "[cookies.spec] Cookie specs Page.setCookie should set secure same-site cookies from a frame",
     "platforms": ["darwin", "linux", "win32"],
     "parameters": ["firefox", "webDriverBiDi"],
-<<<<<<< HEAD
     "expectations": ["SKIP"],
     "comment": "Chromium-specific test. The test relies on the cookie in secure context to be secure. This is not the case for Firefox."
-=======
-    "expectations": ["FAIL"],
-    "comment": "TODO: add a comment explaining why this expectation is required (include links to issues)"
->>>>>>> 2ef161be
   },
   {
     "testIdPattern": "[cookies.spec] Cookie specs Page.setCookie should work",
