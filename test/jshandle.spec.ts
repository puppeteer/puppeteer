/**
 * Copyright 2018 Google Inc. All rights reserved.
 *
 * Licensed under the Apache License, Version 2.0 (the "License");
 * you may not use this file except in compliance with the License.
 * You may obtain a copy of the License at
 *
 *     http://www.apache.org/licenses/LICENSE-2.0
 *
 * Unless required by applicable law or agreed to in writing, software
 * distributed under the License is distributed on an "AS IS" BASIS,
 * WITHOUT WARRANTIES OR CONDITIONS OF ANY KIND, either express or implied.
 * See the License for the specific language governing permissions and
 * limitations under the License.
 */

import expect from 'expect';
import { JSHandle } from '../lib/cjs/puppeteer/common/JSHandle.js';
import {
  getTestState,
  setupTestBrowserHooks,
  setupTestPageAndContextHooks,
  itFailsFirefox,
  shortWaitForArrayToHaveAtLeastNElements,
} from './mocha-utils'; // eslint-disable-line import/extensions

describe('JSHandle', function () {
  setupTestBrowserHooks();
  setupTestPageAndContextHooks();

  describe('Page.evaluateHandle', function () {
    it('should work', async () => {
      const { page } = getTestState();

      const windowHandle = await page.evaluateHandle(() => window);
      expect(windowHandle).toBeTruthy();
    });
    it('should accept object handle as an argument', async () => {
      const { page } = getTestState();

      const navigatorHandle = await page.evaluateHandle(() => navigator);
      const text = await page.evaluate(
        (e: Navigator) => e.userAgent,
        navigatorHandle
      );
      expect(text).toContain('Mozilla');
    });
    it('should accept object handle to primitive types', async () => {
      const { page } = getTestState();

      const aHandle = await page.evaluateHandle(() => 5);
      const isFive = await page.evaluate((e) => Object.is(e, 5), aHandle);
      expect(isFive).toBeTruthy();
    });
    it('should warn on nested object handles', async () => {
      const { page } = getTestState();

      const aHandle = await page.evaluateHandle(() => document.body);
      let error = null;
      await page
        // @ts-expect-error we are deliberately passing a bad type here (nested object)
        .evaluateHandle((opts) => opts.elem.querySelector('p'), {
          elem: aHandle,
        })
        .catch((error_) => (error = error_));
      expect(error.message).toContain('Are you passing a nested JSHandle?');
    });
    it('should accept object handle to unserializable value', async () => {
      const { page } = getTestState();

      const aHandle = await page.evaluateHandle(() => Infinity);
      expect(await page.evaluate((e) => Object.is(e, Infinity), aHandle)).toBe(
        true
      );
    });
    it('should use the same JS wrappers', async () => {
      const { page } = getTestState();

      const aHandle = await page.evaluateHandle(() => {
        globalThis.FOO = 123;
        return window;
      });
      expect(await page.evaluate((e: { FOO: number }) => e.FOO, aHandle)).toBe(
        123
      );
    });
  });

  describe('JSHandle.getProperty', function () {
    it('should work', async () => {
      const { page } = getTestState();

      const aHandle = await page.evaluateHandle(() => ({
        one: 1,
        two: 2,
        three: 3,
      }));
      const twoHandle = await aHandle.getProperty('two');
      expect(await twoHandle.jsonValue()).toEqual(2);
    });

    it('should return a JSHandle even if the property does not exist', async () => {
      const { page } = getTestState();

      const aHandle = await page.evaluateHandle(() => ({
        one: 1,
        two: 2,
        three: 3,
      }));
      const undefinedHandle = await aHandle.getProperty('doesnotexist');
      expect(undefinedHandle).toBeInstanceOf(JSHandle);
      expect(await undefinedHandle.jsonValue()).toBe(undefined);
    });
  });

  describe('JSHandle.jsonValue', function () {
    it('should work', async () => {
      const { page } = getTestState();

      const aHandle = await page.evaluateHandle(() => ({ foo: 'bar' }));
      const json = await aHandle.jsonValue<Record<string, string>>();
      expect(json).toEqual({ foo: 'bar' });
    });

    it('works with jsonValues that are not objects', async () => {
      const { page } = getTestState();

      const aHandle = await page.evaluateHandle(() => ['a', 'b']);
      const json = await aHandle.jsonValue<string[]>();
      expect(json).toEqual(['a', 'b']);
    });

    it('works with jsonValues that are primitives', async () => {
      const { page } = getTestState();

      const aHandle = await page.evaluateHandle(() => 'foo');
      const json = await aHandle.jsonValue<string>();
      expect(json).toEqual('foo');
    });

    itFailsFirefox('should not work with dates', async () => {
      const { page } = getTestState();

      const dateHandle = await page.evaluateHandle(
        () => new Date('2017-09-26T00:00:00.000Z')
      );
      const json = await dateHandle.jsonValue();
      expect(json).toEqual({});
    });
    it('should throw for circular objects', async () => {
      const { page, isChrome } = getTestState();

      const windowHandle = await page.evaluateHandle('window');
      let error = null;
      await windowHandle.jsonValue().catch((error_) => (error = error_));
      if (isChrome)
        expect(error.message).toContain('Object reference chain is too long');
      else expect(error.message).toContain('Object is not serializable');
    });
  });

  describe('JSHandle.getProperties', function () {
    it('should work', async () => {
      const { page } = getTestState();

      const aHandle = await page.evaluateHandle(() => ({
        foo: 'bar',
      }));
      const properties = await aHandle.getProperties();
      const foo = properties.get('foo');
      expect(foo).toBeTruthy();
      expect(await foo.jsonValue()).toBe('bar');
    });
    it('should return even non-own properties', async () => {
      const { page } = getTestState();

      const aHandle = await page.evaluateHandle(() => {
        class A {
          a: string;
          constructor() {
            this.a = '1';
          }
        }
        class B extends A {
          b: string;
          constructor() {
            super();
            this.b = '2';
          }
        }
        return new B();
      });
      const properties = await aHandle.getProperties();
      expect(await properties.get('a').jsonValue()).toBe('1');
      expect(await properties.get('b').jsonValue()).toBe('2');
    });
  });

  describe('JSHandle.asElement', function () {
    it('should work', async () => {
      const { page } = getTestState();

      const aHandle = await page.evaluateHandle(() => document.body);
      const element = aHandle.asElement();
      expect(element).toBeTruthy();
    });
    it('should return null for non-elements', async () => {
      const { page } = getTestState();

      const aHandle = await page.evaluateHandle(() => 2);
      const element = aHandle.asElement();
      expect(element).toBeFalsy();
    });
    it('should return ElementHandle for TextNodes', async () => {
      const { page } = getTestState();

      await page.setContent('<div>ee!</div>');
      const aHandle = await page.evaluateHandle(
        () => document.querySelector('div').firstChild
      );
      const element = aHandle.asElement();
      expect(element).toBeTruthy();
      expect(
        await page.evaluate(
          (e: HTMLElement) => e.nodeType === Node.TEXT_NODE,
          element
        )
      );
    });
  });

  describe('JSHandle.toString', function () {
    it('should work for primitives', async () => {
      const { page } = getTestState();

      const numberHandle = await page.evaluateHandle(() => 2);
      expect(numberHandle.toString()).toBe('JSHandle:2');
      const stringHandle = await page.evaluateHandle(() => 'a');
      expect(stringHandle.toString()).toBe('JSHandle:a');
    });
    it('should work for complicated objects', async () => {
      const { page } = getTestState();

      const aHandle = await page.evaluateHandle(() => window);
      expect(aHandle.toString()).toBe('JSHandle@object');
    });
    it('should work with different subtypes', async () => {
      const { page } = getTestState();

      expect((await page.evaluateHandle('(function(){})')).toString()).toBe(
        'JSHandle@function'
      );
      expect((await page.evaluateHandle('12')).toString()).toBe('JSHandle:12');
      expect((await page.evaluateHandle('true')).toString()).toBe(
        'JSHandle:true'
      );
      expect((await page.evaluateHandle('undefined')).toString()).toBe(
        'JSHandle:undefined'
      );
      expect((await page.evaluateHandle('"foo"')).toString()).toBe(
        'JSHandle:foo'
      );
      expect((await page.evaluateHandle('Symbol()')).toString()).toBe(
        'JSHandle@symbol'
      );
      expect((await page.evaluateHandle('new Map()')).toString()).toBe(
        'JSHandle@map'
      );
      expect((await page.evaluateHandle('new Set()')).toString()).toBe(
        'JSHandle@set'
      );
      expect((await page.evaluateHandle('[]')).toString()).toBe(
        'JSHandle@array'
      );
      expect((await page.evaluateHandle('null')).toString()).toBe(
        'JSHandle:null'
      );
      expect((await page.evaluateHandle('/foo/')).toString()).toBe(
        'JSHandle@regexp'
      );
      expect((await page.evaluateHandle('document.body')).toString()).toBe(
        'JSHandle@node'
      );
      expect((await page.evaluateHandle('new Date()')).toString()).toBe(
        'JSHandle@date'
      );
      expect((await page.evaluateHandle('new WeakMap()')).toString()).toBe(
        'JSHandle@weakmap'
      );
      expect((await page.evaluateHandle('new WeakSet()')).toString()).toBe(
        'JSHandle@weakset'
      );
      expect((await page.evaluateHandle('new Error()')).toString()).toBe(
        'JSHandle@error'
      );
      expect((await page.evaluateHandle('new Int32Array()')).toString()).toBe(
        'JSHandle@typedarray'
      );
      expect((await page.evaluateHandle('new Proxy({}, {})')).toString()).toBe(
        'JSHandle@proxy'
      );
    });
  });

  describe('JSHandle.clickablePoint', function () {
    it('should work', async () => {
      const { page } = getTestState();

      await page.evaluate(() => {
        document.body.style.padding = '0';
        document.body.style.margin = '0';
        document.body.innerHTML = `
          <div style="cursor: pointer; width: 120px; height: 60px; margin: 30px; padding: 15px;"></div>
        `;
      });
      await page.evaluate(async () => {
        return new Promise((resolve) => window.requestAnimationFrame(resolve));
      });
      const divHandle = await page.$('div');
      expect(await divHandle.clickablePoint()).toEqual({
        x: 45 + 60, // margin + middle point offset
        y: 45 + 30, // margin + middle point offset
      });
      expect(
        await divHandle.clickablePoint({
          x: 10,
          y: 15,
        })
      ).toEqual({
        x: 30 + 10, // margin + offset
        y: 30 + 15, // margin + offset
      });
    });

    it('should work for iframes', async () => {
      const { page } = getTestState();
      await page.evaluate(() => {
        document.body.style.padding = '10px';
        document.body.style.margin = '10px';
        document.body.innerHTML = `
          <iframe style="border: none; margin: 0; padding: 0;" seamless sandbox srcdoc="<style>* { margin: 0; padding: 0;}</style><div style='cursor: pointer; width: 120px; height: 60px; margin: 30px; padding: 15px;' />"></iframe>
        `;
      });
      await page.evaluate(async () => {
        return new Promise((resolve) => window.requestAnimationFrame(resolve));
      });
      const frame = page.frames()[1];
      const divHandle = await frame.$('div');
      expect(await divHandle.clickablePoint()).toEqual({
        x: 20 + 45 + 60, // iframe pos + margin + middle point offset
        y: 20 + 45 + 30, // iframe pos + margin + middle point offset
      });
      expect(
        await divHandle.clickablePoint({
          x: 10,
          y: 15,
        })
      ).toEqual({
        x: 20 + 30 + 10, // iframe pos + margin + offset
        y: 20 + 30 + 15, // iframe pos + margin + offset
      });
    });
  });

  describe('JSHandle.click', function () {
    itFailsFirefox('should work', async () => {
      const { page } = getTestState();

      const clicks = [];

      await page.exposeFunction('reportClick', (x: number, y: number): void => {
        clicks.push([x, y]);
      });

      await page.evaluate(() => {
        document.body.style.padding = '0';
        document.body.style.margin = '0';
        document.body.innerHTML = `
          <div style="cursor: pointer; width: 120px; height: 60px; margin: 30px; padding: 15px;"></div>
        `;
        document.body.addEventListener('click', (e) => {
          (window as any).reportClick(e.clientX, e.clientY);
        });
      });

      const divHandle = await page.$('div');
      await divHandle.click();
      await divHandle.click({
        offset: {
          x: 10,
          y: 15,
        },
      });
<<<<<<< HEAD
      for (let i = 0; i < 3; i++) {
        if (clicks.length >= 2) {
          break;
        }
        await new Promise((resolve) => setTimeout(resolve, 100));
      }
=======
      await shortWaitForArrayToHaveAtLeastNElements(clicks, 2);
>>>>>>> 3a00304e
      expect(clicks).toEqual([
        [45 + 60, 45 + 30], // margin + middle point offset
        [30 + 10, 30 + 15], // margin + offset
      ]);
    });
  });
});<|MERGE_RESOLUTION|>--- conflicted
+++ resolved
@@ -391,16 +391,7 @@
           y: 15,
         },
       });
-<<<<<<< HEAD
-      for (let i = 0; i < 3; i++) {
-        if (clicks.length >= 2) {
-          break;
-        }
-        await new Promise((resolve) => setTimeout(resolve, 100));
-      }
-=======
       await shortWaitForArrayToHaveAtLeastNElements(clicks, 2);
->>>>>>> 3a00304e
       expect(clicks).toEqual([
         [45 + 60, 45 + 30], // margin + middle point offset
         [30 + 10, 30 + 15], // margin + offset
