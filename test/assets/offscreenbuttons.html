--- conflicted
+++ resolved
@@ -6,86 +6,35 @@
     height: 20px;
   }
 
-  #btn0 {
-    right: 0px;
-    top: 0;
-  }
-  #btn1 {
-    right: -10px;
-    top: 25px;
-  }
-  #btn2 {
-    right: -20px;
-    top: 50px;
-  }
-  #btn3 {
-    right: -30px;
-    top: 75px;
-  }
-  #btn4 {
-    right: -40px;
-    top: 100px;
-  }
-  #btn5 {
-    right: -50px;
-    top: 125px;
-  }
-  #btn6 {
-    right: -60px;
-    top: 150px;
-  }
-  #btn7 {
-    right: -70px;
-    top: 175px;
-  }
-  #btn8 {
-    right: -80px;
-    top: 200px;
-  }
-  #btn9 {
-    right: -90px;
-    top: 225px;
-  }
-  #btn10 {
-    right: -100px;
-    top: 250px;
-  }
-  #btn11 {
-    right: -99.999px;
-    top: 250px;
-  }
+  #btn0 { right: 0px; top: 0; }
+  #btn1 { right: -10px; top: 25px; }
+  #btn2 { right: -20px; top: 50px; }
+  #btn3 { right: -30px; top: 75px; }
+  #btn4 { right: -40px; top: 100px; }
+  #btn5 { right: -50px; top: 125px; }
+  #btn6 { right: -60px; top: 150px; }
+  #btn7 { right: -70px; top: 175px; }
+  #btn8 { right: -80px; top: 200px; }
+  #btn9 { right: -90px; top: 225px; }
+  #btn10 { right: -100px; top: 250px; }
+  #btn11 { right: -99.999px; top: 250px; }
 </style>
-<button id="btn0">0</button>
-<button id="btn1">1</button>
-<button id="btn2">2</button>
-<button id="btn3">3</button>
-<button id="btn4">4</button>
-<button id="btn5">5</button>
-<button id="btn6">6</button>
-<button id="btn7">7</button>
-<button id="btn8">8</button>
-<button id="btn9">9</button>
-<button id="btn10">10</button>
-<button id="btn11">11</button>
+<button id=btn0>0</button>
+<button id=btn1>1</button>
+<button id=btn2>2</button>
+<button id=btn3>3</button>
+<button id=btn4>4</button>
+<button id=btn5>5</button>
+<button id=btn6>6</button>
+<button id=btn7>7</button>
+<button id=btn8>8</button>
+<button id=btn9>9</button>
+<button id=btn10>10</button>
+<button id=btn11>11</button>
 <script>
-<<<<<<< HEAD
-  window.addEventListener(
-    'DOMContentLoaded',
-    () => {
-      for (const button of Array.from(document.querySelectorAll('button')))
-        button.addEventListener(
-          'click',
-          () => console.log('button #' + button.textContent + ' clicked'),
-          false
-        );
-    },
-    false
-  );
-=======
   for (const button of document.querySelectorAll('button')) {
     button.addEventListener('click', () => {
       console.log(`button #${button.textContent} clicked`);
     });
   }
->>>>>>> 201557f7
 </script>