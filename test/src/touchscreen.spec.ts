--- conflicted
+++ resolved
@@ -355,7 +355,6 @@
       ]);
     });
 
-<<<<<<< HEAD
     it('should work with two touches', async () => {
       const {page, server} = await getTestState();
       await page.goto(server.PREFIX + '/input/touchscreen.html');
@@ -724,7 +723,8 @@
           activeTouches: [],
         },
       ]);
-=======
+    });
+
     it('should throw if no touch was started', async () => {
       const {page, server} = await getTestState();
       await page.goto(server.PREFIX + '/input/touchscreen.html');
@@ -734,7 +734,6 @@
       }).rejects.toThrow(
         'Protocol error (Input.dispatchTouchEvent): Must send a TouchStart first to start a new touch.',
       );
->>>>>>> 4ca2a144
     });
   });
 });