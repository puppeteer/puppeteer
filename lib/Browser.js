/**
 * Copyright 2017 Google Inc. All rights reserved.
 *
 * Licensed under the Apache License, Version 2.0 (the "License");
 * you may not use this file except in compliance with the License.
 * You may obtain a copy of the License at
 *
 *     http://www.apache.org/licenses/LICENSE-2.0
 *
 * Unless required by applicable law or agreed to in writing, software
 * distributed under the License is distributed on an "AS IS" BASIS,
 * WITHOUT WARRANTIES OR CONDITIONS OF ANY KIND, either express or implied.
 * See the License for the specific language governing permissions and
 * limitations under the License.
 */

const {helper} = require('./helper');
const Page = require('./Page');
const EventEmitter = require('events');

class Browser extends EventEmitter {
  /**
   * @param {!Puppeteer.Connection} connection
   * @param {!Object=} options
   * @param {(function():Promise)=} closeCallback
   */
  constructor(connection, options = {}, closeCallback) {
    super();
    this._ignoreHTTPSErrors = !!options.ignoreHTTPSErrors;
    this._appMode = !!options.appMode;
    this._screenshotTaskQueue = new TaskQueue();
    this._connection = connection;
    this._closeCallback = closeCallback || new Function();
    /** @type {Map<string, Target>} */
    this._targets = new Map();
    this._connection.setClosedCallback(() => {
      this.emit(Browser.Events.Disconnected);
    });
    this._connection.on('Target.targetCreated', this._targetCreated.bind(this));
    this._connection.on('Target.targetDestroyed', this._targetDestroyed.bind(this));
    this._connection.on('Target.targetInfoChanged', this._targetInfoChanged.bind(this));
  }

  /**
   * @param {!Puppeteer.Connection} connection
   * @param {!Object=} options
   * @param {function()=} closeCallback
   */
<<<<<<< HEAD
  static async create(connection, ignoreHTTPSErrors, closeCallback) {
    const browser = new Browser(connection, ignoreHTTPSErrors, closeCallback);
=======
  static async create(connection, options, closeCallback) {
    const browser =  new Browser(connection, options, closeCallback);
>>>>>>> 42fd41c4
    await connection.send('Target.setDiscoverTargets', {discover: true});
    return browser;
  }

  /**
   * @param {{targetInfo: !Target.TargetInfo}} event
   */
  async _targetCreated(event) {
    const target = new Target(this, event.targetInfo);
    console.assert(!this._targets.has(event.targetInfo.targetId), 'Target should not exist before targetCreated');
    this._targets.set(event.targetInfo.targetId, target);

    if (await target._initializedPromise)
      this.emit(Browser.Events.TargetCreated, target);
  }

  /**
   * @param {{targetId: string}} event
   */
  async _targetDestroyed(event) {
    const target = this._targets.get(event.targetId);
    target._initializedCallback(false);
    this._targets.delete(event.targetId);
    if (await target._initializedPromise)
      this.emit(Browser.Events.TargetDestroyed, target);
  }

  /**
   * @param {{targetInfo: !Target.TargetInfo}} event
   */
  _targetInfoChanged(event) {
    const target = this._targets.get(event.targetInfo.targetId);
    console.assert(target, 'target should exist before targetInfoChanged');
    target._targetInfoChanged(event.targetInfo);
  }

  /**
   * @return {string}
   */
  wsEndpoint() {
    return this._connection.url();
  }

  /**
   * @return {!Promise<!Page>}
   */
  async newPage() {
    const {targetId} = await this._connection.send('Target.createTarget', {url: 'about:blank'});
    const target = await this._targets.get(targetId);
    console.assert(await target._initializedPromise, 'Failed to create target for page');
    const page = await target.page();
    return page;
  }

  /**
   * @return {!Array<!Target>}
   */
  targets() {
    return Array.from(this._targets.values()).filter(target => target._isInitialized);
  }

  /**
   * @return {!Promise<!Array<!Page>>}
   */
  async pages() {
    const pages = await Promise.all(this.targets().map(target => target.page()));
    return pages.filter(page => !!page);
  }

  /**
   * @return {!Promise<string>}
   */
  async version() {
    const version = await this._connection.send('Browser.getVersion');
    return version.product;
  }

  async close() {
    await this._closeCallback.call(null);
    this.disconnect();
  }

  disconnect() {
    this._connection.dispose();
  }
}

/** @enum {string} */
Browser.Events = {
  TargetCreated: 'targetcreated',
  TargetDestroyed: 'targetdestroyed',
  TargetChanged: 'targetchanged',
  Disconnected: 'disconnected'
};

helper.tracePublicAPI(Browser);

class TaskQueue {
  constructor() {
    this._chain = Promise.resolve();
  }

  /**
   * @param {function()} task
   * @return {!Promise}
   */
  postTask(task) {
    const result = this._chain.then(task);
    this._chain = result.catch(() => {});
    return result;
  }
}

class Target {
  /**
   * @param {!Browser} browser
   * @param {!Target.TargetInfo} targetInfo
   */
  constructor(browser, targetInfo) {
    this._browser = browser;
    this._targetInfo = targetInfo;
    /** @type {?Promise<!Page>} */
    this._pagePromise = null;
    this._initializedPromise = new Promise(fulfill => this._initializedCallback = fulfill);
    this._isInitialized = this._targetInfo.type !== 'page' || this._targetInfo.url !== '';
    if (this._isInitialized)
      this._initializedCallback(true);
  }

  /**
   * @return {!Promise<?Page>}
   */
  async page() {
    if (this._targetInfo.type === 'page' && !this._pagePromise) {
      this._pagePromise = this._browser._connection.createSession(this._targetInfo.targetId)
          .then(client => Page.create(client, this._browser._ignoreHTTPSErrors, this._browser._appMode, this._browser._screenshotTaskQueue));
    }
    return this._pagePromise;
  }

  /**
   * @return {string}
   */
  url() {
    return this._targetInfo.url;
  }

  /**
   * @return {"page"|"service_worker"|"other"}
   */
  type() {
    const type = this._targetInfo.type;
    if (type === 'page' || type === 'service_worker')
      return type;
    return 'other';
  }

  /**
   * @param {!Target.TargetInfo} targetInfo
   */
  _targetInfoChanged(targetInfo) {
    const previousURL = this._targetInfo.url;
    this._targetInfo = targetInfo;

    if (!this._isInitialized && (this._targetInfo.type !== 'page' || this._targetInfo.url !== '')) {
      this._isInitialized = true;
      this._initializedCallback(true);
      return;
    }

    if (previousURL !== targetInfo.url)
      this._browser.emit(Browser.Events.TargetChanged, this);
  }
}
helper.tracePublicAPI(Target);

/**
 * @typedef {Object} Target.TargetInfo
 * @property {string} type
 * @property {string} targetId
 * @property {string} title
 * @property {string} url
 * @property {boolean} attached
 */

module.exports = { Browser, TaskQueue };<|MERGE_RESOLUTION|>--- conflicted
+++ resolved
@@ -46,13 +46,8 @@
    * @param {!Object=} options
    * @param {function()=} closeCallback
    */
-<<<<<<< HEAD
-  static async create(connection, ignoreHTTPSErrors, closeCallback) {
-    const browser = new Browser(connection, ignoreHTTPSErrors, closeCallback);
-=======
   static async create(connection, options, closeCallback) {
-    const browser =  new Browser(connection, options, closeCallback);
->>>>>>> 42fd41c4
+    const browser = new Browser(connection, options, closeCallback);
     await connection.send('Target.setDiscoverTargets', {discover: true});
     return browser;
   }
