--- conflicted
+++ resolved
@@ -180,8 +180,6 @@
       throw new Error('Evaluation failed: ' + message);
     }
     return helper.serializeRemoteObjet(this._client, remoteObject);
-<<<<<<< HEAD
-
   }
 
   /**
@@ -215,8 +213,6 @@
       awaitPromise: true,
       returnByValue: true,
     });
-=======
->>>>>>> ed02d491
   }
 }
 
