--- conflicted
+++ resolved
@@ -275,7 +275,6 @@
   }
 
   /**
-<<<<<<< HEAD
    * @param {string} filePath
    * @return {!Promise}
    */
@@ -310,10 +309,7 @@
   }
 
   /**
-   * @param {(string|number)} target
-=======
    * @param {(string|number)} selectorOrTimeout
->>>>>>> b5640295
    * @param {!Object=} options
    * @return {!Promise}
    */
