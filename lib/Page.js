--- conflicted
+++ resolved
@@ -607,7 +607,6 @@
   }
 
   /**
-<<<<<<< HEAD
    * @param {string} selector
    * @return {!Promise<undefined>}
    */
@@ -631,66 +630,22 @@
 
   /**
    * @param {string} selector
-=======
-   * @param {number} nodeId
-   * @param {function(!Element):T} fun
-   * @param {!Array<*>} args
-   * @return {!Promise<T>}
-   */
-  async _callFunctionOnNode(nodeId, fun, ...args) {
-    let { objectId } = (await this._client.send('DOM.resolveNode', { nodeId })).object;
-    let argsString = ['this'].concat(args.map(x => JSON.stringify(x))).join(',');
-    let {result, exceptionDetails} = await this._client.send('Runtime.callFunctionOn', {
-      objectId,
-      functionDeclaration: `function(){return (${fun})(${argsString})}`,
-      returnByValue: false,
-    });
-    this._client.send('Runtime.releaseObject', {objectId});
-    if (exceptionDetails) {
-      let message = await helper.getExceptionMessage(this._client, exceptionDetails);
-      throw new Error('Evaluation failed: ' + message);
-    }
-    let value = helper.serializeRemoteObjet(this._client, result);
-    return value;
-  }
-
-  /**
-   * @param {string} querySelector
->>>>>>> ed02d491
    * @param {function(!Element):T} fun
    * @param {!Array<*>} args
    * @return {!Promise<?T>}
    */
-<<<<<<< HEAD
   async $(selector, fun, ...args) {
     return this.mainFrame().$(selector, fun, ...args);
   }
 
   /**
    * @param {string} selector
-=======
-  async $(querySelector, fun, ...args) {
-    let nodeId = await this._querySelector(querySelector);
-    if (!nodeId)
-      return null;
-    return this._callFunctionOnNode(await this._querySelector(querySelector), fun, ...args);
-  }
-
-  /**
-   * @param {string} querySelector
->>>>>>> ed02d491
    * @param {function(!Element):T} fun
    * @param {!Array<*>} args
    * @return {!Promise<!Array<T>>}
    */
-<<<<<<< HEAD
   async $$(selector, fun, ...args) {
     return this.mainFrame().$$(selector, fun, ...args);
-=======
-  async $$(querySelector, fun, ...args) {
-    let nodeIds = await this._querySelectorAll(querySelector);
-    return Promise.all(nodeIds.map((nodeId, index) => this._callFunctionOnNode(nodeId, fun, index, ...args)));
->>>>>>> ed02d491
   }
 }
 
