/**
 * Copyright 2017 Google Inc. All rights reserved.
 *
 * Licensed under the Apache License, Version 2.0 (the "License");
 * you may not use this file except in compliance with the License.
 * You may obtain a copy of the License at
 *
 *     http://www.apache.org/licenses/LICENSE-2.0
 *
 * Unless required by applicable law or agreed to in writing, software
 * distributed under the License is distributed on an "AS IS" BASIS,
 * WITHOUT WARRANTIES OR CONDITIONS OF ANY KIND, either express or implied.
 * See the License for the specific language governing permissions and
 * limitations under the License.
 */


class EmulationManager {
  /**
   * @param {!Puppeteer.CDPSession} client
   */
  constructor(client) {
    this._client = client;
    this._emulatingMobile = false;
    this._injectedTouchScriptId = null;
  }

  /**
   * @param {!EmulationManager.Viewport} viewport
   * @return {Promise<boolean>}
   */
  async emulateViewport(viewport) {
    const mobile = viewport.isMobile || false;
    const width = viewport.width;
    const height = viewport.height;
    const screenHeight = viewport.availHeight;
    const screenWidth = viewport.availWidth;
    const deviceScaleFactor = viewport.deviceScaleFactor || 1;
<<<<<<< HEAD
    const screenOrientation = viewport.isLandscape ? {angle: 90, type: 'landscapePrimary'} : {
      angle: 0,
      type: 'portraitPrimary'
    };
=======
    /** @type {Protocol.Emulation.ScreenOrientation} */
    const screenOrientation = viewport.isLandscape ? { angle: 90, type: 'landscapePrimary' } : { angle: 0, type: 'portraitPrimary' };
>>>>>>> 6f4a52bb

    await Promise.all([
      this._client.send('Emulation.setDeviceMetricsOverride', {
        mobile,
        width,
        height,
        deviceScaleFactor,
        screenOrientation,
        screenHeight,
        screenWidth
      }),
      this._client.send('Emulation.setTouchEmulationEnabled', {
        enabled: viewport.hasTouch || false
      })
    ]);

    let reloadNeeded = false;
    if (viewport.hasTouch && !this._injectedTouchScriptId) {
      const source = `(${injectedTouchEventsFunction})()`;
      this._injectedTouchScriptId = (await this._client.send('Page.addScriptToEvaluateOnNewDocument', {source})).identifier;
      reloadNeeded = true;
    } else if (!viewport.hasTouch && this._injectedTouchScriptId) {
      await this._client.send('Page.removeScriptToEvaluateOnNewDocument', {identifier: this._injectedTouchScriptId});
      this._injectedTouchScriptId = null;
      reloadNeeded = true;
    }

    if (this._emulatingMobile !== mobile)
      reloadNeeded = true;
    this._emulatingMobile = mobile;
    return reloadNeeded;

    function injectedTouchEventsFunction() {
      const touchEvents = ['ontouchstart', 'ontouchend', 'ontouchmove', 'ontouchcancel'];
      // @ts-ignore
      const recipients = [window.__proto__, document.__proto__];
      for (let i = 0; i < touchEvents.length; ++i) {
        for (let j = 0; j < recipients.length; ++j) {
          if (!(touchEvents[i] in recipients[j])) {
            Object.defineProperty(recipients[j], touchEvents[i], {
              value: null, writable: true, configurable: true, enumerable: true
            });
          }
        }
      }
    }
  }

  async emulateNavigator(options) {
    let reloadNeeded = false;
    if (options) {
      if (!this._injectedNavigatorScript) {
        const source = `(${setNav})(${JSON.stringify(options)})`;
        this._injectedNavigatorScript = (await this._client.send('Page.addScriptToEvaluateOnNewDocument', {source})).identifier;
        reloadNeeded = true;
      }

      function setNav(options) {
        function createProperty(value) {
          var _value = value;

          /**
           * Overwrite getter.
           *
           * @returns {Any} The Value.
           * @private
           */
          function _get() {
            return _value;
          }

          /**
           * Overwrite setter.
           *
           * @param {Any} v   Sets the value.
           * @private
           */
          function _set(v) {
            _value = v;
          }

          return {
            "configurable": true,
            "get": _get,
            "set": _set
          };
        };

        function makePropertyWritable(objBase, objScopeName, propName, initValue) {
          var newProp,
            initObj;

          if (objBase && objScopeName in objBase && propName in objBase[objScopeName]) {
            if (typeof initValue === "undefined") {
              initValue = objBase[objScopeName][propName];
            }

            newProp = createProperty(initValue);
            try {
              Object.defineProperty(objBase[objScopeName], propName, newProp);
            } catch (e) {
              console.log(`error ${e}`);
              initObj = {};
              initObj[propName] = newProp;
              try {
                objBase[objScopeName] = Object.create(objBase[objScopeName], initObj);
              } catch (e) {
                // Workaround, but necessary to overwrite native host objects
              }
            }
          }
        }

        function newObject(val, e, c, w) {
          return {
            value: val,
            enumerable: !!e,
            configurable: !!c,
            writable: !!w
          }
        }

        function overrideCanvas(webGlProperties) {
          if (webGlProperties) {
            //WEBGL SUPPORT
            WebGLRenderingContext.prototype.__oldgetParameter = WebGLRenderingContext.prototype.getParameter;
            WebGLRenderingContext.prototype.getParameter = function (name) {
              if (name == webGlProperties.unmaskedRenderer) {
                return webGlProperties.renderer;
              }
              else if (name == webGlProperties.unmaskedVendor) {
                return webGlProperties.vendor;
              }
              else {
                return this.__oldgetParameter(name);
              }
            };

            //WEBGL2 SUPPORT
            WebGL2RenderingContext.prototype.__oldgetParameter = WebGL2RenderingContext.prototype.getParameter;
            WebGL2RenderingContext.prototype.getParameter = function (name) {
              if (name == webGlProperties.unmaskedRenderer) {
                return webGlProperties.renderer;
              }
              else if (name == webGlProperties.unmaskedVendor) {
                return webGlProperties.vendor;
              }
              else {
                return this.__oldgetParameter(name);
              }
            }
          }
        }

        function overrideNavigator(navigatorProperties) {
          if (navigatorProperties) {
            try {
              for (var i in navigatorProperties) {
                makePropertyWritable(window, "navigator", i);
                if (i != "plugins" && i != "mimeTypes") {
                  window.navigator[i] = navigatorProperties[i];
                }
              }


              if (navigatorProperties.plugins && navigatorProperties.mimeTypes) {
                function PluginArray(plugins) {
                  for (var i = 0; i < plugins.length; i++) {
                    this[i] = plugins[i];
                    this[plugins[i].name] = plugins[i];
                  }
                  this.length = plugins.length
                }

                function Plugin(plugin) {
                  this.name = plugin.name;
                  this.filename = plugin.filename;
                  this.description = plugin.description;
                  this.length = plugin.length;
                };

                function MimeTypeArray(mimeTypes) {
                  for (var i = 0; i < mimeTypes.length; i++) {
                    this[i] = mimeTypes[i];
                    this[mimeTypes[i].type] = mimeTypes[i];
                  }
                  this.length = mimeTypes.length
                }

                function MimeType(mimeType) {
                  this.type = mimeType.type;
                  this.suffixes = mimeType.suffixes;
                  this.description = mimeType.description;
                };

                let plugins = [], mimeTypes = [],
                  extractedPlugins = navigatorProperties.plugins,
                  extractedMimeTypes = navigatorProperties.mimeTypes

                extractedPlugins.forEach(function (plugin) {
                  var plugin = new Plugin({
                    "name": plugin.name,
                    "filename": plugin.filename,
                    "description": plugin.description,
                    "length": plugin.length
                  })
                  plugins.push(plugin);
                });

                extractedMimeTypes.forEach(function (mimeType) {
                  var mimeType = new MimeType({
                    "type": mimeType.type,
                    "suffixes": mimeType.suffixes,
                    "description": mimeType.description
                  })
                  mimeTypes.push(mimeType);
                });

                extractedMimeTypes.forEach(function (value) {
                  let pluginMime = {};
                  for (let i = 0; i < value.enabledPlugin.length; i++) {
                    let enabledPluginName = value.enabledPlugin[i],
                      plugin = plugins.find(function (element) {
                        return element.name == enabledPluginName;
                      });

                    if (plugin) {
                      pluginMime = plugin;
                    }
                  }
                  let foundMime = mimeTypes.find(function (element) {
                    return element.type == value.type
                  })
                  foundMime.enabledPlugin = pluginMime;
                });

                extractedPlugins.forEach(function (value) {
                  let foundPlugin = plugins.find(function (element) {
                    return element.name == value.name;
                  })
                  for (let i = 0; i < value.mimeType.length; i++) {
                    let mimetype = value.mimeType[i],
                      mime = mimeTypes.find(function (element) {
                        return element.type == mimetype;
                      });

                    if (mime) {
                      foundPlugin[i] = mime;
                      foundPlugin[mime.type] = mime;
                    }
                  }
                });

                let pluginArr = new PluginArray(plugins),
                  mimeArr = new MimeTypeArray(mimeTypes);

                Object.defineProperty(window.navigator, "plugins", newObject(pluginArr, true, false, false))
                Object.defineProperty(window.navigator, "mimeTypes", newObject(mimeArr, true, false, false))
              }
            }
            catch (ex) {
              console.log(`Error overriding navigator  ${ex}`)
            }
          }
        }

        function overrideWindowChrome(chrome) {
          if (chrome) {
            try {
              if (!window.chrome) {
                Object.defineProperty(window, "chrome", newObject(chrome, false))
              }

              if (!window.chrome) {
                console.log(`window.chrome is empty!`)
              }
            }
            catch (ex) {
              console.log("Error setting window.chrome")
            }
          }
        }

        function overridePermissions(permissions) {
          if (permissions) {
            window.navigator.permissions.__oldquery = window.navigator.permissions.query;
            return window.navigator.permissions.query = (parameters) => {

              function findPerm(perm) {
                return perm.name == parameters.name && (typeof parameters.sysex != "undefined" ? perm.sysex == parameters.sysex : true) && (typeof parameters.userVisible != "undefined" ? perm.userVisible == parameters.userVisible : true) && (typeof parameters.userVisibleOnly != "undefined" ? perm.userVisibleOnly == parameters.userVisibleOnly : true)
              }

              let foundPerm = permissions.find(findPerm)
              return typeof foundPerm != "undefined" && foundPerm.state ? Promise.resolve({state: foundPerm.state}) : window.navigator.permissions.__oldquery(parameters)
            };
          }
        }

        function overrideBrokenImage() {
          try {
            ['height', 'width'].forEach(property => {
              // store the existing descriptor
              const imageDescriptor = Object.getOwnPropertyDescriptor(HTMLImageElement.prototype, property);

              // redefine the property with a patched descriptor
              Object.defineProperty(HTMLImageElement.prototype, property, {
                ...imageDescriptor,
                get: function () {
                  // return an arbitrary non-zero dimension if the image failed to load
                  if (this.complete && this.naturalHeight == 0) {
                    return 20;
                  }
                  // otherwise, return the actual dimension
                  return imageDescriptor.get.apply(this);
                },
              });
            });
          }
          catch (ex) {
            console.log(`Error overrding broken image ${ex}`);
          }
        }

        function overrideModernizr() {
          try {
            if (HTMLElement.offsetHeight) {
              const elementDescriptor = Object.getOwnPropertyDescriptor(HTMLElement.prototype, 'offsetHeight');

              // redefine the property with a patched descriptor
              Object.defineProperty(HTMLDivElement.prototype, 'offsetHeight', {
                ...elementDescriptor,
                get: function () {
                  if (this.id === 'modernizr') {
                    return 1;
                  }
                  return elementDescriptor.get.apply(this);
                },
              });
            }
          } catch (ex) {
            console.log(`Error overriding Modernzr ${ex}`);
          }
        }

        overrideModernizr();
        overrideCanvas(options.webGLInfo);
        overrideNavigator(options.navigator);
        overrideBrokenImage();
        overrideWindowChrome(options.chrome);
        return overridePermissions(options.permissions);
      }
    }
    return reloadNeeded;

  }

}

module
  .exports = EmulationManager;<|MERGE_RESOLUTION|>--- conflicted
+++ resolved
@@ -14,7 +14,6 @@
  * limitations under the License.
  */
 
-
 class EmulationManager {
   /**
    * @param {!Puppeteer.CDPSession} client
@@ -36,15 +35,8 @@
     const screenHeight = viewport.availHeight;
     const screenWidth = viewport.availWidth;
     const deviceScaleFactor = viewport.deviceScaleFactor || 1;
-<<<<<<< HEAD
-    const screenOrientation = viewport.isLandscape ? {angle: 90, type: 'landscapePrimary'} : {
-      angle: 0,
-      type: 'portraitPrimary'
-    };
-=======
     /** @type {Protocol.Emulation.ScreenOrientation} */
     const screenOrientation = viewport.isLandscape ? { angle: 90, type: 'landscapePrimary' } : { angle: 0, type: 'portraitPrimary' };
->>>>>>> 6f4a52bb
 
     await Promise.all([
       this._client.send('Emulation.setDeviceMetricsOverride', {
@@ -64,7 +56,7 @@
     let reloadNeeded = false;
     if (viewport.hasTouch && !this._injectedTouchScriptId) {
       const source = `(${injectedTouchEventsFunction})()`;
-      this._injectedTouchScriptId = (await this._client.send('Page.addScriptToEvaluateOnNewDocument', {source})).identifier;
+      this._injectedTouchScriptId = (await this._client.send('Page.addScriptToEvaluateOnNewDocument', { source })).identifier;
       reloadNeeded = true;
     } else if (!viewport.hasTouch && this._injectedTouchScriptId) {
       await this._client.send('Page.removeScriptToEvaluateOnNewDocument', {identifier: this._injectedTouchScriptId});
