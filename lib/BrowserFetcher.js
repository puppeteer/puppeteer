--- conflicted
+++ resolved
@@ -20,12 +20,8 @@
 const extract = require('extract-zip');
 const util = require('util');
 const URL = require('url');
-<<<<<<< HEAD
-const {helper} = require('./helper');
+const {helper, assert} = require('./helper');
 const project = require('./project');
-=======
-const {helper, assert} = require('./helper');
->>>>>>> 0f8c7e76
 const removeRecursive = require('rimraf');
 // @ts-ignore
 const ProxyAgent = require('https-proxy-agent');
