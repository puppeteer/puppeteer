/**
 * Copyright 2017 Google Inc. All rights reserved.
 *
 * Licensed under the Apache License, Version 2.0 (the "License");
 * you may not use this file except in compliance with the License.
 * You may obtain a copy of the License at
 *
 *     http://www.apache.org/licenses/LICENSE-2.0
 *
 * Unless required by applicable law or agreed to in writing, software
 * distributed under the License is distributed on an "AS IS" BASIS,
 * WITHOUT WARRANTIES OR CONDITIONS OF ANY KIND, either express or implied.
 * See the License for the specific language governing permissions and
 * limitations under the License.
 */
const EventEmitter = require('events');
const {helper, debugError} = require('./helper');
const Multimap = require('./Multimap');

class NetworkManager extends EventEmitter {
  /**
   * @param {!Puppeteer.CDPSession} client
   * @param {!Puppeteer.FrameManager} frameManager
   */
  constructor(client, frameManager) {
    super();
    this._client = client;
    this._frameManager = frameManager;
    /** @type {!Map<string, !Request>} */
    this._requestIdToRequest = new Map();
    /** @type {!Map<string, !Request>} */
    this._interceptionIdToRequest = new Map();
    /** @type {!Object<string, string>} */
    this._extraHTTPHeaders = {};

    this._offline = false;

    /** @type {?{username: string, password: string}} */
    this._credentials = null;
    /** @type {!Set<string>} */
    this._attemptedAuthentications = new Set();
    this._userRequestInterceptionEnabled = false;
    this._protocolRequestInterceptionEnabled = false;
    /** @type {!Multimap} */
    this._requestHashToRequestIds = new Multimap();
    /** @type {!Multimap} */
    this._requestHashToInterceptionIds = new Multimap();

    this._client.on('Network.requestWillBeSent', this._onRequestWillBeSent.bind(this));
    this._client.on('Network.requestIntercepted', this._onRequestIntercepted.bind(this));
    this._client.on('Network.requestServedFromCache', this._onRequestServedFromCache.bind(this));
    this._client.on('Network.responseReceived', this._onResponseReceived.bind(this));
    this._client.on('Network.loadingFinished', this._onLoadingFinished.bind(this));
    this._client.on('Network.loadingFailed', this._onLoadingFailed.bind(this));
  }

  /**
   * @param {?{username: string, password: string}} credentials
   */
  async authenticate(credentials) {
    this._credentials = credentials;
    await this._updateProtocolRequestInterception();
  }

  /**
   * @param {!Object<string, string>} extraHTTPHeaders
   */
  async setExtraHTTPHeaders(extraHTTPHeaders) {
    this._extraHTTPHeaders = {};
    for (const key of Object.keys(extraHTTPHeaders)) {
      const value = extraHTTPHeaders[key];
      console.assert(helper.isString(value), `Expected value of header "${key}" to be String, but "${typeof value}" is found.`);
      this._extraHTTPHeaders[key.toLowerCase()] = value;
    }
    await this._client.send('Network.setExtraHTTPHeaders', { headers: this._extraHTTPHeaders });
  }

  /**
   * @return {!Object<string, string>}
   */
  extraHTTPHeaders() {
    return Object.assign({}, this._extraHTTPHeaders);
  }

  /**
   * @param {boolean} value
   */
  async setOfflineMode(value) {
    if (this._offline === value)
      return;
    this._offline = value;
    await this._client.send('Network.emulateNetworkConditions', {
      offline: this._offline,
      // values of 0 remove any active throttling. crbug.com/456324#c9
      latency: 0,
      downloadThroughput: -1,
      uploadThroughput: -1
    });
  }

  /**
   * @param {string} userAgent
   */
  async setUserAgent(userAgent) {
    await this._client.send('Network.setUserAgentOverride', { userAgent });
  }

  /**
   * @param {boolean} value
   */
  async setRequestInterception(value) {
    this._userRequestInterceptionEnabled = value;
    await this._updateProtocolRequestInterception();
  }

  async _updateProtocolRequestInterception() {
    const enabled = this._userRequestInterceptionEnabled || !!this._credentials;
    if (enabled === this._protocolRequestInterceptionEnabled)
      return;
    this._protocolRequestInterceptionEnabled = enabled;
    const patterns = enabled ? [{urlPattern: '*'}] : [];
    await Promise.all([
      this._client.send('Network.setCacheDisabled', {cacheDisabled: enabled}),
      this._client.send('Network.setRequestInterception', {patterns})
    ]);
  }

  /**
   * @param {!Object} event
   */
  _onRequestIntercepted(event) {
    if (event.authChallenge) {
      let response = 'Default';
      if (this._attemptedAuthentications.has(event.interceptionId)) {
        response = 'CancelAuth';
      } else if (this._credentials) {
        response = 'ProvideCredentials';
        this._attemptedAuthentications.add(event.interceptionId);
      }
      const {username, password} = this._credentials || {username: undefined, password: undefined};
      this._client.send('Network.continueInterceptedRequest', {
        interceptionId: event.interceptionId,
        authChallengeResponse: { response, username, password }
      }).catch(debugError);
      return;
    }
    if (!this._userRequestInterceptionEnabled && this._protocolRequestInterceptionEnabled) {
      this._client.send('Network.continueInterceptedRequest', {
        interceptionId: event.interceptionId
      }).catch(debugError);
    }

    if (event.redirectUrl) {
      const request = this._interceptionIdToRequest.get(event.interceptionId);
      if (request) {
<<<<<<< HEAD
        this._handleRequestRedirect(request, event.responseStatusCode, event.responseHeaders, false /* fromDiskCache */, false /* fromServiceWorker */, null /* timestamp */);
        this._handleRequestStart(request._requestId, event.interceptionId, event.redirectUrl, event.resourceType, event.request, event.frameId, null);
=======
        this._handleRequestRedirect(request, event.responseStatusCode, event.responseHeaders, false /* fromDiskCache */, false /* fromServiceWorker */, null /* securityDetails */);
        this._handleRequestStart(request._requestId, event.interceptionId, event.redirectUrl, event.resourceType, event.request, event.frameId);
>>>>>>> 85081805
      }
      return;
    }
    const requestHash = generateRequestHash(event.request);
    const requestId = this._requestHashToRequestIds.firstValue(requestHash);
    if (requestId) {
      this._requestHashToRequestIds.delete(requestHash, requestId);
      this._handleRequestStart(requestId, event.interceptionId, event.request.url, event.resourceType, event.request, event.frameId, event.timestamp);
    } else {
      this._requestHashToInterceptionIds.set(requestHash, event.interceptionId);
      this._handleRequestStart(null, event.interceptionId, event.request.url, event.resourceType, event.request, event.frameId, null);
    }
  }

  /**
   * @param {!Object} event
   */
  _onRequestServedFromCache(event) {
    const request = this._requestIdToRequest.get(event.requestId);
    if (request)
      request._fromMemoryCache = true;
  }

  /**
   * @param {!Request} request
   * @param {number} redirectStatus
   * @param {!Object} redirectHeaders
   * @param {boolean} fromDiskCache
   * @param {boolean} fromServiceWorker
<<<<<<< HEAD
   * @param {?number} timestamp
   */
  _handleRequestRedirect(request, redirectStatus, redirectHeaders, fromDiskCache, fromServiceWorker, timestamp) {
    const response = new Response(this._client, request, redirectStatus, redirectHeaders, fromDiskCache, fromServiceWorker, timestamp);
=======
   * @param {?Object} securityDetails
   */
  _handleRequestRedirect(request, redirectStatus, redirectHeaders, fromDiskCache, fromServiceWorker, securityDetails) {
    const response = new Response(this._client, request, redirectStatus, redirectHeaders, fromDiskCache, fromServiceWorker, securityDetails);
>>>>>>> 85081805
    request._response = response;
    this._requestIdToRequest.delete(request._requestId);
    this._interceptionIdToRequest.delete(request._interceptionId);
    this._attemptedAuthentications.delete(request._interceptionId);
    this.emit(NetworkManager.Events.Response, response);
    this.emit(NetworkManager.Events.RequestFinished, request);
  }

  /**
   * @param {?string} requestId
   * @param {?string} interceptionId
   * @param {string} url
   * @param {string} resourceType
   * @param {!Object} requestPayload
   * @param {?string} frameId
   */
  _handleRequestStart(requestId, interceptionId, url, resourceType, requestPayload, frameId, timestamp) {
    let frame = null;
    if (frameId)
      frame = this._frameManager.frame(frameId);
    const request = new Request(this._client, requestId, interceptionId, this._userRequestInterceptionEnabled, url, resourceType, requestPayload, frame, timestamp);
    if (requestId)
      this._requestIdToRequest.set(requestId, request);
    if (interceptionId)
      this._interceptionIdToRequest.set(interceptionId, request);
    this.emit(NetworkManager.Events.Request, request);
  }

  /**
   * @param {!Object} event
   */
  _onRequestWillBeSent(event) {
    if (this._protocolRequestInterceptionEnabled) {
      // All redirects are handled in requestIntercepted.
      if (event.redirectResponse)
        return;
      const requestHash = generateRequestHash(event.request);
      const interceptionId = this._requestHashToInterceptionIds.firstValue(requestHash);
      const request = interceptionId ? this._interceptionIdToRequest.get(interceptionId) : null;
      if (request) {
        request._requestId = event.requestId;
        this._requestIdToRequest.set(event.requestId, request);
        this._requestHashToInterceptionIds.delete(requestHash, interceptionId);
      } else {
        this._requestHashToRequestIds.set(requestHash, event.requestId);
      }
      return;
    }
    if (event.redirectResponse) {
      const request = this._requestIdToRequest.get(event.requestId);
      // If we connect late to the target, we could have missed the requestWillBeSent event.
      if (request)
<<<<<<< HEAD
        this._handleRequestRedirect(request, event.redirectResponse.status, event.redirectResponse.headers, event.redirectResponse.fromDiskCache, event.redirectResponse.fromServiceWorker, event.timestamp);
=======
        this._handleRequestRedirect(request, event.redirectResponse.status, event.redirectResponse.headers, event.redirectResponse.fromDiskCache, event.redirectResponse.fromServiceWorker, event.redirectResponse.securityDetails);
>>>>>>> 85081805
    }
    this._handleRequestStart(event.requestId, null, event.request.url, event.type, event.request, event.frameId, event.timestamp);
  }

  /**
   * @param {!Object} event
   */
  _onResponseReceived(event) {
    const request = this._requestIdToRequest.get(event.requestId);
    // FileUpload sends a response without a matching request.
    if (!request)
      return;
<<<<<<< HEAD
    const response = new Response(this._client, request, event.response.status, event.response.headers, event.response.fromDiskCache, event.response.fromServiceWorker, event.timestamp);
=======
    const response = new Response(this._client, request, event.response.status, event.response.headers,
        event.response.fromDiskCache, event.response.fromServiceWorker, event.response.securityDetails);
>>>>>>> 85081805
    request._response = response;
    this.emit(NetworkManager.Events.Response, response);
  }

  /**
   * @param {!Object} event
   */
  _onLoadingFinished(event) {
    const request = this._requestIdToRequest.get(event.requestId);
    // For certain requestIds we never receive requestWillBeSent event.
    // @see https://crbug.com/750469
    if (!request)
      return;
    request._completePromiseFulfill.call(null);
    // save loading finished timestamp and not loading started timestamp
    request._timestamp = event.timestamp;
    this._requestIdToRequest.delete(request._requestId);
    this._interceptionIdToRequest.delete(request._interceptionId);
    this._attemptedAuthentications.delete(request._interceptionId);
    this.emit(NetworkManager.Events.RequestFinished, request);
  }

  /**
   * @param {!Object} event
   */
  _onLoadingFailed(event) {
    const request = this._requestIdToRequest.get(event.requestId);
    // For certain requestIds we never receive requestWillBeSent event.
    // @see https://crbug.com/750469
    if (!request)
      return;
    request._failureText = event.errorText;
    request._completePromiseFulfill.call(null);
    // save loading finished timestamp and not loading started timestamp
    request._timestamp = event.timestamp;
    this._requestIdToRequest.delete(request._requestId);
    this._interceptionIdToRequest.delete(request._interceptionId);
    this._attemptedAuthentications.delete(request._interceptionId);
    this.emit(NetworkManager.Events.RequestFailed, request);
  }
}

class Request {
  /**
   * @param {!Puppeteer.CDPSession} client
   * @param {?string} requestId
   * @param {string} interceptionId
   * @param {boolean} allowInterception
   * @param {string} url
   * @param {string} resourceType
   * @param {!Object} payload
   * @param {?Puppeteer.Frame} frame
   * @param {?number} timestamp
   */
  constructor(client, requestId, interceptionId, allowInterception, url, resourceType, payload, frame, timestamp) {
    this._client = client;
    this._requestId = requestId;
    this._interceptionId = interceptionId;
    this._allowInterception = allowInterception;
    this._interceptionHandled = false;
    this._response = null;
    this._failureText = null;
    this._completePromise = new Promise(fulfill => {
      this._completePromiseFulfill = fulfill;
    });

    this._url = url;
    this._resourceType = resourceType.toLowerCase();
    this._method = payload.method;
    this._postData = payload.postData;
    this._headers = {};
    this._frame = frame;
    this._timestamp = timestamp;
    for (const key of Object.keys(payload.headers))
      this._headers[key.toLowerCase()] = payload.headers[key];

    this._fromMemoryCache = false;
  }

  /**
   * @return {string}
   */
  url() {
    return this._url;
  }

  /**
   * @return {string}
   */
  resourceType() {
    return this._resourceType;
  }

  /**
   * @return {string}
   */
  method() {
    return this._method;
  }

  /**
   * @return {string}
   */
  postData() {
    return this._postData;
  }

  /**
   * @return {!Object}
   */
  headers() {
    return this._headers;
  }

  /**
   * @return {?Response}
   */
  response() {
    return this._response;
  }

  /**
   * @return {?Puppeteer.Frame}
   */
  frame() {
    return this._frame;
  }

  /**
   * @return {?number}
   */
  timestamp() {
    return this._timestamp;
  }

  /**
   * @return {?{errorText: string}}
   */
  failure() {
    if (!this._failureText)
      return null;
    return {
      errorText: this._failureText
    };
  }

  /**
   * @param {!Object=} overrides
   */
  async continue(overrides = {}) {
    console.assert(this._allowInterception, 'Request Interception is not enabled!');
    console.assert(!this._interceptionHandled, 'Request is already handled!');
    this._interceptionHandled = true;
    await this._client.send('Network.continueInterceptedRequest', {
      interceptionId: this._interceptionId,
      url: overrides.url,
      method: overrides.method,
      postData: overrides.postData,
      headers: overrides.headers,
    }).catch(error => {
      // In certain cases, protocol will return error if the request was already canceled
      // or the page was closed. We should tolerate these errors.
      debugError(error);
    });
  }

  /**
   * @param {!{status: number, headers: Object, contentType: string, body: (string|Buffer)}} response
   */
  async respond(response) {
    // Mocking responses for dataURL requests is not currently supported.
    if (this._url.startsWith('data:'))
      return;
    console.assert(this._allowInterception, 'Request Interception is not enabled!');
    console.assert(!this._interceptionHandled, 'Request is already handled!');
    this._interceptionHandled = true;

    const responseBody = response.body && helper.isString(response.body) ? Buffer.from(/** @type {string} */(response.body)) : /** @type {?Buffer} */(response.body || null);

    const responseHeaders = {};
    if (response.headers) {
      for (const header of Object.keys(response.headers))
        responseHeaders[header.toLowerCase()] = response.headers[header];
    }
    if (response.contentType)
      responseHeaders['content-type'] = response.contentType;
    if (responseBody && !('content-length' in responseHeaders)) {
      // @ts-ignore
      responseHeaders['content-length'] = Buffer.byteLength(responseBody);
    }

    const statusCode = response.status || 200;
    const statusText = statusTexts[statusCode] || '';
    const statusLine = `HTTP/1.1 ${statusCode} ${statusText}`;

    const CRLF = '\r\n';
    let text = statusLine + CRLF;
    for (const header of Object.keys(responseHeaders))
      text += header + ': ' + responseHeaders[header] + CRLF;
    text += CRLF;
    let responseBuffer = Buffer.from(text, 'utf8');
    if (responseBody)
      responseBuffer = Buffer.concat([responseBuffer, responseBody]);

    await this._client.send('Network.continueInterceptedRequest', {
      interceptionId: this._interceptionId,
      rawResponse: responseBuffer.toString('base64')
    }).catch(error => {
      // In certain cases, protocol will return error if the request was already canceled
      // or the page was closed. We should tolerate these errors.
      debugError(error);
    });
  }

  /**
   * @param {string=} errorCode
   */
  async abort(errorCode = 'failed') {
    const errorReason = errorReasons[errorCode];
    console.assert(errorReason, 'Unknown error code: ' + errorCode);
    console.assert(this._allowInterception, 'Request Interception is not enabled!');
    console.assert(!this._interceptionHandled, 'Request is already handled!');
    this._interceptionHandled = true;
    await this._client.send('Network.continueInterceptedRequest', {
      interceptionId: this._interceptionId,
      errorReason
    }).catch(error => {
      // In certain cases, protocol will return error if the request was already canceled
      // or the page was closed. We should tolerate these errors.
      debugError(error);
    });
  }
}

const errorReasons = {
  'aborted': 'Aborted',
  'accessdenied': 'AccessDenied',
  'addressunreachable': 'AddressUnreachable',
  'connectionaborted': 'ConnectionAborted',
  'connectionclosed': 'ConnectionClosed',
  'connectionfailed': 'ConnectionFailed',
  'connectionrefused': 'ConnectionRefused',
  'connectionreset': 'ConnectionReset',
  'internetdisconnected': 'InternetDisconnected',
  'namenotresolved': 'NameNotResolved',
  'timedout': 'TimedOut',
  'failed': 'Failed',
};

helper.tracePublicAPI(Request);

class Response {
  /**
   * @param {!Puppeteer.CDPSession} client
   * @param {!Request} request
   * @param {number} status
   * @param {!Object} headers
   * @param {!Object} securityDetails
   * @param {boolean} fromDiskCache
   * @param {boolean} fromServiceWorker
<<<<<<< HEAD
   * @param {?number} timestamp
   */
  constructor(client, request, status, headers, fromDiskCache, fromServiceWorker, timestamp) {
=======
   * @param {?Object} securityDetails
   */
  constructor(client, request, status, headers, fromDiskCache, fromServiceWorker, securityDetails) {
>>>>>>> 85081805
    this._client = client;
    this._request = request;
    this._contentPromise = null;

    this._status = status;
    this._url = request.url();
    this._fromDiskCache = fromDiskCache;
    this._fromServiceWorker = fromServiceWorker;
    this._headers = {};
    this._timestamp = timestamp;
    for (const key of Object.keys(headers))
      this._headers[key.toLowerCase()] = headers[key];
    this._securityDetails = null;
    if (securityDetails) {
      this._securityDetails = new SecurityDetails(
          securityDetails['subjectName'],
          securityDetails['issuer'],
          securityDetails['validFrom'],
          securityDetails['validTo'],
          securityDetails['protocol']);
    }
  }

  /**
   * @return {string}
   */
  url() {
    return this._url;
  }

  /**
   * @return {boolean}
   */
  ok() {
    return this._status >= 200 && this._status <= 299;
  }

  /**
   * @return {number}
   */
  status() {
    return this._status;
  }

  /**
   * @return {!Object}
   */
  headers() {
    return this._headers;
  }

  /**
<<<<<<< HEAD
   * @return {?number}
   */
  timestamp() {
    return this._timestamp;
=======
   * @return {?SecurityDetails}
   */
  securityDetails() {
    return this._securityDetails;
>>>>>>> 85081805
  }

  /**
   * @return {!Promise<!Buffer>}
   */
  buffer() {
    if (!this._contentPromise) {
      this._contentPromise = this._request._completePromise.then(async() => {
        const response = await this._client.send('Network.getResponseBody', {
          requestId: this._request._requestId
        });
        return Buffer.from(response.body, response.base64Encoded ? 'base64' : 'utf8');
      });
    }
    return this._contentPromise;
  }

  /**
   * @return {!Promise<string>}
   */
  async text() {
    const content = await this.buffer();
    return content.toString('utf8');
  }

  /**
   * @return {!Promise<!Object>}
   */
  async json() {
    const content = await this.text();
    return JSON.parse(content);
  }

  /**
   * @return {!Request}
   */
  request() {
    return this._request;
  }

  /**
   * @return {boolean}
   */
  fromCache() {
    return this._fromDiskCache || this._request._fromMemoryCache;
  }

  /**
   * @return {boolean}
   */
  fromServiceWorker() {
    return this._fromServiceWorker;
  }
}
helper.tracePublicAPI(Response);

/**
 * @param {!Object} request
 * @return {string}
 */
function generateRequestHash(request) {
  let normalizedURL = request.url;
  try {
    // Decoding is necessary to normalize URLs. @see crbug.com/759388
    // The method will throw if the URL is malformed. In this case,
    // consider URL to be normalized as-is.
    normalizedURL = decodeURI(request.url);
  } catch (e) {
  }
  const hash = {
    url: normalizedURL,
    method: request.method,
    postData: request.postData,
    headers: {},
  };

  if (!normalizedURL.startsWith('data:')) {
    const headers = Object.keys(request.headers);
    headers.sort();
    for (let header of headers) {
      const headerValue = request.headers[header];
      header = header.toLowerCase();
      if (header === 'accept' || header === 'referer' || header === 'x-devtools-emulate-network-conditions-client-id')
        continue;
      hash.headers[header] = headerValue;
    }
  }
  return JSON.stringify(hash);
}

class SecurityDetails {
  /**
   * @param {string} subjectName
   * @param {string} issuer
   * @param {number} validFrom
   * @param {number} validTo
   * @param {string} protocol
   */

  constructor(subjectName, issuer, validFrom, validTo, protocol) {
    this._subjectName = subjectName;
    this._issuer = issuer;
    this._validFrom = validFrom;
    this._validTo = validTo;
    this._protocol = protocol;
  }

  /**
   * @return {string}
   */
  subjectName() {
    return this._subjectName;
  }

  /**
   * @return {string}
   */
  issuer() {
    return this._issuer;
  }

  /**
   * @return {number}
   */
  validFrom() {
    return this._validFrom;
  }

  /**
   * @return {number}
   */
  validTo() {
    return this._validTo;
  }

  /**
   * @return {string}
   */
  protocol() {
    return this._protocol;
  }
}

NetworkManager.Events = {
  Request: 'request',
  Response: 'response',
  RequestFailed: 'requestfailed',
  RequestFinished: 'requestfinished',
};

const statusTexts = {
  '100': 'Continue',
  '101': 'Switching Protocols',
  '102': 'Processing',
  '200': 'OK',
  '201': 'Created',
  '202': 'Accepted',
  '203': 'Non-Authoritative Information',
  '204': 'No Content',
  '206': 'Partial Content',
  '207': 'Multi-Status',
  '208': 'Already Reported',
  '209': 'IM Used',
  '300': 'Multiple Choices',
  '301': 'Moved Permanently',
  '302': 'Found',
  '303': 'See Other',
  '304': 'Not Modified',
  '305': 'Use Proxy',
  '306': 'Switch Proxy',
  '307': 'Temporary Redirect',
  '308': 'Permanent Redirect',
  '400': 'Bad Request',
  '401': 'Unauthorized',
  '402': 'Payment Required',
  '403': 'Forbidden',
  '404': 'Not Found',
  '405': 'Method Not Allowed',
  '406': 'Not Acceptable',
  '407': 'Proxy Authentication Required',
  '408': 'Request Timeout',
  '409': 'Conflict',
  '410': 'Gone',
  '411': 'Length Required',
  '412': 'Precondition Failed',
  '413': 'Payload Too Large',
  '414': 'URI Too Long',
  '415': 'Unsupported Media Type',
  '416': 'Range Not Satisfiable',
  '417': 'Expectation Failed',
  '418': 'I\'m a teapot',
  '421': 'Misdirected Request',
  '422': 'Unprocessable Entity',
  '423': 'Locked',
  '424': 'Failed Dependency',
  '426': 'Upgrade Required',
  '428': 'Precondition Required',
  '429': 'Too Many Requests',
  '431': 'Request Header Fields Too Large',
  '451': 'Unavailable For Legal Reasons',
  '500': 'Internal Server Error',
  '501': 'Not Implemented',
  '502': 'Bad Gateway',
  '503': 'Service Unavailable',
  '504': 'Gateway Timeout',
  '505': 'HTTP Version Not Supported',
  '506': 'Variant Also Negotiates',
  '507': 'Insufficient Storage',
  '508': 'Loop Detected',
  '510': 'Not Extended',
  '511': 'Network Authentication Required',
};

module.exports = NetworkManager;<|MERGE_RESOLUTION|>--- conflicted
+++ resolved
@@ -153,13 +153,8 @@
     if (event.redirectUrl) {
       const request = this._interceptionIdToRequest.get(event.interceptionId);
       if (request) {
-<<<<<<< HEAD
-        this._handleRequestRedirect(request, event.responseStatusCode, event.responseHeaders, false /* fromDiskCache */, false /* fromServiceWorker */, null /* timestamp */);
+        this._handleRequestRedirect(request, event.responseStatusCode, event.responseHeaders, false /* fromDiskCache */, false /* fromServiceWorker */, null /* securityDetails */, null /* timestamp */);
         this._handleRequestStart(request._requestId, event.interceptionId, event.redirectUrl, event.resourceType, event.request, event.frameId, null);
-=======
-        this._handleRequestRedirect(request, event.responseStatusCode, event.responseHeaders, false /* fromDiskCache */, false /* fromServiceWorker */, null /* securityDetails */);
-        this._handleRequestStart(request._requestId, event.interceptionId, event.redirectUrl, event.resourceType, event.request, event.frameId);
->>>>>>> 85081805
       }
       return;
     }
@@ -189,17 +184,11 @@
    * @param {!Object} redirectHeaders
    * @param {boolean} fromDiskCache
    * @param {boolean} fromServiceWorker
-<<<<<<< HEAD
-   * @param {?number} timestamp
-   */
-  _handleRequestRedirect(request, redirectStatus, redirectHeaders, fromDiskCache, fromServiceWorker, timestamp) {
-    const response = new Response(this._client, request, redirectStatus, redirectHeaders, fromDiskCache, fromServiceWorker, timestamp);
-=======
    * @param {?Object} securityDetails
-   */
-  _handleRequestRedirect(request, redirectStatus, redirectHeaders, fromDiskCache, fromServiceWorker, securityDetails) {
-    const response = new Response(this._client, request, redirectStatus, redirectHeaders, fromDiskCache, fromServiceWorker, securityDetails);
->>>>>>> 85081805
+   * @param {?number} monotonicTimestamp
+   */
+  _handleRequestRedirect(request, redirectStatus, redirectHeaders, fromDiskCache, fromServiceWorker, securityDetails, monotonicTimestamp) {
+    const response = new Response(this._client, request, redirectStatus, redirectHeaders, fromDiskCache, fromServiceWorker, securityDetails, monotonicTimestamp);
     request._response = response;
     this._requestIdToRequest.delete(request._requestId);
     this._interceptionIdToRequest.delete(request._interceptionId);
@@ -215,12 +204,13 @@
    * @param {string} resourceType
    * @param {!Object} requestPayload
    * @param {?string} frameId
-   */
-  _handleRequestStart(requestId, interceptionId, url, resourceType, requestPayload, frameId, timestamp) {
+   * @param {?number} monotonicTimestamp
+   */
+  _handleRequestStart(requestId, interceptionId, url, resourceType, requestPayload, frameId, monotonicTimestamp) {
     let frame = null;
     if (frameId)
       frame = this._frameManager.frame(frameId);
-    const request = new Request(this._client, requestId, interceptionId, this._userRequestInterceptionEnabled, url, resourceType, requestPayload, frame, timestamp);
+    const request = new Request(this._client, requestId, interceptionId, this._userRequestInterceptionEnabled, url, resourceType, requestPayload, frame, monotonicTimestamp);
     if (requestId)
       this._requestIdToRequest.set(requestId, request);
     if (interceptionId)
@@ -252,11 +242,7 @@
       const request = this._requestIdToRequest.get(event.requestId);
       // If we connect late to the target, we could have missed the requestWillBeSent event.
       if (request)
-<<<<<<< HEAD
-        this._handleRequestRedirect(request, event.redirectResponse.status, event.redirectResponse.headers, event.redirectResponse.fromDiskCache, event.redirectResponse.fromServiceWorker, event.timestamp);
-=======
-        this._handleRequestRedirect(request, event.redirectResponse.status, event.redirectResponse.headers, event.redirectResponse.fromDiskCache, event.redirectResponse.fromServiceWorker, event.redirectResponse.securityDetails);
->>>>>>> 85081805
+        this._handleRequestRedirect(request, event.redirectResponse.status, event.redirectResponse.headers, event.redirectResponse.fromDiskCache, event.redirectResponse.fromServiceWorker, event.redirectResponse.securityDetails, event.timestamp);
     }
     this._handleRequestStart(event.requestId, null, event.request.url, event.type, event.request, event.frameId, event.timestamp);
   }
@@ -269,12 +255,7 @@
     // FileUpload sends a response without a matching request.
     if (!request)
       return;
-<<<<<<< HEAD
-    const response = new Response(this._client, request, event.response.status, event.response.headers, event.response.fromDiskCache, event.response.fromServiceWorker, event.timestamp);
-=======
-    const response = new Response(this._client, request, event.response.status, event.response.headers,
-        event.response.fromDiskCache, event.response.fromServiceWorker, event.response.securityDetails);
->>>>>>> 85081805
+    const response = new Response(this._client, request, event.response.status, event.response.headers, event.response.fromDiskCache, event.response.fromServiceWorker, event.response.securityDetails, event.timestamp);
     request._response = response;
     this.emit(NetworkManager.Events.Response, response);
   }
@@ -289,8 +270,7 @@
     if (!request)
       return;
     request._completePromiseFulfill.call(null);
-    // save loading finished timestamp and not loading started timestamp
-    request._timestamp = event.timestamp;
+    request._monotonicTimeEnd = event.timestamp;
     this._requestIdToRequest.delete(request._requestId);
     this._interceptionIdToRequest.delete(request._interceptionId);
     this._attemptedAuthentications.delete(request._interceptionId);
@@ -308,8 +288,7 @@
       return;
     request._failureText = event.errorText;
     request._completePromiseFulfill.call(null);
-    // save loading finished timestamp and not loading started timestamp
-    request._timestamp = event.timestamp;
+    request._monotonicTimeEnd = event.timestamp;
     this._requestIdToRequest.delete(request._requestId);
     this._interceptionIdToRequest.delete(request._interceptionId);
     this._attemptedAuthentications.delete(request._interceptionId);
@@ -327,9 +306,9 @@
    * @param {string} resourceType
    * @param {!Object} payload
    * @param {?Puppeteer.Frame} frame
-   * @param {?number} timestamp
-   */
-  constructor(client, requestId, interceptionId, allowInterception, url, resourceType, payload, frame, timestamp) {
+   * @param {?number} monotonicTimestamp
+   */
+  constructor(client, requestId, interceptionId, allowInterception, url, resourceType, payload, frame, monotonicTimestamp) {
     this._client = client;
     this._requestId = requestId;
     this._interceptionId = interceptionId;
@@ -347,7 +326,7 @@
     this._postData = payload.postData;
     this._headers = {};
     this._frame = frame;
-    this._timestamp = timestamp;
+    this._monotonicTimeStart = monotonicTimestamp;
     for (const key of Object.keys(payload.headers))
       this._headers[key.toLowerCase()] = payload.headers[key];
 
@@ -406,8 +385,16 @@
   /**
    * @return {?number}
    */
-  timestamp() {
-    return this._timestamp;
+  monotonicTimeStart() {
+    return this._monotonicTimeStart;
+  }
+  
+  /**
+   * Timestamp for when a request finished or failed.
+   * @return {?number}
+   */
+  monotonicTimeEnd() {
+    return this._monotonicTimeEnd;
   }
 
   /**
@@ -535,15 +522,10 @@
    * @param {!Object} securityDetails
    * @param {boolean} fromDiskCache
    * @param {boolean} fromServiceWorker
-<<<<<<< HEAD
-   * @param {?number} timestamp
-   */
-  constructor(client, request, status, headers, fromDiskCache, fromServiceWorker, timestamp) {
-=======
    * @param {?Object} securityDetails
-   */
-  constructor(client, request, status, headers, fromDiskCache, fromServiceWorker, securityDetails) {
->>>>>>> 85081805
+   * @param {?number} monotonicTimestamp
+   */
+  constructor(client, request, status, headers, fromDiskCache, fromServiceWorker, securityDetails, monotonicTimestamp) {
     this._client = client;
     this._request = request;
     this._contentPromise = null;
@@ -553,7 +535,7 @@
     this._fromDiskCache = fromDiskCache;
     this._fromServiceWorker = fromServiceWorker;
     this._headers = {};
-    this._timestamp = timestamp;
+    this._monotonicTimeEnd = monotonicTimestamp;
     for (const key of Object.keys(headers))
       this._headers[key.toLowerCase()] = headers[key];
     this._securityDetails = null;
@@ -596,17 +578,17 @@
   }
 
   /**
-<<<<<<< HEAD
    * @return {?number}
    */
-  timestamp() {
-    return this._timestamp;
-=======
+  monotonicTimeEnd() {
+    return this._monotonicTimeEnd;
+  }
+  
+  /**
    * @return {?SecurityDetails}
    */
   securityDetails() {
     return this._securityDetails;
->>>>>>> 85081805
   }
 
   /**
