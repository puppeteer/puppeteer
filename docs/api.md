# Puppeteer API <!-- GEN:version -->Tip-Of-Tree<!-- GEN:stop-->

<!-- GEN:empty-if-release --><!-- GEN:stop -->

- Interactive Documentation: https://pptr.dev
- API Translations: [中文|Chinese](https://zhaoqize.github.io/puppeteer-api-zh_CN/#/)
- Troubleshooting: [troubleshooting.md](https://github.com/puppeteer/puppeteer/blob/main/docs/troubleshooting.md)

<!-- prettier-ignore-start -->

<!-- GEN:versions-per-release -->
- Releases per Chromium version:
  * Chromium 93.0.4577.0 - [Puppeteer v10.2.0](https://github.com/puppeteer/puppeteer/blob/v10.2.0/docs/api.md)
  * Chromium 92.0.4512.0 - [Puppeteer v10.0.0](https://github.com/puppeteer/puppeteer/blob/v10.0.0/docs/api.md)
  * Chromium 91.0.4469.0 - [Puppeteer v9.0.0](https://github.com/puppeteer/puppeteer/blob/v9.0.0/docs/api.md)
  * Chromium 90.0.4427.0 - [Puppeteer v8.0.0](https://github.com/puppeteer/puppeteer/blob/v8.0.0/docs/api.md)
  * Chromium 90.0.4403.0 - [Puppeteer v7.0.0](https://github.com/puppeteer/puppeteer/blob/v7.0.0/docs/api.md)
  * Chromium 89.0.4389.0 - [Puppeteer v6.0.0](https://github.com/puppeteer/puppeteer/blob/v6.0.0/docs/api.md)
  * Chromium 88.0.4298.0 - [Puppeteer v5.5.0](https://github.com/puppeteer/puppeteer/blob/v5.5.0/docs/api.md)
  * Chromium 87.0.4272.0 - [Puppeteer v5.4.0](https://github.com/puppeteer/puppeteer/blob/v5.4.0/docs/api.md)
  * Chromium 86.0.4240.0 - [Puppeteer v5.3.0](https://github.com/puppeteer/puppeteer/blob/v5.3.0/docs/api.md)
  * Chromium 85.0.4182.0 - [Puppeteer v5.2.1](https://github.com/puppeteer/puppeteer/blob/v5.2.1/docs/api.md)
  * Chromium 84.0.4147.0 - [Puppeteer v5.1.0](https://github.com/puppeteer/puppeteer/blob/v5.1.0/docs/api.md)
  * Chromium 83.0.4103.0 - [Puppeteer v3.1.0](https://github.com/puppeteer/puppeteer/blob/v3.1.0/docs/api.md)
  * Chromium 81.0.4044.0 - [Puppeteer v3.0.0](https://github.com/puppeteer/puppeteer/blob/v3.0.0/docs/api.md)
  * Chromium 80.0.3987.0 - [Puppeteer v2.1.0](https://github.com/puppeteer/puppeteer/blob/v2.1.0/docs/api.md)
  * Chromium 79.0.3942.0 - [Puppeteer v2.0.0](https://github.com/puppeteer/puppeteer/blob/v2.0.0/docs/api.md)
  * Chromium 78.0.3882.0 - [Puppeteer v1.20.0](https://github.com/puppeteer/puppeteer/blob/v1.20.0/docs/api.md)
  * Chromium 77.0.3803.0 - [Puppeteer v1.19.0](https://github.com/puppeteer/puppeteer/blob/v1.19.0/docs/api.md)
  * Chromium 76.0.3803.0 - [Puppeteer v1.17.0](https://github.com/puppeteer/puppeteer/blob/v1.17.0/docs/api.md)
  * Chromium 75.0.3765.0 - [Puppeteer v1.15.0](https://github.com/puppeteer/puppeteer/blob/v1.15.0/docs/api.md)
  * Chromium 74.0.3723.0 - [Puppeteer v1.13.0](https://github.com/puppeteer/puppeteer/blob/v1.13.0/docs/api.md)
  * Chromium 73.0.3679.0 - [Puppeteer v1.12.2](https://github.com/puppeteer/puppeteer/blob/v1.12.2/docs/api.md)
  * [All releases](https://github.com/puppeteer/puppeteer/releases)
<!-- GEN:stop -->

<!-- prettier-ignore-end -->

##### Table of Contents

<!-- prettier-ignore-start -->

<!-- GEN:toc -->
- [Overview](#overview)
- [puppeteer vs puppeteer-core](#puppeteer-vs-puppeteer-core)
- [Environment Variables](#environment-variables)
- [Working with Chrome Extensions](#working-with-chrome-extensions)
- [class: Puppeteer](#class-puppeteer)
  * [puppeteer.clearCustomQueryHandlers()](#puppeteerclearcustomqueryhandlers)
  * [puppeteer.connect(options)](#puppeteerconnectoptions)
  * [puppeteer.createBrowserFetcher([options])](#puppeteercreatebrowserfetcheroptions)
  * [puppeteer.customQueryHandlerNames()](#puppeteercustomqueryhandlernames)
  * [puppeteer.defaultArgs([options])](#puppeteerdefaultargsoptions)
  * [puppeteer.devices](#puppeteerdevices)
  * [puppeteer.errors](#puppeteererrors)
  * [puppeteer.executablePath()](#puppeteerexecutablepath)
  * [puppeteer.launch([options])](#puppeteerlaunchoptions)
  * [puppeteer.networkConditions](#puppeteernetworkconditions)
  * [puppeteer.product](#puppeteerproduct)
  * [puppeteer.registerCustomQueryHandler(name, queryHandler)](#puppeteerregistercustomqueryhandlername-queryhandler)
  * [puppeteer.unregisterCustomQueryHandler(name)](#puppeteerunregistercustomqueryhandlername)
- [class: BrowserFetcher](#class-browserfetcher)
  * [browserFetcher.canDownload(revision)](#browserfetchercandownloadrevision)
  * [browserFetcher.download(revision[, progressCallback])](#browserfetcherdownloadrevision-progresscallback)
  * [browserFetcher.host()](#browserfetcherhost)
  * [browserFetcher.localRevisions()](#browserfetcherlocalrevisions)
  * [browserFetcher.platform()](#browserfetcherplatform)
  * [browserFetcher.product()](#browserfetcherproduct)
  * [browserFetcher.remove(revision)](#browserfetcherremoverevision)
  * [browserFetcher.revisionInfo(revision)](#browserfetcherrevisioninforevision)
- [class: Browser](#class-browser)
  * [event: 'disconnected'](#event-disconnected)
  * [event: 'targetchanged'](#event-targetchanged)
  * [event: 'targetcreated'](#event-targetcreated)
  * [event: 'targetdestroyed'](#event-targetdestroyed)
  * [browser.browserContexts()](#browserbrowsercontexts)
  * [browser.close()](#browserclose)
  * [browser.createIncognitoBrowserContext([options])](#browsercreateincognitobrowsercontextoptions)
  * [browser.defaultBrowserContext()](#browserdefaultbrowsercontext)
  * [browser.disconnect()](#browserdisconnect)
  * [browser.isConnected()](#browserisconnected)
  * [browser.newPage()](#browsernewpage)
  * [browser.pages()](#browserpages)
  * [browser.process()](#browserprocess)
  * [browser.target()](#browsertarget)
  * [browser.targets()](#browsertargets)
  * [browser.userAgent()](#browseruseragent)
  * [browser.version()](#browserversion)
  * [browser.waitForTarget(predicate[, options])](#browserwaitfortargetpredicate-options)
  * [browser.wsEndpoint()](#browserwsendpoint)
- [class: BrowserContext](#class-browsercontext)
  * [event: 'targetchanged'](#event-targetchanged-1)
  * [event: 'targetcreated'](#event-targetcreated-1)
  * [event: 'targetdestroyed'](#event-targetdestroyed-1)
  * [browserContext.browser()](#browsercontextbrowser)
  * [browserContext.clearPermissionOverrides()](#browsercontextclearpermissionoverrides)
  * [browserContext.close()](#browsercontextclose)
  * [browserContext.isIncognito()](#browsercontextisincognito)
  * [browserContext.newPage()](#browsercontextnewpage)
  * [browserContext.overridePermissions(origin, permissions)](#browsercontextoverridepermissionsorigin-permissions)
  * [browserContext.pages()](#browsercontextpages)
  * [browserContext.targets()](#browsercontexttargets)
  * [browserContext.waitForTarget(predicate[, options])](#browsercontextwaitfortargetpredicate-options)
- [class: Page](#class-page)
  * [event: 'close'](#event-close)
  * [event: 'console'](#event-console)
  * [event: 'dialog'](#event-dialog)
  * [event: 'domcontentloaded'](#event-domcontentloaded)
  * [event: 'error'](#event-error)
  * [event: 'frameattached'](#event-frameattached)
  * [event: 'framedetached'](#event-framedetached)
  * [event: 'framenavigated'](#event-framenavigated)
  * [event: 'load'](#event-load)
  * [event: 'metrics'](#event-metrics)
  * [event: 'pageerror'](#event-pageerror)
  * [event: 'popup'](#event-popup)
  * [event: 'request'](#event-request)
  * [event: 'requestfailed'](#event-requestfailed)
  * [event: 'requestfinished'](#event-requestfinished)
  * [event: 'response'](#event-response)
  * [event: 'workercreated'](#event-workercreated)
  * [event: 'workerdestroyed'](#event-workerdestroyed)
  * [page.$(selector)](#pageselector)
  * [page.$$(selector)](#pageselector-1)
  * [page.$$eval(selector, pageFunction[, ...args])](#pageevalselector-pagefunction-args)
  * [page.$eval(selector, pageFunction[, ...args])](#pageevalselector-pagefunction-args-1)
  * [page.$x(expression)](#pagexexpression)
  * [page.accessibility](#pageaccessibility)
  * [page.addScriptTag(options)](#pageaddscripttagoptions)
  * [page.addStyleTag(options)](#pageaddstyletagoptions)
  * [page.authenticate(credentials)](#pageauthenticatecredentials)
  * [page.bringToFront()](#pagebringtofront)
  * [page.browser()](#pagebrowser)
  * [page.browserContext()](#pagebrowsercontext)
  * [page.click(selector[, options])](#pageclickselector-options)
  * [page.close([options])](#pagecloseoptions)
  * [page.content()](#pagecontent)
  * [page.cookies([...urls])](#pagecookiesurls)
  * [page.coverage](#pagecoverage)
  * [page.createPDFStream([options])](#pagecreatepdfstreamoptions)
  * [page.deleteCookie(...cookies)](#pagedeletecookiecookies)
  * [page.emulate(options)](#pageemulateoptions)
  * [page.emulateCPUThrottling(factor)](#pageemulatecputhrottlingfactor)
  * [page.emulateIdleState(overrides)](#pageemulateidlestateoverrides)
  * [page.emulateMediaFeatures(features)](#pageemulatemediafeaturesfeatures)
  * [page.emulateMediaType(type)](#pageemulatemediatypetype)
  * [page.emulateNetworkConditions(networkConditions)](#pageemulatenetworkconditionsnetworkconditions)
  * [page.emulateTimezone(timezoneId)](#pageemulatetimezonetimezoneid)
  * [page.emulateVisionDeficiency(type)](#pageemulatevisiondeficiencytype)
  * [page.evaluate(pageFunction[, ...args])](#pageevaluatepagefunction-args)
  * [page.evaluateHandle(pageFunction[, ...args])](#pageevaluatehandlepagefunction-args)
  * [page.evaluateOnNewDocument(pageFunction[, ...args])](#pageevaluateonnewdocumentpagefunction-args)
  * [page.exposeFunction(name, puppeteerFunction)](#pageexposefunctionname-puppeteerfunction)
  * [page.focus(selector)](#pagefocusselector)
  * [page.frames()](#pageframes)
  * [page.goBack([options])](#pagegobackoptions)
  * [page.goForward([options])](#pagegoforwardoptions)
  * [page.goto(url[, options])](#pagegotourl-options)
  * [page.hover(selector)](#pagehoverselector)
  * [page.isClosed()](#pageisclosed)
  * [page.isDragInterceptionEnabled()](#pageisdraginterceptionenabled)
  * [page.isJavaScriptEnabled()](#pageisjavascriptenabled)
  * [page.keyboard](#pagekeyboard)
  * [page.mainFrame()](#pagemainframe)
  * [page.metrics()](#pagemetrics)
  * [page.mouse](#pagemouse)
  * [page.pdf([options])](#pagepdfoptions)
  * [page.queryObjects(prototypeHandle)](#pagequeryobjectsprototypehandle)
  * [page.reload([options])](#pagereloadoptions)
  * [page.screenshot([options])](#pagescreenshotoptions)
  * [page.select(selector, ...values)](#pageselectselector-values)
  * [page.setBypassCSP(enabled)](#pagesetbypasscspenabled)
  * [page.setCacheEnabled([enabled])](#pagesetcacheenabledenabled)
  * [page.setContent(html[, options])](#pagesetcontenthtml-options)
  * [page.setCookie(...cookies)](#pagesetcookiecookies)
  * [page.setDefaultNavigationTimeout(timeout)](#pagesetdefaultnavigationtimeouttimeout)
  * [page.setDefaultTimeout(timeout)](#pagesetdefaulttimeouttimeout)
  * [page.setDragInterception(enabled)](#pagesetdraginterceptionenabled)
  * [page.setExtraHTTPHeaders(headers)](#pagesetextrahttpheadersheaders)
  * [page.setGeolocation(options)](#pagesetgeolocationoptions)
  * [page.setJavaScriptEnabled(enabled)](#pagesetjavascriptenabledenabled)
  * [page.setOfflineMode(enabled)](#pagesetofflinemodeenabled)
  * [page.setRequestInterception(value)](#pagesetrequestinterceptionvalue)
    - [Multiple Intercept Handlers and Asynchronous Resolutions](#multiple-intercept-handlers-and-asynchronous-resolutions)
    - [Cooperative Intercept Mode](#cooperative-intercept-mode)
    - [Upgrading to Cooperative Mode for package maintainers](#upgrading-to-cooperative-mode-for-package-maintainers)
  * [page.setUserAgent(userAgent[, userAgentMetadata])](#pagesetuseragentuseragent-useragentmetadata)
  * [page.setViewport(viewport)](#pagesetviewportviewport)
  * [page.tap(selector)](#pagetapselector)
  * [page.target()](#pagetarget)
  * [page.title()](#pagetitle)
  * [page.touchscreen](#pagetouchscreen)
  * [page.tracing](#pagetracing)
  * [page.type(selector, text[, options])](#pagetypeselector-text-options)
  * [page.url()](#pageurl)
  * [page.viewport()](#pageviewport)
  * [page.waitFor(selectorOrFunctionOrTimeout[, options[, ...args]])](#pagewaitforselectororfunctionortimeout-options-args)
  * [page.waitForFileChooser([options])](#pagewaitforfilechooseroptions)
  * [page.waitForFrame(urlOrPredicate[, options])](#pagewaitforframeurlorpredicate-options)
  * [page.waitForFunction(pageFunction[, options[, ...args]])](#pagewaitforfunctionpagefunction-options-args)
  * [page.waitForNavigation([options])](#pagewaitfornavigationoptions)
  * [page.waitForNetworkIdle([options])](#pagewaitfornetworkidleoptions)
  * [page.waitForRequest(urlOrPredicate[, options])](#pagewaitforrequesturlorpredicate-options)
  * [page.waitForResponse(urlOrPredicate[, options])](#pagewaitforresponseurlorpredicate-options)
  * [page.waitForSelector(selector[, options])](#pagewaitforselectorselector-options)
  * [page.waitForTimeout(milliseconds)](#pagewaitfortimeoutmilliseconds)
  * [page.waitForXPath(xpath[, options])](#pagewaitforxpathxpath-options)
  * [page.workers()](#pageworkers)
  * [GeolocationOptions](#geolocationoptions)
  * [WaitTimeoutOptions](#waittimeoutoptions)
- [class: WebWorker](#class-webworker)
  * [webWorker.evaluate(pageFunction[, ...args])](#webworkerevaluatepagefunction-args)
  * [webWorker.evaluateHandle(pageFunction[, ...args])](#webworkerevaluatehandlepagefunction-args)
  * [webWorker.executionContext()](#webworkerexecutioncontext)
  * [webWorker.url()](#webworkerurl)
- [class: Accessibility](#class-accessibility)
  * [accessibility.snapshot([options])](#accessibilitysnapshotoptions)
- [class: Keyboard](#class-keyboard)
  * [keyboard.down(key[, options])](#keyboarddownkey-options)
  * [keyboard.press(key[, options])](#keyboardpresskey-options)
  * [keyboard.sendCharacter(char)](#keyboardsendcharacterchar)
  * [keyboard.type(text[, options])](#keyboardtypetext-options)
  * [keyboard.up(key)](#keyboardupkey)
- [class: Mouse](#class-mouse)
  * [mouse.click(x, y[, options])](#mouseclickx-y-options)
  * [mouse.down([options])](#mousedownoptions)
  * [mouse.drag(start, target)](#mousedragstart-target)
  * [mouse.dragAndDrop(start, target[, options])](#mousedraganddropstart-target-options)
  * [mouse.dragEnter(target, data)](#mousedragentertarget-data)
  * [mouse.dragOver(target, data)](#mousedragovertarget-data)
  * [mouse.drop(target, data)](#mousedroptarget-data)
  * [mouse.move(x, y[, options])](#mousemovex-y-options)
  * [mouse.up([options])](#mouseupoptions)
  * [mouse.wheel([options])](#mousewheeloptions)
- [class: Touchscreen](#class-touchscreen)
  * [touchscreen.tap(x, y)](#touchscreentapx-y)
- [class: Tracing](#class-tracing)
  * [tracing.start([options])](#tracingstartoptions)
  * [tracing.stop()](#tracingstop)
- [class: FileChooser](#class-filechooser)
  * [fileChooser.accept(filePaths)](#filechooseracceptfilepaths)
  * [fileChooser.cancel()](#filechoosercancel)
  * [fileChooser.isMultiple()](#filechooserismultiple)
- [class: Dialog](#class-dialog)
  * [dialog.accept([promptText])](#dialogacceptprompttext)
  * [dialog.defaultValue()](#dialogdefaultvalue)
  * [dialog.dismiss()](#dialogdismiss)
  * [dialog.message()](#dialogmessage)
  * [dialog.type()](#dialogtype)
- [class: ConsoleMessage](#class-consolemessage)
  * [consoleMessage.args()](#consolemessageargs)
  * [consoleMessage.location()](#consolemessagelocation)
  * [consoleMessage.stackTrace()](#consolemessagestacktrace)
  * [consoleMessage.text()](#consolemessagetext)
  * [consoleMessage.type()](#consolemessagetype)
- [class: Frame](#class-frame)
  * [frame.$(selector)](#frameselector)
  * [frame.$$(selector)](#frameselector-1)
  * [frame.$$eval(selector, pageFunction[, ...args])](#frameevalselector-pagefunction-args)
  * [frame.$eval(selector, pageFunction[, ...args])](#frameevalselector-pagefunction-args-1)
  * [frame.$x(expression)](#framexexpression)
  * [frame.addScriptTag(options)](#frameaddscripttagoptions)
  * [frame.addStyleTag(options)](#frameaddstyletagoptions)
  * [frame.childFrames()](#framechildframes)
  * [frame.click(selector[, options])](#frameclickselector-options)
  * [frame.content()](#framecontent)
  * [frame.evaluate(pageFunction[, ...args])](#frameevaluatepagefunction-args)
  * [frame.evaluateHandle(pageFunction[, ...args])](#frameevaluatehandlepagefunction-args)
  * [frame.executionContext()](#frameexecutioncontext)
  * [frame.focus(selector)](#framefocusselector)
  * [frame.goto(url[, options])](#framegotourl-options)
  * [frame.hover(selector)](#framehoverselector)
  * [frame.isDetached()](#frameisdetached)
  * [frame.isOOPFrame()](#frameisoopframe)
  * [frame.name()](#framename)
  * [frame.parentFrame()](#frameparentframe)
  * [frame.select(selector, ...values)](#frameselectselector-values)
  * [frame.setContent(html[, options])](#framesetcontenthtml-options)
  * [frame.tap(selector)](#frametapselector)
  * [frame.title()](#frametitle)
  * [frame.type(selector, text[, options])](#frametypeselector-text-options)
  * [frame.url()](#frameurl)
  * [frame.waitFor(selectorOrFunctionOrTimeout[, options[, ...args]])](#framewaitforselectororfunctionortimeout-options-args)
  * [frame.waitForFunction(pageFunction[, options[, ...args]])](#framewaitforfunctionpagefunction-options-args)
  * [frame.waitForNavigation([options])](#framewaitfornavigationoptions)
  * [frame.waitForSelector(selector[, options])](#framewaitforselectorselector-options)
  * [frame.waitForTimeout(milliseconds)](#framewaitfortimeoutmilliseconds)
  * [frame.waitForXPath(xpath[, options])](#framewaitforxpathxpath-options)
- [class: ExecutionContext](#class-executioncontext)
  * [executionContext.evaluate(pageFunction[, ...args])](#executioncontextevaluatepagefunction-args)
  * [executionContext.evaluateHandle(pageFunction[, ...args])](#executioncontextevaluatehandlepagefunction-args)
  * [executionContext.frame()](#executioncontextframe)
  * [executionContext.queryObjects(prototypeHandle)](#executioncontextqueryobjectsprototypehandle)
- [class: JSHandle](#class-jshandle)
  * [jsHandle.asElement()](#jshandleaselement)
  * [jsHandle.dispose()](#jshandledispose)
  * [jsHandle.evaluate(pageFunction[, ...args])](#jshandleevaluatepagefunction-args)
  * [jsHandle.evaluateHandle(pageFunction[, ...args])](#jshandleevaluatehandlepagefunction-args)
  * [jsHandle.executionContext()](#jshandleexecutioncontext)
  * [jsHandle.getProperties()](#jshandlegetproperties)
  * [jsHandle.getProperty(propertyName)](#jshandlegetpropertypropertyname)
  * [jsHandle.jsonValue()](#jshandlejsonvalue)
- [class: ElementHandle](#class-elementhandle)
  * [elementHandle.$(selector)](#elementhandleselector)
  * [elementHandle.$$(selector)](#elementhandleselector-1)
  * [elementHandle.$$eval(selector, pageFunction[, ...args])](#elementhandleevalselector-pagefunction-args)
  * [elementHandle.$eval(selector, pageFunction[, ...args])](#elementhandleevalselector-pagefunction-args-1)
  * [elementHandle.$x(expression)](#elementhandlexexpression)
  * [elementHandle.asElement()](#elementhandleaselement)
  * [elementHandle.boundingBox()](#elementhandleboundingbox)
  * [elementHandle.boxModel()](#elementhandleboxmodel)
  * [elementHandle.click([options])](#elementhandleclickoptions)
  * [elementHandle.clickablePoint([offset])](#elementhandleclickablepointoffset)
  * [elementHandle.contentFrame()](#elementhandlecontentframe)
  * [elementHandle.dispose()](#elementhandledispose)
  * [elementHandle.drag(target)](#elementhandledragtarget)
  * [elementHandle.dragAndDrop(target[, options])](#elementhandledraganddroptarget-options)
  * [elementHandle.dragEnter([data])](#elementhandledragenterdata)
  * [elementHandle.dragOver([data])](#elementhandledragoverdata)
  * [elementHandle.drop([data])](#elementhandledropdata)
  * [elementHandle.evaluate(pageFunction[, ...args])](#elementhandleevaluatepagefunction-args)
  * [elementHandle.evaluateHandle(pageFunction[, ...args])](#elementhandleevaluatehandlepagefunction-args)
  * [elementHandle.executionContext()](#elementhandleexecutioncontext)
  * [elementHandle.focus()](#elementhandlefocus)
  * [elementHandle.getProperties()](#elementhandlegetproperties)
  * [elementHandle.getProperty(propertyName)](#elementhandlegetpropertypropertyname)
  * [elementHandle.hover()](#elementhandlehover)
  * [elementHandle.isIntersectingViewport([options])](#elementhandleisintersectingviewportoptions)
  * [elementHandle.jsonValue()](#elementhandlejsonvalue)
  * [elementHandle.press(key[, options])](#elementhandlepresskey-options)
  * [elementHandle.screenshot([options])](#elementhandlescreenshotoptions)
  * [elementHandle.select(...values)](#elementhandleselectvalues)
  * [elementHandle.tap()](#elementhandletap)
  * [elementHandle.toString()](#elementhandletostring)
  * [elementHandle.type(text[, options])](#elementhandletypetext-options)
  * [elementHandle.uploadFile(...filePaths)](#elementhandleuploadfilefilepaths)
- [class: HTTPRequest](#class-httprequest)
  * [httpRequest.abort([errorCode], [priority])](#httprequestaborterrorcode-priority)
  * [httpRequest.abortErrorReason()](#httprequestaborterrorreason)
  * [httpRequest.continue([overrides], [priority])](#httprequestcontinueoverrides-priority)
  * [httpRequest.continueRequestOverrides()](#httprequestcontinuerequestoverrides)
  * [httpRequest.enqueueInterceptAction(pendingHandler)](#httprequestenqueueinterceptactionpendinghandler)
  * [httpRequest.failure()](#httprequestfailure)
  * [httpRequest.finalizeInterceptions()](#httprequestfinalizeinterceptions)
  * [httpRequest.frame()](#httprequestframe)
  * [httpRequest.headers()](#httprequestheaders)
  * [httpRequest.initiator()](#httprequestinitiator)
  * [httpRequest.interceptResolutionState()](#httprequestinterceptresolutionstate)
  * [httpRequest.isInterceptResolutionHandled()](#httprequestisinterceptresolutionhandled)
  * [httpRequest.isNavigationRequest()](#httprequestisnavigationrequest)
  * [httpRequest.method()](#httprequestmethod)
  * [httpRequest.postData()](#httprequestpostdata)
  * [httpRequest.redirectChain()](#httprequestredirectchain)
  * [httpRequest.resourceType()](#httprequestresourcetype)
  * [httpRequest.respond(response, [priority])](#httprequestrespondresponse-priority)
  * [httpRequest.response()](#httprequestresponse)
  * [httpRequest.responseForRequest()](#httprequestresponseforrequest)
  * [httpRequest.url()](#httprequesturl)
- [class: HTTPResponse](#class-httpresponse)
  * [httpResponse.buffer()](#httpresponsebuffer)
  * [httpResponse.frame()](#httpresponseframe)
  * [httpResponse.fromCache()](#httpresponsefromcache)
  * [httpResponse.fromServiceWorker()](#httpresponsefromserviceworker)
  * [httpResponse.headers()](#httpresponseheaders)
  * [httpResponse.json()](#httpresponsejson)
  * [httpResponse.ok()](#httpresponseok)
  * [httpResponse.remoteAddress()](#httpresponseremoteaddress)
  * [httpResponse.request()](#httpresponserequest)
  * [httpResponse.securityDetails()](#httpresponsesecuritydetails)
  * [httpResponse.status()](#httpresponsestatus)
  * [httpResponse.statusText()](#httpresponsestatustext)
  * [httpResponse.text()](#httpresponsetext)
  * [httpResponse.url()](#httpresponseurl)
- [class: SecurityDetails](#class-securitydetails)
  * [securityDetails.issuer()](#securitydetailsissuer)
  * [securityDetails.protocol()](#securitydetailsprotocol)
  * [securityDetails.subjectAlternativeNames()](#securitydetailssubjectalternativenames)
  * [securityDetails.subjectName()](#securitydetailssubjectname)
  * [securityDetails.validFrom()](#securitydetailsvalidfrom)
  * [securityDetails.validTo()](#securitydetailsvalidto)
- [class: Target](#class-target)
  * [target.browser()](#targetbrowser)
  * [target.browserContext()](#targetbrowsercontext)
  * [target.createCDPSession()](#targetcreatecdpsession)
  * [target.opener()](#targetopener)
  * [target.page()](#targetpage)
  * [target.type()](#targettype)
  * [target.url()](#targeturl)
  * [target.worker()](#targetworker)
- [class: CDPSession](#class-cdpsession)
  * [cdpSession.connection()](#cdpsessionconnection)
  * [cdpSession.detach()](#cdpsessiondetach)
  * [cdpSession.id()](#cdpsessionid)
  * [cdpSession.send(method[, ...paramArgs])](#cdpsessionsendmethod-paramargs)
- [class: Coverage](#class-coverage)
  * [coverage.startCSSCoverage([options])](#coveragestartcsscoverageoptions)
  * [coverage.startJSCoverage([options])](#coveragestartjscoverageoptions)
  * [coverage.stopCSSCoverage()](#coveragestopcsscoverage)
  * [coverage.stopJSCoverage()](#coveragestopjscoverage)
- [class: TimeoutError](#class-timeouterror)
- [class: EventEmitter](#class-eventemitter)
  * [eventEmitter.addListener(event, handler)](#eventemitteraddlistenerevent-handler)
  * [eventEmitter.emit(event, [eventData])](#eventemitteremitevent-eventdata)
  * [eventEmitter.listenerCount(event)](#eventemitterlistenercountevent)
  * [eventEmitter.off(event, handler)](#eventemitteroffevent-handler)
  * [eventEmitter.on(event, handler)](#eventemitteronevent-handler)
  * [eventEmitter.once(event, handler)](#eventemitteronceevent-handler)
  * [eventEmitter.removeAllListeners([event])](#eventemitterremovealllistenersevent)
  * [eventEmitter.removeListener(event, handler)](#eventemitterremovelistenerevent-handler)
- [interface: CustomQueryHandler](#interface-customqueryhandler)
<!-- GEN:stop -->

<!-- prettier-ignore-end -->

### Overview

Puppeteer is a Node library which provides a high-level API to control Chromium or Chrome over the DevTools Protocol.

The Puppeteer API is hierarchical and mirrors the browser structure.

> **NOTE** On the following diagram, faded entities are not currently represented in Puppeteer.

![puppeteer overview](https://user-images.githubusercontent.com/81942/86137523-ab2ba080-baed-11ea-9d4b-30eda784585a.png)

- [`Puppeteer`](#class-puppeteer) communicates with the browser using [DevTools Protocol](https://chromedevtools.github.io/devtools-protocol/).
- [`Browser`](#class-browser) instance can own multiple browser contexts.
- [`BrowserContext`](#class-browsercontext) instance defines a browsing session and can own multiple pages.
- [`Page`](#class-page) has at least one frame: main frame. There might be other frames created by [iframe](https://developer.mozilla.org/en-US/docs/Web/HTML/Element/iframe) or [frame](https://developer.mozilla.org/en-US/docs/Web/HTML/Element/frame) tags.
- [`Frame`](#class-frame) has at least one execution context - the default execution context - where the frame's JavaScript is executed. A Frame might have additional execution contexts that are associated with [extensions](https://developer.chrome.com/extensions).
- [`Worker`](#class-worker) has a single execution context and facilitates interacting with [WebWorkers](https://developer.mozilla.org/en-US/docs/Web/API/Web_Workers_API).

(Diagram source: [link](https://docs.google.com/drawings/d/1Q_AM6KYs9kbyLZF-Lpp5mtpAWth73Cq8IKCsWYgi8MM/edit?usp=sharing))

### puppeteer vs puppeteer-core

Every release since v1.7.0 we publish two packages:

- [puppeteer](https://www.npmjs.com/package/puppeteer)
- [puppeteer-core](https://www.npmjs.com/package/puppeteer-core)

`puppeteer` is a _product_ for browser automation. When installed, it downloads a version of
Chromium, which it then drives using `puppeteer-core`. Being an end-user product, `puppeteer` supports a bunch of convenient `PUPPETEER_*` env variables to tweak its behavior.

`puppeteer-core` is a _library_ to help drive anything that supports DevTools protocol. `puppeteer-core` doesn't download Chromium when installed. Being a library, `puppeteer-core` is fully driven
through its programmatic interface and disregards all the `PUPPETEER_*` env variables.

To sum up, the only differences between `puppeteer-core` and `puppeteer` are:

- `puppeteer-core` doesn't automatically download Chromium when installed.
- `puppeteer-core` ignores all `PUPPETEER_*` env variables.

In most cases, you'll be fine using the `puppeteer` package.

However, you should use `puppeteer-core` if:

- you're building another end-user product or library atop of DevTools protocol. For example, one might build a PDF generator using `puppeteer-core` and write a custom `install.js` script that downloads [`headless_shell`](https://chromium.googlesource.com/chromium/src/+/lkgr/headless/README.md) instead of Chromium to save disk space.
- you're bundling Puppeteer to use in Chrome Extension / browser with the DevTools protocol where downloading an additional Chromium binary is unnecessary.
- you're building a set of tools where `puppeteer-core` is one of the ingredients and you want to postpone `install.js` script execution until Chromium is about to be used.

When using `puppeteer-core`, remember to change the _include_ line:

```js
const puppeteer = require('puppeteer-core');
```

You will then need to call [`puppeteer.connect([options])`](#puppeteerconnectoptions) or [`puppeteer.launch([options])`](#puppeteerlaunchoptions) with an explicit `executablePath` or `channel` option.

### Environment Variables

Puppeteer looks for certain [environment variables](https://en.wikipedia.org/wiki/Environment_variable) to aid its operations.
If Puppeteer doesn't find them in the environment during the installation step, a lowercased variant of these variables will be used from the [npm config](https://docs.npmjs.com/cli/config).

- `HTTP_PROXY`, `HTTPS_PROXY`, `NO_PROXY` - defines HTTP proxy settings that are used to download and run the browser.
- `PUPPETEER_SKIP_CHROMIUM_DOWNLOAD` - do not download bundled Chromium during installation step.
- `PUPPETEER_TMP_DIR` - defines the directory to be used by Puppeteer for creating temporary files. Defaults to [`os.tmpdir()`](https://nodejs.org/api/os.html#os_os_tmpdir).
- `PUPPETEER_DOWNLOAD_HOST` - overwrite URL prefix that is used to download Chromium. Note: this includes protocol and might even include path prefix. Defaults to `https://storage.googleapis.com`.
- `PUPPETEER_DOWNLOAD_PATH` - overwrite the path for the downloads folder. Defaults to `<root>/.local-chromium`, where `<root>` is Puppeteer's package root.
- `PUPPETEER_CHROMIUM_REVISION` - specify a certain version of Chromium you'd like Puppeteer to use. See [puppeteer.launch([options])](#puppeteerlaunchoptions) on how executable path is inferred. **BEWARE**: Puppeteer is only [guaranteed to work](https://github.com/puppeteer/puppeteer/#q-why-doesnt-puppeteer-vxxx-work-with-chromium-vyyy) with the bundled Chromium, use at your own risk.
- `PUPPETEER_EXECUTABLE_PATH` - specify an executable path to be used in `puppeteer.launch`. See [puppeteer.launch([options])](#puppeteerlaunchoptions) on how the executable path is inferred. **BEWARE**: Puppeteer is only [guaranteed to work](https://github.com/puppeteer/puppeteer/#q-why-doesnt-puppeteer-vxxx-work-with-chromium-vyyy) with the bundled Chromium, use at your own risk.
- `PUPPETEER_PRODUCT` - specify which browser you'd like Puppeteer to use. Must be one of `chrome` or `firefox`. This can also be used during installation to fetch the recommended browser binary. Setting `product` programmatically in [puppeteer.launch([options])](#puppeteerlaunchoptions) supersedes this environment variable. The product is exposed in [`puppeteer.product`](#puppeteerproduct)

> **NOTE** `PUPPETEER_*` env variables are not accounted for in the [`puppeteer-core`](https://www.npmjs.com/package/puppeteer-core) package.

### Working with Chrome Extensions

Puppeteer can be used for testing Chrome Extensions.

> **NOTE** Extensions in Chrome / Chromium currently only work in non-headless mode.

The following is code for getting a handle to the [background page](https://developer.chrome.com/extensions/background_pages) of an extension whose source is located in `./my-extension`:

```js
const puppeteer = require('puppeteer');

(async () => {
  const pathToExtension = require('path').join(__dirname, 'my-extension');
  const browser = await puppeteer.launch({
    headless: false,
    args: [
      `--disable-extensions-except=${pathToExtension}`,
      `--load-extension=${pathToExtension}`,
    ],
  });
  const targets = await browser.targets();
  const backgroundPageTarget = targets.find(
    (target) => target.type() === 'background_page'
  );
  const backgroundPage = await backgroundPageTarget.page();
  // Test the background page as you would any other page.
  await browser.close();
})();
```

> **NOTE** It is not yet possible to test extension popups or content scripts.

### class: Puppeteer

Puppeteer module provides a method to launch a Chromium instance.
The following is a typical example of using Puppeteer to drive automation:

```js
const puppeteer = require('puppeteer');

(async () => {
  const browser = await puppeteer.launch();
  const page = await browser.newPage();
  await page.goto('https://www.google.com');
  // other actions...
  await browser.close();
})();
```

#### puppeteer.clearCustomQueryHandlers()

Clears all registered handlers.

#### puppeteer.connect(options)

- `options` <[Object]>
  - `browserWSEndpoint` <?[string]> a [browser websocket endpoint](#browserwsendpoint) to connect to.
  - `browserURL` <?[string]> a browser URL to connect to, in format `http://${host}:${port}`. Use interchangeably with `browserWSEndpoint` to let Puppeteer fetch it from [metadata endpoint](https://chromedevtools.github.io/devtools-protocol/#how-do-i-access-the-browser-target).
  - `ignoreHTTPSErrors` <[boolean]> Whether to ignore HTTPS errors during navigation. Defaults to `false`.
  - `defaultViewport` <?[Object]> Sets a consistent viewport for each page. Defaults to an 800x600 viewport. `null` disables the default viewport.
    - `width` <[number]> page width in pixels.
    - `height` <[number]> page height in pixels.
    - `deviceScaleFactor` <[number]> Specify device scale factor (can be thought of as DPR). Defaults to `1`.
    - `isMobile` <[boolean]> Whether the `meta viewport` tag is taken into account. Defaults to `false`.
    - `hasTouch`<[boolean]> Specifies if viewport supports touch events. Defaults to `false`
    - `isLandscape` <[boolean]> Specifies if viewport is in landscape mode. Defaults to `false`.
  - `slowMo` <[number]> Slows down Puppeteer operations by the specified amount of milliseconds. Useful so that you can see what is going on.
  - `transport` <[ConnectionTransport]> **Experimental** Specify a custom transport object for Puppeteer to use.
  - `product` <[string]> Possible values are: `chrome`, `firefox`. Defaults to `chrome`.
  - `targetFilter` <?[function]\([Protocol.Target.TargetInfo]\):[boolean]> Use this function to decide if Puppeteer should connect to the given target. If a `targetFilter` is provided, Puppeteer only connects to targets for which `targetFilter` returns `true`. By default, Puppeteer connects to all available targets.
- returns: <[Promise]<[Browser]>>

This methods attaches Puppeteer to an existing browser instance.

#### puppeteer.createBrowserFetcher([options])

- `options` <[Object]>
  - `host` <[string]> A download host to be used. Defaults to `https://storage.googleapis.com`. If the `product` is `firefox`, this defaults to `https://archive.mozilla.org/pub/firefox/nightly/latest-mozilla-central`.
  - `path` <[string]> A path for the downloads folder. Defaults to `<root>/.local-chromium`, where `<root>` is Puppeteer's package root. If the `product` is `firefox`, this defaults to `<root>/.local-firefox`.
  - `platform` <"linux"|"mac"|"win32"|"win64"> [string] for the current platform. Possible values are: `mac`, `win32`, `win64`, `linux`. Defaults to the current platform.
  - `product` <"chrome"|"firefox"> [string] for the product to run. Possible values are: `chrome`, `firefox`. Defaults to `chrome`.
- returns: <[BrowserFetcher]>

#### puppeteer.customQueryHandlerNames()

- returns: <[Array]<string>> A list with the names of all registered custom query handlers.

#### puppeteer.defaultArgs([options])

- `options` <[Object]> Set of configurable options to set on the browser. Can have the following fields:
  - `headless` <[boolean]> Whether to run browser in [headless mode](https://developers.google.com/web/updates/2017/04/headless-chrome). Defaults to `true` unless the `devtools` option is `true`.
  - `args` <[Array]<[string]>> Additional arguments to pass to the browser instance. The list of Chromium flags can be found [here](http://peter.sh/experiments/chromium-command-line-switches/).
  - `userDataDir` <[string]> Path to a [User Data Directory](https://chromium.googlesource.com/chromium/src/+/refs/heads/main/docs/user_data_dir.md).
  - `devtools` <[boolean]> Whether to auto-open a DevTools panel for each tab. If this option is `true`, the `headless` option will be set `false`.
  - `debuggingPort` <[number]> Specify custom debugging port. Pass `0` to discover a random port. Defaults to `0`.
- returns: <[Array]<[string]>>

The default flags that Chromium will be launched with.

#### puppeteer.devices

- returns: <[Object]>

Returns a list of devices to be used with [`page.emulate(options)`](#pageemulateoptions). Actual list of
devices can be found in [`src/common/DeviceDescriptors.ts`](https://github.com/puppeteer/puppeteer/blob/main/src/common/DeviceDescriptors.ts).

```js
const puppeteer = require('puppeteer');
const iPhone = puppeteer.devices['iPhone 6'];

(async () => {
  const browser = await puppeteer.launch();
  const page = await browser.newPage();
  await page.emulate(iPhone);
  await page.goto('https://www.google.com');
  // other actions...
  await browser.close();
})();
```

#### puppeteer.errors

- returns: <[Object]>
  - `TimeoutError` <[function]> A class of [TimeoutError].

Puppeteer methods might throw errors if they are unable to fulfill a request. For example, [page.waitForSelector(selector[, options])](#pagewaitforselectorselector-options)
might fail if the selector doesn't match any nodes during the given timeframe.

For certain types of errors Puppeteer uses specific error classes.
These classes are available via [`puppeteer.errors`](#puppeteererrors)

An example of handling a timeout error:

```js
try {
  await page.waitForSelector('.foo');
} catch (e) {
  if (e instanceof puppeteer.errors.TimeoutError) {
    // Do something if this is a timeout.
  }
}
```

> **NOTE** The old way (Puppeteer versions <= v1.14.0) errors can be obtained with `require('puppeteer/Errors')`.

#### puppeteer.executablePath()

- returns: <[string]> A path where Puppeteer expects to find the bundled browser. The browser binary might not be there if the download was skipped with [`PUPPETEER_SKIP_CHROMIUM_DOWNLOAD`](#environment-variables).

> **NOTE** `puppeteer.executablePath()` is affected by the `PUPPETEER_EXECUTABLE_PATH` and `PUPPETEER_CHROMIUM_REVISION` env variables. See [Environment Variables](#environment-variables) for details.

#### puppeteer.launch([options])

- `options` <[Object]> Set of configurable options to set on the browser. Can have the following fields:
  - `product` <[string]> Which browser to launch. At this time, this is either `chrome` or `firefox`. See also `PUPPETEER_PRODUCT`.
  - `ignoreHTTPSErrors` <[boolean]> Whether to ignore HTTPS errors during navigation. Defaults to `false`.
  - `headless` <[boolean]> Whether to run browser in [headless mode](https://developers.google.com/web/updates/2017/04/headless-chrome). Defaults to `true` unless the `devtools` option is `true`.
  - `channel` <[string]> When specified, Puppeteer will search for the locally installed release channel of Google Chrome and use it to launch. Available values are `chrome`, `chrome-beta`, `chrome-canary`, `chrome-dev`. When channel is specified, `executablePath` cannot be specified.
  - `executablePath` <[string]> Path to a browser executable to run instead of the bundled Chromium. If `executablePath` is a relative path, then it is resolved relative to [current working directory](https://nodejs.org/api/process.html#process_process_cwd). **BEWARE**: Puppeteer is only [guaranteed to work](https://github.com/puppeteer/puppeteer/#q-why-doesnt-puppeteer-vxxx-work-with-chromium-vyyy) with the bundled Chromium, use at your own risk.
  - `slowMo` <[number]> Slows down Puppeteer operations by the specified amount of milliseconds. Useful so that you can see what is going on.
  - `defaultViewport` <?[Object]> Sets a consistent viewport for each page. Defaults to an 800x600 viewport. `null` disables the default viewport.
    - `width` <[number]> page width in pixels.
    - `height` <[number]> page height in pixels.
    - `deviceScaleFactor` <[number]> Specify device scale factor (can be thought of as DPR). Defaults to `1`.
    - `isMobile` <[boolean]> Whether the `meta viewport` tag is taken into account. Defaults to `false`.
    - `hasTouch`<[boolean]> Specifies if viewport supports touch events. Defaults to `false`
    - `isLandscape` <[boolean]> Specifies if viewport is in landscape mode. Defaults to `false`.
  - `args` <[Array]<[string]>> Additional arguments to pass to the browser instance. The list of Chromium flags can be found [here](http://peter.sh/experiments/chromium-command-line-switches/), and here is the list of [Firefox flags](https://developer.mozilla.org/en-US/docs/Mozilla/Command_Line_Options).
  - `ignoreDefaultArgs` <[boolean]|[Array]<[string]>> If `true`, then do not use [`puppeteer.defaultArgs()`](#puppeteerdefaultargsoptions). If an array is given, then filter out the given default arguments. Dangerous option; use with care. Defaults to `false`.
  - `handleSIGINT` <[boolean]> Close the browser process on Ctrl-C. Defaults to `true`.
  - `handleSIGTERM` <[boolean]> Close the browser process on SIGTERM. Defaults to `true`.
  - `handleSIGHUP` <[boolean]> Close the browser process on SIGHUP. Defaults to `true`.
  - `timeout` <[number]> Maximum time in milliseconds to wait for the browser instance to start. Defaults to `30000` (30 seconds). Pass `0` to disable timeout.
  - `dumpio` <[boolean]> Whether to pipe the browser process stdout and stderr into `process.stdout` and `process.stderr`. Defaults to `false`.
  - `userDataDir` <[string]> Path to a [User Data Directory](https://chromium.googlesource.com/chromium/src/+/refs/heads/main/docs/user_data_dir.md).
  - `debuggingPort` <[number]> Specify custom debugging port. Pass `0` to discover a random port. Defaults to `0`.
  - `env` <[Object]> Specify environment variables that will be visible to the browser. Defaults to `process.env`.
  - `devtools` <[boolean]> Whether to auto-open a DevTools panel for each tab. If this option is `true`, the `headless` option will be set `false`.
  - `pipe` <[boolean]> Connects to the browser over a pipe instead of a WebSocket. Defaults to `false`.
  - `extraPrefsFirefox` <[Object]> Additional [preferences](https://searchfox.org/mozilla-release/source/modules/libpref/init/all.js) that can be passed to Firefox (see `PUPPETEER_PRODUCT`)
  - `targetFilter` <?[function]\([Protocol.Target.TargetInfo]\):[boolean]> Use this function to decide if Puppeteer should connect to the given target. If a `targetFilter` is provided, Puppeteer only connects to targets for which `targetFilter` returns `true`. By default, Puppeteer connects to all available targets.
  - `waitForInitialPage` <[boolean]> Whether to wait for the initial page to be ready. Defaults to `true`.
- returns: <[Promise]<[Browser]>> Promise which resolves to browser instance.

You can use `ignoreDefaultArgs` to filter out `--mute-audio` from default arguments:

```js
const browser = await puppeteer.launch({
  ignoreDefaultArgs: ['--mute-audio'],
});
```

> **NOTE** Puppeteer can also be used to control the Chrome browser, but it works best with the version of Chromium it is bundled with. There is no guarantee it will work with any other version. Use `executablePath` or `channel` option with extreme caution.
>
> If Google Chrome (rather than Chromium) is preferred, a [Chrome Canary](https://www.google.com/chrome/browser/canary.html) or [Dev Channel](https://www.chromium.org/getting-involved/dev-channel) build is suggested.
>
> In [puppeteer.launch([options])](#puppeteerlaunchoptions) above, any mention of Chromium also applies to Chrome.
>
> See [`this article`](https://www.howtogeek.com/202825/what%E2%80%99s-the-difference-between-chromium-and-chrome/) for a description of the differences between Chromium and Chrome. [`This article`](https://chromium.googlesource.com/chromium/src/+/lkgr/docs/chromium_browser_vs_google_chrome.md) describes some differences for Linux users.

#### puppeteer.networkConditions

- returns: <[Object]>

Returns a list of network conditions to be used with [`page.emulateNetworkConditions(networkConditions)`](#pageemulatenetworkconditionsnetworkconditions). Actual list of
conditions can be found in [`src/common/NetworkConditions.ts`](https://github.com/puppeteer/puppeteer/blob/main/src/common/NetworkConditions.ts).

```js
const puppeteer = require('puppeteer');
const slow3G = puppeteer.networkConditions['Slow 3G'];

(async () => {
  const browser = await puppeteer.launch();
  const page = await browser.newPage();
  await page.emulateNetworkConditions(slow3G);
  await page.goto('https://www.google.com');
  // other actions...
  await browser.close();
})();
```

#### puppeteer.product

- returns: <[string]> returns the name of the browser that is under automation (`"chrome"` or `"firefox"`)

The product is set by the `PUPPETEER_PRODUCT` environment variable or the `product` option in [puppeteer.launch([options])](#puppeteerlaunchoptions) and defaults to `chrome`. Firefox support is experimental and requires to install Puppeteer via `PUPPETEER_PRODUCT=firefox npm i puppeteer`.

#### puppeteer.registerCustomQueryHandler(name, queryHandler)

- `name` <[string]> The name that the custom query handler will be registered under.
- `queryHandler` <[CustomQueryHandler]> The [custom query handler](#interface-customqueryhandler) to register.

Registers a [custom query handler](#interface-customqueryhandler). After registration, the handler can be used everywhere where a selector is expected by prepending the selection string with `<name>/`. The name is only allowed to consist of lower and upper case Latin letters.

Example:

```js
puppeteer.registerCustomQueryHandler('getByClass', {
  queryOne: (element, selector) => {
    return element.querySelector(`.${selector}`);
  },
  queryAll: (element, selector) => {
    return element.querySelectorAll(`.${selector}`);
  },
});
const aHandle = await page.$('getByClass/…');
```

#### puppeteer.unregisterCustomQueryHandler(name)

- `name` <[string]> The name of the query handler to unregister.

### class: BrowserFetcher

BrowserFetcher can download and manage different versions of Chromium and Firefox.

BrowserFetcher operates on revision strings that specify a precise version of Chromium, e.g. `"533271"`. Revision strings can be obtained from [omahaproxy.appspot.com](http://omahaproxy.appspot.com/).

In the Firefox case, BrowserFetcher downloads Firefox Nightly and operates on version numbers such as `"75"`.

An example of using BrowserFetcher to download a specific version of Chromium and running
Puppeteer against it:

```js
const browserFetcher = puppeteer.createBrowserFetcher();
const revisionInfo = await browserFetcher.download('533271');
const browser = await puppeteer.launch({
  executablePath: revisionInfo.executablePath,
});
```

> **NOTE** BrowserFetcher is not designed to work concurrently with other
> instances of BrowserFetcher that share the same downloads directory.

#### browserFetcher.canDownload(revision)

- `revision` <[string]> a revision to check availability.
- returns: <[Promise]<[boolean]>> returns `true` if the revision could be downloaded from the host.

The method initiates a HEAD request to check if the revision is available.

#### browserFetcher.download(revision[, progressCallback])

- `revision` <[string]> a revision to download.
- `progressCallback` <[function]([number], [number])> A function that will be called with two arguments:
  - `downloadedBytes` <[number]> how many bytes have been downloaded
  - `totalBytes` <[number]> how large is the total download
- returns: <[Promise]<[Object]>> Resolves with revision information when the revision is downloaded and extracted
  - `revision` <[string]> the revision the info was created from
  - `folderPath` <[string]> path to the extracted revision folder
  - `executablePath` <[string]> path to the revision executable
  - `url` <[string]> URL this revision can be downloaded from
  - `local` <[boolean]> whether the revision is locally available on disk

The method initiates a GET request to download the revision from the host.

#### browserFetcher.host()

- returns: <[string]> The download host being used.

#### browserFetcher.localRevisions()

- returns: <[Promise]<[Array]<[string]>>> A list of all revisions (for the current `product`) available locally on disk.

#### browserFetcher.platform()

- returns: <[string]> One of `mac`, `linux`, `win32` or `win64`.

#### browserFetcher.product()

- returns: <[string]> One of `chrome` or `firefox`.

#### browserFetcher.remove(revision)

- `revision` <[string]> a revision to remove for the current `product`. The method will throw if the revision has not been downloaded.
- returns: <[Promise]> Resolves when the revision has been removed.

#### browserFetcher.revisionInfo(revision)

- `revision` <[string]> a revision to get info for.
- returns: <[Object]>
  - `revision` <[string]> the revision the info was created from
  - `folderPath` <[string]> path to the extracted revision folder
  - `executablePath` <[string]> path to the revision executable
  - `url` <[string]> URL this revision can be downloaded from
  - `local` <[boolean]> whether the revision is locally available on disk
  - `product` <[string]> one of `chrome` or `firefox`

> **NOTE** Many BrowserFetcher methods, like `remove` and `revisionInfo`
> are affected by the choice of `product`. See [puppeteer.createBrowserFetcher([options])](#puppeteercreatebrowserfetcheroptions).

### class: Browser

- extends: [EventEmitter](#class-eventemitter)

A Browser is created when Puppeteer connects to a Chromium instance, either through [`puppeteer.launch`](#puppeteerlaunchoptions) or [`puppeteer.connect`](#puppeteerconnectoptions).

An example of using a [Browser] to create a [Page]:

```js
const puppeteer = require('puppeteer');

(async () => {
  const browser = await puppeteer.launch();
  const page = await browser.newPage();
  await page.goto('https://example.com');
  await browser.close();
})();
```

An example of disconnecting from and reconnecting to a [Browser]:

```js
const puppeteer = require('puppeteer');

(async () => {
  const browser = await puppeteer.launch();
  // Store the endpoint to be able to reconnect to Chromium
  const browserWSEndpoint = browser.wsEndpoint();
  // Disconnect puppeteer from Chromium
  browser.disconnect();

  // Use the endpoint to reestablish a connection
  const browser2 = await puppeteer.connect({ browserWSEndpoint });
  // Close Chromium
  await browser2.close();
})();
```

#### event: 'disconnected'

Emitted when Puppeteer gets disconnected from the Chromium instance. This might happen because of one of the following:

- Chromium is closed or crashed
- The [`browser.disconnect`](#browserdisconnect) method was called

#### event: 'targetchanged'

- <[Target]>

Emitted when the URL of a target changes.

> **NOTE** This includes target changes in incognito browser contexts.

#### event: 'targetcreated'

- <[Target]>

Emitted when a target is created, for example when a new page is opened by [`window.open`](https://developer.mozilla.org/en-US/docs/Web/API/Window/open) or [`browser.newPage`](#browsernewpage).

> **NOTE** This includes target creations in incognito browser contexts.

#### event: 'targetdestroyed'

- <[Target]>

Emitted when a target is destroyed, for example when a page is closed.

> **NOTE** This includes target destructions in incognito browser contexts.

#### browser.browserContexts()

- returns: <[Array]<[BrowserContext]>>

Returns an array of all open browser contexts. In a newly created browser, this will return
a single instance of [BrowserContext].

#### browser.close()

- returns: <[Promise]>

Closes Chromium and all of its pages (if any were opened). The [Browser] object itself is considered to be disposed and cannot be used anymore.

During the process of closing the browser, Puppeteer attempts to delete the temp folder created exclusively for this browser instance. If this fails (either because a file in the temp folder is locked by another process or because of insufficient permissions) an error is logged. This implies that: a) the folder and/or its content is not fully deleted; and b) the connection with the browser is not properly disposed (see [browser.disconnect()](#browserdisconnect)).

#### browser.createIncognitoBrowserContext([options])
- `options` <[Object]> Set of configurable options to set on the browserContext. Can have the following fields:
  - `proxyServer` <[string]> Optional proxy server with optional port to use for all requests. Username and password can be set in [page.authenticate(credentials)](#pageauthenticatecredentials).
  - `proxyBypassList` <[string]> Optional: Bypass the proxy for the given semi-colon-separated list of hosts.
- returns: <[Promise]<[BrowserContext]>>

Creates a new incognito browser context. This won't share cookies/cache with other browser contexts.

```js
(async () => {
  const browser = await puppeteer.launch();
  // Create a new incognito browser context.
  const context = await browser.createIncognitoBrowserContext();
  // Create a new page in a pristine context.
  const page = await context.newPage();
  // Do stuff
  await page.goto('https://example.com');
})();
```

#### browser.defaultBrowserContext()

- returns: <[BrowserContext]>

Returns the default browser context. The default browser context can not be closed.

#### browser.disconnect()

Disconnects Puppeteer from the browser but leaves the Chromium process running. After calling `disconnect`, the [Browser] object is considered disposed and cannot be used anymore.

#### browser.isConnected()

- returns: <[boolean]>

Indicates that the browser is connected.

#### browser.newPage()

- returns: <[Promise]<[Page]>>

Promise which resolves to a new [Page] object. The [Page] is created in a default browser context.

#### browser.pages()

- returns: <[Promise]<[Array]<[Page]>>> Promise which resolves to an array of all open pages. Non visible pages, such as `"background_page"`, will not be listed here. You can find them using [target.page()](#targetpage).

An array of all pages inside the Browser. In case of multiple browser contexts,
the method will return an array with all the pages in all browser contexts.

#### browser.process()

- returns: <?[ChildProcess]> Spawned browser process. Returns `null` if the browser instance was created with [`puppeteer.connect`](#puppeteerconnectoptions) method.

#### browser.target()

- returns: <[Target]>

A target associated with the browser.

#### browser.targets()

- returns: <[Array]<[Target]>>

An array of all active targets inside the Browser. In case of multiple browser contexts,
the method will return an array with all the targets in all browser contexts.

#### browser.userAgent()

- returns: <[Promise]<[string]>> Promise which resolves to the browser's original user agent.

> **NOTE** Pages can override browser user agent with [page.setUserAgent](#pagesetuseragentuseragent-useragentdata)

#### browser.version()

- returns: <[Promise]<[string]>> For headless Chromium, this is similar to `HeadlessChrome/61.0.3153.0`. For non-headless, this is similar to `Chrome/61.0.3153.0`.

> **NOTE** the format of browser.version() might change with future releases of Chromium.

#### browser.waitForTarget(predicate[, options])

- `predicate` <[function]\([Target]\):[boolean]> A function to be run for every target
- `options` <[Object]>
  - `timeout` <[number]> Maximum wait time in milliseconds. Pass `0` to disable the timeout. Defaults to 30 seconds.
- returns: <[Promise]<[Target]>> Promise which resolves to the first target found that matches the `predicate` function.

This searches for a target in all browser contexts.

An example of finding a target for a page opened via `window.open`:

```js
await page.evaluate(() => window.open('https://www.example.com/'));
const newWindowTarget = await browser.waitForTarget(
  (target) => target.url() === 'https://www.example.com/'
);
```

#### browser.wsEndpoint()

- returns: <[string]> Browser websocket URL.

Browser websocket endpoint which can be used as an argument to
[puppeteer.connect](#puppeteerconnectoptions). The format is `ws://${host}:${port}/devtools/browser/<id>`

You can find the `webSocketDebuggerUrl` from `http://${host}:${port}/json/version`. Learn more about the [devtools protocol](https://chromedevtools.github.io/devtools-protocol) and the [browser endpoint](https://chromedevtools.github.io/devtools-protocol/#how-do-i-access-the-browser-target).

### class: BrowserContext

- extends: [EventEmitter](#class-eventemitter)

BrowserContexts provide a way to operate multiple independent browser sessions. When a browser is launched, it has
a single BrowserContext used by default. The method `browser.newPage()` creates a page in the default browser context.

If a page opens another page, e.g. with a `window.open` call, the popup will belong to the parent page's browser
context.

Puppeteer allows creation of "incognito" browser contexts with `browser.createIncognitoBrowserContext()` method.
"Incognito" browser contexts don't write any browsing data to disk.

```js
// Create a new incognito browser context
const context = await browser.createIncognitoBrowserContext();
// Create a new page inside context.
const page = await context.newPage();
// ... do stuff with page ...
await page.goto('https://example.com');
// Dispose context once it's no longer needed.
await context.close();
```

#### event: 'targetchanged'

- <[Target]>

Emitted when the URL of a target inside the browser context changes.

#### event: 'targetcreated'

- <[Target]>

Emitted when a new target is created inside the browser context, for example when a new page is opened by [`window.open`](https://developer.mozilla.org/en-US/docs/Web/API/Window/open) or [`browserContext.newPage`](#browsercontextnewpage).

#### event: 'targetdestroyed'

- <[Target]>

Emitted when a target inside the browser context is destroyed, for example when a page is closed.

#### browserContext.browser()

- returns: <[Browser]>

The browser this browser context belongs to.

#### browserContext.clearPermissionOverrides()

- returns: <[Promise]>

Clears all permission overrides for the browser context.

```js
const context = browser.defaultBrowserContext();
context.overridePermissions('https://example.com', ['clipboard-read']);
// do stuff ..
context.clearPermissionOverrides();
```

#### browserContext.close()

- returns: <[Promise]>

Closes the browser context. All the targets that belong to the browser context
will be closed.

> **NOTE** only incognito browser contexts can be closed.

#### browserContext.isIncognito()

- returns: <[boolean]>

Returns whether BrowserContext is incognito.
The default browser context is the only non-incognito browser context.

> **NOTE** the default browser context cannot be closed.

#### browserContext.newPage()

- returns: <[Promise]<[Page]>>

Creates a new page in the browser context.

#### browserContext.overridePermissions(origin, permissions)

- `origin` <[string]> The [origin] to grant permissions to, e.g. "https://example.com".
- `permissions` <[Array]<[string]>> An array of permissions to grant. All permissions that are not listed here will be automatically denied. Permissions can be one of the following values:
  - `'geolocation'`
  - `'midi'`
  - `'midi-sysex'` (system-exclusive midi)
  - `'notifications'`
  - `'push'`
  - `'camera'`
  - `'microphone'`
  - `'background-sync'`
  - `'ambient-light-sensor'`
  - `'accelerometer'`
  - `'gyroscope'`
  - `'magnetometer'`
  - `'accessibility-events'`
  - `'clipboard-read'`
  - `'clipboard-write'`
  - `'payment-handler'`
  - `'persistent-storage'`
- returns: <[Promise]>

```js
const context = browser.defaultBrowserContext();
await context.overridePermissions('https://html5demos.com', ['geolocation']);
```

#### browserContext.pages()

- returns: <[Promise]<[Array]<[Page]>>> Promise which resolves to an array of all open pages. Non visible pages, such as `"background_page"`, will not be listed here. You can find them using [target.page()](#targetpage).

An array of all pages inside the browser context.

#### browserContext.targets()

- returns: <[Array]<[Target]>>

An array of all active targets inside the browser context.

#### browserContext.waitForTarget(predicate[, options])

- `predicate` <[function]\([Target]\):[boolean]> A function to be run for every target
- `options` <[Object]>
  - `timeout` <[number]> Maximum wait time in milliseconds. Pass `0` to disable the timeout. Defaults to 30 seconds.
- returns: <[Promise]<[Target]>> Promise which resolves to the first target found that matches the `predicate` function.

This searches for a target in this specific browser context.

An example of finding a target for a page opened via `window.open`:

```js
await page.evaluate(() => window.open('https://www.example.com/'));
const newWindowTarget = await browserContext.waitForTarget(
  (target) => target.url() === 'https://www.example.com/'
);
```

### class: Page

- extends: [EventEmitter](#class-eventemitter)

Page provides methods to interact with a single tab or [extension background page](https://developer.chrome.com/extensions/background_pages) in Chromium. One [Browser] instance might have multiple [Page] instances.

This example creates a page, navigates it to a URL, and then saves a screenshot:

```js
const puppeteer = require('puppeteer');

(async () => {
  const browser = await puppeteer.launch();
  const page = await browser.newPage();
  await page.goto('https://example.com');
  await page.screenshot({ path: 'screenshot.png' });
  await browser.close();
})();
```

The Page class emits various events (described below) which can be handled using
any of the [`EventEmitter`](#class-eventemitter) methods, such as `on`, `once`
or `off`.

This example logs a message for a single page `load` event:

```js
page.once('load', () => console.log('Page loaded!'));
```

To unsubscribe from events use the `off` method:

```js
function logRequest(interceptedRequest) {
  console.log('A request was made:', interceptedRequest.url());
}
page.on('request', logRequest);
// Sometime later...
page.off('request', logRequest);
```

#### event: 'close'

Emitted when the page closes.

#### event: 'console'

- <[ConsoleMessage]>

Emitted when JavaScript within the page calls one of console API methods, e.g. `console.log` or `console.dir`. Also emitted if the page throws an error or a warning.

The arguments passed into `console.log` appear as arguments on the event handler.

An example of handling `console` event:

```js
page.on('console', (msg) => {
  for (let i = 0; i < msg.args().length; ++i)
    console.log(`${i}: ${msg.args()[i]}`);
});
page.evaluate(() => console.log('hello', 5, { foo: 'bar' }));
```

#### event: 'dialog'

- <[Dialog]>

Emitted when a JavaScript dialog appears, such as `alert`, `prompt`, `confirm` or `beforeunload`. Puppeteer can respond to the dialog via [Dialog]'s [accept](#dialogacceptprompttext) or [dismiss](#dialogdismiss) methods.

#### event: 'domcontentloaded'

Emitted when the JavaScript [`DOMContentLoaded`](https://developer.mozilla.org/en-US/docs/Web/Events/DOMContentLoaded) event is dispatched.

#### event: 'error'

- <[Error]>

Emitted when the page crashes.

> **NOTE** `error` event has a special meaning in Node, see [error events](https://nodejs.org/api/events.html#events_error_events) for details.

#### event: 'frameattached'

- <[Frame]>

Emitted when a frame is attached.

#### event: 'framedetached'

- <[Frame]>

Emitted when a frame is detached.

#### event: 'framenavigated'

- <[Frame]>

Emitted when a frame is navigated to a new URL.

#### event: 'load'

Emitted when the JavaScript [`load`](https://developer.mozilla.org/en-US/docs/Web/Events/load) event is dispatched.

#### event: 'metrics'

- <[Object]>
  - `title` <[string]> The title passed to `console.timeStamp`.
  - `metrics` <[Object]> Object containing metrics as key/value pairs. The values
    of metrics are of <[number]> type.

Emitted when the JavaScript code makes a call to `console.timeStamp`. For the list
of metrics see `page.metrics`.

#### event: 'pageerror'

- <[Error]> The exception message

Emitted when an uncaught exception happens within the page.

#### event: 'popup'

- <[Page]> Page corresponding to "popup" window

Emitted when the page opens a new tab or window.

```js
const [popup] = await Promise.all([
  new Promise((resolve) => page.once('popup', resolve)),
  page.click('a[target=_blank]'),
]);
```

```js
const [popup] = await Promise.all([
  new Promise((resolve) => page.once('popup', resolve)),
  page.evaluate(() => window.open('https://example.com')),
]);
```

#### event: 'request'

- <[HTTPRequest]>

Emitted when a page issues a request. The [HTTPRequest] object is read-only.
In order to intercept and mutate requests, see `page.setRequestInterception`.

#### event: 'requestfailed'

- <[HTTPRequest]>

Emitted when a request fails, for example by timing out.

> **NOTE** HTTP Error responses, such as 404 or 503, are still successful responses from HTTP standpoint, so request will complete with [`'requestfinished'`](#event-requestfinished) event and not with [`'requestfailed'`](#event-requestfailed).

#### event: 'requestfinished'

- <[HTTPRequest]>

Emitted when a request finishes successfully.

#### event: 'response'

- <[HTTPResponse]>

Emitted when a [HTTPResponse] is received.

#### event: 'workercreated'

- <[WebWorker]>

Emitted when a dedicated [WebWorker](https://developer.mozilla.org/en-US/docs/Web/API/Web_Workers_API) is spawned by the page.

#### event: 'workerdestroyed'

- <[WebWorker]>

Emitted when a dedicated [WebWorker](https://developer.mozilla.org/en-US/docs/Web/API/Web_Workers_API) is terminated.

#### page.$(selector)

- `selector` <[string]> A [selector] to query page for
- returns: <[Promise]<?[ElementHandle]>>

The method runs `document.querySelector` within the page. If no element matches the selector, the return value resolves to `null`.

Shortcut for [page.mainFrame().$(selector)](#frameselector).

#### page.$$(selector)

- `selector` <[string]> A [selector] to query page for
- returns: <[Promise]<[Array]<[ElementHandle]>>>

The method runs `document.querySelectorAll` within the page. If no elements match the selector, the return value resolves to `[]`.

Shortcut for [page.mainFrame().$$(selector)](#frameselector-1).

#### page.$$eval(selector, pageFunction[, ...args])

- `selector` <[string]> A [selector] to query page for
- `pageFunction` <[function]\([Array]<[Element]>\)> Function to be evaluated in browser context
- `...args` <...[Serializable]|[JSHandle]> Arguments to pass to `pageFunction`
- returns: <[Promise]<[Serializable]>> Promise which resolves to the return value of `pageFunction`

This method runs `Array.from(document.querySelectorAll(selector))` within the page and passes it as the first argument to `pageFunction`.

If `pageFunction` returns a [Promise], then `page.$$eval` would wait for the promise to resolve and return its value.

Examples:

```js
const divCount = await page.$$eval('div', (divs) => divs.length);
```

```js
const options = await page.$$eval('div > span.options', (options) =>
  options.map((option) => option.textContent)
);
```

#### page.$eval(selector, pageFunction[, ...args])

- `selector` <[string]> A [selector] to query page for
- `pageFunction` <[function]\([Element]\)> Function to be evaluated in browser context
- `...args` <...[Serializable]|[JSHandle]> Arguments to pass to `pageFunction`
- returns: <[Promise]<[Serializable]>> Promise which resolves to the return value of `pageFunction`

This method runs `document.querySelector` within the page and passes it as the first argument to `pageFunction`. If there's no element matching `selector`, the method throws an error.

If `pageFunction` returns a [Promise], then `page.$eval` would wait for the promise to resolve and return its value.

Examples:

```js
const searchValue = await page.$eval('#search', (el) => el.value);
const preloadHref = await page.$eval('link[rel=preload]', (el) => el.href);
const html = await page.$eval('.main-container', (e) => e.outerHTML);
```

Shortcut for [page.mainFrame().$eval(selector, pageFunction)](#frameevalselector-pagefunction-args).

#### page.$x(expression)

- `expression` <[string]> Expression to [evaluate](https://developer.mozilla.org/en-US/docs/Web/API/Document/evaluate).
- returns: <[Promise]<[Array]<[ElementHandle]>>>

The method evaluates the XPath expression relative to the page document as its context node. If there are no such elements, the method resolves to an empty array.

Shortcut for [page.mainFrame().$x(expression)](#framexexpression)

#### page.accessibility

- returns: <[Accessibility]>

#### page.addScriptTag(options)

- `options` <[Object]>
  - `url` <[string]> URL of a script to be added.
  - `path` <[string]> Path to the JavaScript file to be injected into frame. If `path` is a relative path, then it is resolved relative to [current working directory](https://nodejs.org/api/process.html#process_process_cwd).
  - `content` <[string]> Raw JavaScript content to be injected into frame.
  - `type` <[string]> Script type. Use 'module' in order to load a Javascript ES6 module. See [script](https://developer.mozilla.org/en-US/docs/Web/HTML/Element/script) for more details.
  - `id` <[string]> id attribute to add to the script tag.
- returns: <[Promise]<[ElementHandle]>> which resolves to the added tag when the script's onload fires or when the script content was injected into frame.

Adds a `<script>` tag into the page with the desired URL or content.

Shortcut for [page.mainFrame().addScriptTag(options)](#frameaddscripttagoptions).

#### page.addStyleTag(options)

- `options` <[Object]>
  - `url` <[string]> URL of the `<link>` tag.
  - `path` <[string]> Path to the CSS file to be injected into frame. If `path` is a relative path, then it is resolved relative to [current working directory](https://nodejs.org/api/process.html#process_process_cwd).
  - `content` <[string]> Raw CSS content to be injected into frame.
- returns: <[Promise]<[ElementHandle]>> which resolves to the added tag when the stylesheet's onload fires or when the CSS content was injected into frame.

Adds a `<link rel="stylesheet">` tag into the page with the desired URL or a `<style type="text/css">` tag with the content.

Shortcut for [page.mainFrame().addStyleTag(options)](#frameaddstyletagoptions).

#### page.authenticate(credentials)

- `credentials` <?[Object]>
  - `username` <[string]>
  - `password` <[string]>
- returns: <[Promise]>

Provide credentials for [HTTP authentication](https://developer.mozilla.org/en-US/docs/Web/HTTP/Authentication).

To disable authentication, pass `null`.

#### page.bringToFront()

- returns: <[Promise]>

Brings page to front (activates tab).

#### page.browser()

- returns: <[Browser]>

Get the browser the page belongs to.

#### page.browserContext()

- returns: <[BrowserContext]>

Get the browser context that the page belongs to.

#### page.click(selector[, options])

- `selector` <[string]> A [selector] to search for element to click. If there are multiple elements satisfying the selector, the first will be clicked.
- `options` <[Object]>
  - `button` <"left"|"right"|"middle"> Defaults to `left`.
  - `clickCount` <[number]> defaults to 1. See [UIEvent.detail].
  - `delay` <[number]> Time to wait between `mousedown` and `mouseup` in milliseconds. Defaults to 0.
- returns: <[Promise]> Promise which resolves when the element matching `selector` is successfully clicked. The Promise will be rejected if there is no element matching `selector`.

This method fetches an element with `selector`, scrolls it into view if needed, and then uses [page.mouse](#pagemouse) to click in the center of the element.
If there's no element matching `selector`, the method throws an error.

Bear in mind that if `click()` triggers a navigation event and there's a separate `page.waitForNavigation()` promise to be resolved, you may end up with a race condition that yields unexpected results. The correct pattern for click and wait for navigation is the following:

```js
const [response] = await Promise.all([
  page.waitForNavigation(waitOptions),
  page.click(selector, clickOptions),
]);
```

Shortcut for [page.mainFrame().click(selector[, options])](#frameclickselector-options).

#### page.close([options])

- `options` <[Object]>
  - `runBeforeUnload` <[boolean]> Defaults to `false`. Whether to run the
    [before unload](https://developer.mozilla.org/en-US/docs/Web/Events/beforeunload)
    page handlers.
- returns: <[Promise]>

By default, `page.close()` **does not** run beforeunload handlers.

> **NOTE** if `runBeforeUnload` is passed as true, a `beforeunload` dialog might be summoned
> and should be handled manually via page's ['dialog'](#event-dialog) event.

#### page.content()

- returns: <[Promise]<[string]>>

Gets the full HTML contents of the page, including the doctype.

#### page.cookies([...urls])

- `...urls` <...[string]>
- returns: <[Promise]<[Array]<[Object]>>>
  - `name` <[string]>
  - `value` <[string]>
  - `domain` <[string]>
  - `path` <[string]>
  - `expires` <[number]> Unix time in seconds.
  - `size` <[number]>
  - `httpOnly` <[boolean]>
  - `secure` <[boolean]>
  - `session` <[boolean]>
  - `sameSite` <"Strict"|"Lax"|"Extended"|"None">

If no URLs are specified, this method returns cookies for the current page URL.
If URLs are specified, only cookies for those URLs are returned.

#### page.coverage

- returns: <[Coverage]>

#### page.createPDFStream([options])

- `options` <[Object]> Options object which might have the following properties:
  - `path` <[string]> The file path to save the PDF to. If `path` is a relative path, then it is resolved relative to [current working directory](https://nodejs.org/api/process.html#process_process_cwd). If no path is provided, the PDF won't be saved to the disk.
  - `scale` <[number]> Scale of the webpage rendering. Defaults to `1`. Scale amount must be between 0.1 and 2.
  - `displayHeaderFooter` <[boolean]> Display header and footer. Defaults to `false`.
  - `headerTemplate` <[string]> HTML template for the print header. Should be valid HTML markup with following classes used to inject printing values into them:
    - `date` formatted print date
    - `title` document title
    - `url` document location
    - `pageNumber` current page number
    - `totalPages` total pages in the document
  - `footerTemplate` <[string]> HTML template for the print footer. Should use the same format as the `headerTemplate`.
  - `printBackground` <[boolean]> Print background graphics. Defaults to `false`.
  - `landscape` <[boolean]> Paper orientation. Defaults to `false`.
  - `pageRanges` <[string]> Paper ranges to print, e.g., '1-5, 8, 11-13'. Defaults to the empty string, which means print all pages.
  - `format` <[string]> Paper format. If set, takes priority over `width` or `height` options. Defaults to 'Letter'.
  - `width` <[string]|[number]> Paper width, accepts values labeled with units.
  - `height` <[string]|[number]> Paper height, accepts values labeled with units.
  - `margin` <[Object]> Paper margins, defaults to none.
    - `top` <[string]|[number]> Top margin, accepts values labeled with units.
    - `right` <[string]|[number]> Right margin, accepts values labeled with units.
    - `bottom` <[string]|[number]> Bottom margin, accepts values labeled with units.
    - `left` <[string]|[number]> Left margin, accepts values labeled with units.
  - `preferCSSPageSize` <[boolean]> Give any CSS `@page` size declared in the page priority over what is declared in `width` and `height` or `format` options. Defaults to `false`, which will scale the content to fit the paper size.
  - `omitBackground` <[boolean]> Hides default white background and allows capturing screenshots with transparency. Defaults to `false`.
- returns: <[Promise]<[Readable]>> Promise which resolves with a Node.js stream for the PDF file.

> **NOTE** This method is identical to [page.pdf](#pagepdfoptions), except it returns the PDF as a readable stream of binary data. If you are generating very large PDFs, it may be useful to use a stream to avoid high memory usage. This version will ignore the `path` option.

```js
const puppeteer = require('puppeteer');

(async () => {
  const browser = await puppeteer.launch();
  const page = await browser.newPage();

  // Stream a PDF into a file
  const pdfStream = await page.createPDFStream();
  const writeStream = fs.createWriteStream('test.pdf');
  pdfStream.pipe(writeStream);
  pdfStream.on('end', async () => {
    await browser.close();
  });
})();
```

#### page.deleteCookie(...cookies)

- `...cookies` <...[Object]>
  - `name` <[string]> **required**
  - `url` <[string]>
  - `domain` <[string]>
  - `path` <[string]>
- returns: <[Promise]>

#### page.emulate(options)

- `options` <[Object]>
  - `viewport` <[Object]>
    - `width` <[number]> page width in pixels.
    - `height` <[number]> page height in pixels.
    - `deviceScaleFactor` <[number]> Specify device scale factor (can be thought of as DPR). Defaults to `1`.
    - `isMobile` <[boolean]> Whether the `meta viewport` tag is taken into account. Defaults to `false`.
    - `hasTouch`<[boolean]> Specifies if viewport supports touch events. Defaults to `false`
    - `isLandscape` <[boolean]> Specifies if viewport is in landscape mode. Defaults to `false`.
  - `userAgent` <[string]>
- returns: <[Promise]>

Emulates given device metrics and user agent. This method is a shortcut for calling two methods:

- [page.setUserAgent(userAgent)](#pagesetuseragentuseragent-useragentdata)
- [page.setViewport(viewport)](#pagesetviewportviewport)

To aid emulation, Puppeteer provides a list of device descriptors that can be obtained via the [`puppeteer.devices`](#puppeteerdevices).

`page.emulate` will resize the page. A lot of websites don't expect phones to change size, so you should emulate before navigating to the page.

```js
const puppeteer = require('puppeteer');
const iPhone = puppeteer.devices['iPhone 6'];

(async () => {
  const browser = await puppeteer.launch();
  const page = await browser.newPage();
  await page.emulate(iPhone);
  await page.goto('https://www.google.com');
  // other actions...
  await browser.close();
})();
```

List of all available devices is available in the source code: [src/common/DeviceDescriptors.ts](https://github.com/puppeteer/puppeteer/blob/main/src/common/DeviceDescriptors.ts).

#### page.emulateCPUThrottling(factor)

- `factor` <?[number]> Factor at which the CPU will be throttled (2x, 2.5x. 3x, ...). Passing `null` disables cpu throttling.
- returns: <[Promise]>

> **NOTE** Real device CPU performance is impacted by many factors that are not trivial to emulate via the Chrome DevTools Protocol / Puppeteer. e.g core count, L1/L2 cache, thermal throttling impacting performance, architecture etc. Simulating CPU performance can be a good guideline, but ideally also verify any numbers you see on a real mobile device.

```js
const puppeteer = require('puppeteer');
const slow3G = puppeteer.networkConditions['Slow 3G'];

(async () => {
  const browser = await puppeteer.launch();
  const page = await browser.newPage();
  await page.emulateCPUThrottling(2);
  await page.goto('https://www.google.com');
  // other actions...
  await browser.close();
})();
```

#### page.emulateIdleState(overrides)

- `overrides` <?[Object]> If not set, clears emulation
  - `isUserActive` <[boolean]> **required**
  - `isScreenUnlocked` <[boolean]> **required**
- returns: <[Promise]>

#### page.emulateMediaFeatures(features)

- `features` <?[Array]<[Object]>> Given an array of media feature objects, emulates CSS media features on the page. Each media feature object must have the following properties:
  - `name` <[string]> The CSS media feature name. Supported names are `'prefers-colors-scheme'`, `'prefers-reduced-motion'`, and `'color-gamut'`.
  - `value` <[string]> The value for the given CSS media feature.
- returns: <[Promise]>

```js
await page.emulateMediaFeatures([
  { name: 'prefers-color-scheme', value: 'dark' },
]);
await page.evaluate(() => matchMedia('(prefers-color-scheme: dark)').matches);
// → true
await page.evaluate(() => matchMedia('(prefers-color-scheme: light)').matches);
// → false

await page.emulateMediaFeatures([
  { name: 'prefers-reduced-motion', value: 'reduce' },
]);
await page.evaluate(
  () => matchMedia('(prefers-reduced-motion: reduce)').matches
);
// → true
await page.evaluate(
  () => matchMedia('(prefers-reduced-motion: no-preference)').matches
);
// → false

await page.emulateMediaFeatures([
  { name: 'prefers-color-scheme', value: 'dark' },
  { name: 'prefers-reduced-motion', value: 'reduce' },
]);
await page.evaluate(() => matchMedia('(prefers-color-scheme: dark)').matches);
// → true
await page.evaluate(() => matchMedia('(prefers-color-scheme: light)').matches);
// → false
await page.evaluate(
  () => matchMedia('(prefers-reduced-motion: reduce)').matches
);
// → true
await page.evaluate(
  () => matchMedia('(prefers-reduced-motion: no-preference)').matches
);
// → false

await page.emulateMediaFeatures([{ name: 'color-gamut', value: 'p3' }]);
await page.evaluate(() => matchMedia('(color-gamut: srgb)').matches);
// → true
await page.evaluate(() => matchMedia('(color-gamut: p3)').matches);
// → true
await page.evaluate(() => matchMedia('(color-gamut: rec2020)').matches);
// → false
```

#### page.emulateMediaType(type)

- `type` <?[string]> Changes the CSS media type of the page. The only allowed values are `'screen'`, `'print'` and `null`. Passing `null` disables CSS media emulation.
- returns: <[Promise]>

```js
await page.evaluate(() => matchMedia('screen').matches);
// → true
await page.evaluate(() => matchMedia('print').matches);
// → false

await page.emulateMediaType('print');
await page.evaluate(() => matchMedia('screen').matches);
// → false
await page.evaluate(() => matchMedia('print').matches);
// → true

await page.emulateMediaType(null);
await page.evaluate(() => matchMedia('screen').matches);
// → true
await page.evaluate(() => matchMedia('print').matches);
// → false
```

#### page.emulateNetworkConditions(networkConditions)

- `networkConditions` <?[Object]> Passing `null` disables network condition emulation.
  - `download` <[number]> Download speed (bytes/s), `-1` to disable
  - `upload` <[number]> Upload speed (bytes/s), `-1` to disable
  - `latency` <[number]> Latency (ms), `0` to disable
- returns: <[Promise]>

> **NOTE** This does not affect WebSockets and WebRTC PeerConnections (see https://crbug.com/563644). To set the page offline, you can use [page.setOfflineMode(enabled)](#pagesetofflinemodeenabled).

```js
const puppeteer = require('puppeteer');
const slow3G = puppeteer.networkConditions['Slow 3G'];

(async () => {
  const browser = await puppeteer.launch();
  const page = await browser.newPage();
  await page.emulateNetworkConditions(slow3G);
  await page.goto('https://www.google.com');
  // other actions...
  await browser.close();
})();
```

#### page.emulateTimezone(timezoneId)

- `timezoneId` <?[string]> Changes the timezone of the page. See [ICU’s `metaZones.txt`](https://cs.chromium.org/chromium/src/third_party/icu/source/data/misc/metaZones.txt?rcl=faee8bc70570192d82d2978a71e2a615788597d1) for a list of supported timezone IDs. Passing `null` disables timezone emulation.
- returns: <[Promise]>

#### page.emulateVisionDeficiency(type)

- `type` <?[string]> Simulates the given vision deficiency on the page. Supported vision deficiency types are `'achromatopsia'`, `'deuteranopia'`, `'protanopia'`, `'tritanopia'`, `'blurredVision'`, and `'none'`.
- returns: <[Promise]>

```js
const puppeteer = require('puppeteer');

(async () => {
  const browser = await puppeteer.launch();
  const page = await browser.newPage();
  await page.goto('https://v8.dev/blog/10-years');

  await page.emulateVisionDeficiency('achromatopsia');
  await page.screenshot({ path: 'achromatopsia.png' });

  await page.emulateVisionDeficiency('deuteranopia');
  await page.screenshot({ path: 'deuteranopia.png' });

  await page.emulateVisionDeficiency('blurredVision');
  await page.screenshot({ path: 'blurred-vision.png' });

  await browser.close();
})();
```

#### page.evaluate(pageFunction[, ...args])

- `pageFunction` <[function]|[string]> Function to be evaluated in the page context
- `...args` <...[Serializable]|[JSHandle]> Arguments to pass to `pageFunction`
- returns: <[Promise]<[Serializable]>> Promise which resolves to the return value of `pageFunction`

If the function passed to the `page.evaluate` returns a [Promise], then `page.evaluate` would wait for the promise to resolve and return its value.

If the function passed to the `page.evaluate` returns a non-[Serializable] value, then `page.evaluate` resolves to `undefined`. DevTools Protocol also supports transferring some additional values that are not serializable by `JSON`: `-0`, `NaN`, `Infinity`, `-Infinity`, and bigint literals.

Passing arguments to `pageFunction`:

```js
const result = await page.evaluate((x) => {
  return Promise.resolve(8 * x);
}, 7);
console.log(result); // prints "56"
```

A string can also be passed in instead of a function:

```js
console.log(await page.evaluate('1 + 2')); // prints "3"
const x = 10;
console.log(await page.evaluate(`1 + ${x}`)); // prints "11"
```

[ElementHandle] instances can be passed as arguments to the `page.evaluate`:

```js
const bodyHandle = await page.$('body');
const html = await page.evaluate((body) => body.innerHTML, bodyHandle);
await bodyHandle.dispose();
```

Shortcut for [page.mainFrame().evaluate(pageFunction, ...args)](#frameevaluatepagefunction-args).

#### page.evaluateHandle(pageFunction[, ...args])

- `pageFunction` <[function]|[string]> Function to be evaluated in the page context
- `...args` <...[Serializable]|[JSHandle]> Arguments to pass to `pageFunction`
- returns: <[Promise]<[JSHandle]|[ElementHandle]>> Promise which resolves to the return value of `pageFunction` as an in-page object.

The only difference between `page.evaluate` and `page.evaluateHandle` is that `page.evaluateHandle` returns in-page object (JSHandle).

If the function passed to the `page.evaluateHandle` returns a [Promise], then `page.evaluateHandle` would wait for the promise to resolve and return its value.

A string can also be passed in instead of a function:

```js
const aHandle = await page.evaluateHandle('document'); // Handle for the 'document'
```

[JSHandle] instances can be passed as arguments to the `page.evaluateHandle`:

```js
const aHandle = await page.evaluateHandle(() => document.body);
const resultHandle = await page.evaluateHandle(
  (body) => body.innerHTML,
  aHandle
);
console.log(await resultHandle.jsonValue());
await resultHandle.dispose();
```

This function will return a [JSHandle] by default, however if your `pageFunction` returns an HTML element you will get back an `ElementHandle`:

```js
const button = await page.evaluateHandle(() =>
  document.querySelector('button')
);
// button is an ElementHandle, so you can call methods such as click:
await button.click();
```

Shortcut for [page.mainFrame().executionContext().evaluateHandle(pageFunction, ...args)](#executioncontextevaluatehandlepagefunction-args).

#### page.evaluateOnNewDocument(pageFunction[, ...args])

- `pageFunction` <[function]|[string]> Function to be evaluated in browser context
- `...args` <...[Serializable]> Arguments to pass to `pageFunction`
- returns: <[Promise]>

Adds a function which would be invoked in one of the following scenarios:

- whenever the page is navigated
- whenever the child frame is attached or navigated. In this case, the function is invoked in the context of the newly attached frame

The function is invoked after the document was created but before any of its scripts were run. This is useful to amend the JavaScript environment, e.g. to seed `Math.random`.

An example of overriding the navigator.languages property before the page loads:

```js
// preload.js

// overwrite the `languages` property to use a custom getter
Object.defineProperty(navigator, 'languages', {
  get: function () {
    return ['en-US', 'en', 'bn'];
  },
});

// In your puppeteer script, assuming the preload.js file is in same folder of our script
const preloadFile = fs.readFileSync('./preload.js', 'utf8');
await page.evaluateOnNewDocument(preloadFile);
```

#### page.exposeFunction(name, puppeteerFunction)

- `name` <[string]> Name of the function on the window object
- `puppeteerFunction` <[function]> Callback function which will be called in Puppeteer's context. Can also be a module with a default export.
- returns: <[Promise]>

The method adds a function called `name` on the page's `window` object.
When called, the function executes `puppeteerFunction` in node.js and returns a [Promise] which resolves to the return value of `puppeteerFunction`.

If the `puppeteerFunction` returns a [Promise], it will be awaited.

> **NOTE** Functions installed via `page.exposeFunction` survive navigations.

An example of adding an `md5` function into the page:

```js
const puppeteer = require('puppeteer');
const crypto = require('crypto');

(async () => {
  const browser = await puppeteer.launch();
  const page = await browser.newPage();
  page.on('console', (msg) => console.log(msg.text()));
  await page.exposeFunction('md5', (text) =>
    crypto.createHash('md5').update(text).digest('hex')
  );
  await page.evaluate(async () => {
    // use window.md5 to compute hashes
    const myString = 'PUPPETEER';
    const myHash = await window.md5(myString);
    console.log(`md5 of ${myString} is ${myHash}`);
  });
  await browser.close();
})();
```

An example of adding a `window.readfile` function into the page:

```js
const puppeteer = require('puppeteer');
const fs = require('fs');

(async () => {
  const browser = await puppeteer.launch();
  const page = await browser.newPage();
  page.on('console', (msg) => console.log(msg.text()));
  await page.exposeFunction('readfile', async (filePath) => {
    return new Promise((resolve, reject) => {
      fs.readFile(filePath, 'utf8', (err, text) => {
        if (err) reject(err);
        else resolve(text);
      });
    });
  });
  await page.evaluate(async () => {
    // use window.readfile to read contents of a file
    const content = await window.readfile('/etc/hosts');
    console.log(content);
  });
  await browser.close();
})();
```

#### page.focus(selector)

- `selector` <[string]> A [selector] of an element to focus. If there are multiple elements satisfying the selector, the first will be focused.
- returns: <[Promise]> Promise which resolves when the element matching `selector` is successfully focused. The promise will be rejected if there is no element matching `selector`.

This method fetches an element with `selector` and focuses it.
If there's no element matching `selector`, the method throws an error.

Shortcut for [page.mainFrame().focus(selector)](#framefocusselector).

#### page.frames()

- returns: <[Array]<[Frame]>> An array of all frames attached to the page.

#### page.goBack([options])

- `options` <[Object]> Navigation parameters which might have the following properties:
  - `timeout` <[number]> Maximum navigation time in milliseconds, defaults to 30 seconds, pass `0` to disable timeout. The default value can be changed by using the [page.setDefaultNavigationTimeout(timeout)](#pagesetdefaultnavigationtimeouttimeout) or [page.setDefaultTimeout(timeout)](#pagesetdefaulttimeouttimeout) methods.
  - `waitUntil` <"load"|"domcontentloaded"|"networkidle0"|"networkidle2"|Array<PuppeteerLifeCycleMethod>> When to consider navigation succeeded, defaults to `load`. Given an array of event strings, navigation is considered to be successful after all events have been fired. Events can be either:
    - `load` - consider navigation to be finished when the `load` event is fired.
    - `domcontentloaded` - consider navigation to be finished when the `DOMContentLoaded` event is fired.
    - `networkidle0` - consider navigation to be finished when there are no more than 0 network connections for at least `500` ms.
    - `networkidle2` - consider navigation to be finished when there are no more than 2 network connections for at least `500` ms.
- returns: <[Promise]<?[HTTPResponse]>> Promise which resolves to the main resource response. In case of multiple redirects, the navigation will resolve with the response of the last redirect. If
  can not go back, resolves to `null`.

Navigate to the previous page in history.

#### page.goForward([options])

- `options` <[Object]> Navigation parameters which might have the following properties:
  - `timeout` <[number]> Maximum navigation time in milliseconds, defaults to 30 seconds, pass `0` to disable timeout. The default value can be changed by using the [page.setDefaultNavigationTimeout(timeout)](#pagesetdefaultnavigationtimeouttimeout) or [page.setDefaultTimeout(timeout)](#pagesetdefaulttimeouttimeout) methods.
  - `waitUntil` <"load"|"domcontentloaded"|"networkidle0"|"networkidle2"|Array<PuppeteerLifeCycleMethod>> When to consider navigation succeeded, defaults to `load`. Given an array of event strings, navigation is considered to be successful after all events have been fired. Events can be either:
    - `load` - consider navigation to be finished when the `load` event is fired.
    - `domcontentloaded` - consider navigation to be finished when the `DOMContentLoaded` event is fired.
    - `networkidle0` - consider navigation to be finished when there are no more than 0 network connections for at least `500` ms.
    - `networkidle2` - consider navigation to be finished when there are no more than 2 network connections for at least `500` ms.
- returns: <[Promise]<?[HTTPResponse]>> Promise which resolves to the main resource response. In case of multiple redirects, the navigation will resolve with the response of the last redirect. If
  can not go forward, resolves to `null`.

Navigate to the next page in history.

#### page.goto(url[, options])

- `url` <[string]> URL to navigate page to. The URL should include scheme, e.g. `https://`.
- `options` <[Object]> Navigation parameters which might have the following properties:
  - `timeout` <[number]> Maximum navigation time in milliseconds, defaults to 30 seconds, pass `0` to disable timeout. The default value can be changed by using the [page.setDefaultNavigationTimeout(timeout)](#pagesetdefaultnavigationtimeouttimeout) or [page.setDefaultTimeout(timeout)](#pagesetdefaulttimeouttimeout) methods.
  - `waitUntil` <"load"|"domcontentloaded"|"networkidle0"|"networkidle2"|Array<PuppeteerLifeCycleMethod>> When to consider navigation succeeded, defaults to `load`. Given an array of event strings, navigation is considered to be successful after all events have been fired. Events can be either:
    - `load` - consider navigation to be finished when the `load` event is fired.
    - `domcontentloaded` - consider navigation to be finished when the `DOMContentLoaded` event is fired.
    - `networkidle0` - consider navigation to be finished when there are no more than 0 network connections for at least `500` ms.
    - `networkidle2` - consider navigation to be finished when there are no more than 2 network connections for at least `500` ms.
  - `referer` <[string]> Referer header value. If provided it will take preference over the referer header value set by [page.setExtraHTTPHeaders()](#pagesetextrahttpheadersheaders).
- returns: <[Promise]<?[HTTPResponse]>> Promise which resolves to the main resource response. In case of multiple redirects, the navigation will resolve with the response of the last redirect.

`page.goto` will throw an error if:

- there's an SSL error (e.g. in case of self-signed certificates).
- target URL is invalid.
- the `timeout` is exceeded during navigation.
- the remote server does not respond or is unreachable.
- the main resource failed to load.

`page.goto` will not throw an error when any valid HTTP status code is returned by the remote server, including 404 "Not Found" and 500 "Internal Server Error". The status code for such responses can be retrieved by calling [response.status()](#httpresponsestatus).

> **NOTE** `page.goto` either throws an error or returns a main resource response. The only exceptions are navigation to `about:blank` or navigation to the same URL with a different hash, which would succeed and return `null`.

> **NOTE** Headless mode doesn't support navigation to a PDF document. See the [upstream issue](https://bugs.chromium.org/p/chromium/issues/detail?id=761295).

Shortcut for [page.mainFrame().goto(url, options)](#framegotourl-options)

#### page.hover(selector)

- `selector` <[string]> A [selector] to search for element to hover. If there are multiple elements satisfying the selector, the first will be hovered.
- returns: <[Promise]> Promise which resolves when the element matching `selector` is successfully hovered. Promise gets rejected if there's no element matching `selector`.

This method fetches an element with `selector`, scrolls it into view if needed, and then uses [page.mouse](#pagemouse) to hover over the center of the element.
If there's no element matching `selector`, the method throws an error.

Shortcut for [page.mainFrame().hover(selector)](#framehoverselector).

#### page.isClosed()

- returns: <[boolean]>

Indicates that the page has been closed.

#### page.isDragInterceptionEnabled()

- returns: <[boolean]>

Indicates that drag events are being intercepted.

#### page.isJavaScriptEnabled()

- returns: <[boolean]>

Returns `true` if the page has JavaScript enabled, `false` otherwise.

#### page.keyboard

- returns: <[Keyboard]>

#### page.mainFrame()

- returns: <[Frame]> The page's main frame.

Page is guaranteed to have a main frame which persists during navigations.

#### page.metrics()

- returns: <[Promise]<[Object]>> Object containing metrics as key/value pairs.
  - `Timestamp` <[number]> The timestamp when the metrics sample was taken.
  - `Documents` <[number]> Number of documents in the page.
  - `Frames` <[number]> Number of frames in the page.
  - `JSEventListeners` <[number]> Number of events in the page.
  - `Nodes` <[number]> Number of DOM nodes in the page.
  - `LayoutCount` <[number]> Total number of full or partial page layout.
  - `RecalcStyleCount` <[number]> Total number of page style recalculations.
  - `LayoutDuration` <[number]> Combined durations of all page layouts.
  - `RecalcStyleDuration` <[number]> Combined duration of all page style recalculations.
  - `ScriptDuration` <[number]> Combined duration of JavaScript execution.
  - `TaskDuration` <[number]> Combined duration of all tasks performed by the browser.
  - `JSHeapUsedSize` <[number]> Used JavaScript heap size.
  - `JSHeapTotalSize` <[number]> Total JavaScript heap size.

> **NOTE** All timestamps are in monotonic time: monotonically increasing time in seconds since an arbitrary point in the past.

#### page.mouse

- returns: <[Mouse]>

#### page.pdf([options])

- `options` <[Object]> Options object which might have the following properties:
  - `path` <[string]> The file path to save the PDF to. If `path` is a relative path, then it is resolved relative to [current working directory](https://nodejs.org/api/process.html#process_process_cwd). If no path is provided, the PDF won't be saved to the disk.
  - `scale` <[number]> Scale of the webpage rendering. Defaults to `1`. Scale amount must be between 0.1 and 2.
  - `displayHeaderFooter` <[boolean]> Display header and footer. Defaults to `false`.
  - `headerTemplate` <[string]> HTML template for the print header. Should be valid HTML markup with following classes used to inject printing values into them:
    - `date` formatted print date
    - `title` document title
    - `url` document location
    - `pageNumber` current page number
    - `totalPages` total pages in the document
  - `footerTemplate` <[string]> HTML template for the print footer. Should use the same format as the `headerTemplate`.
  - `printBackground` <[boolean]> Print background graphics. Defaults to `false`.
  - `landscape` <[boolean]> Paper orientation. Defaults to `false`.
  - `pageRanges` <[string]> Paper ranges to print, e.g., '1-5, 8, 11-13'. Defaults to the empty string, which means print all pages.
  - `format` <[string]> Paper format. If set, takes priority over `width` or `height` options. Defaults to 'Letter'.
  - `width` <[string]|[number]> Paper width, accepts values labeled with units.
  - `height` <[string]|[number]> Paper height, accepts values labeled with units.
  - `margin` <[Object]> Paper margins, defaults to none.
    - `top` <[string]|[number]> Top margin, accepts values labeled with units.
    - `right` <[string]|[number]> Right margin, accepts values labeled with units.
    - `bottom` <[string]|[number]> Bottom margin, accepts values labeled with units.
    - `left` <[string]|[number]> Left margin, accepts values labeled with units.
  - `preferCSSPageSize` <[boolean]> Give any CSS `@page` size declared in the page priority over what is declared in `width` and `height` or `format` options. Defaults to `false`, which will scale the content to fit the paper size.
  - `omitBackground` <[boolean]> Hides default white background and allows capturing screenshots with transparency. Defaults to `false`.
  - `timeout` <[number]> Maximum time in milliseconds, defaults to 30 seconds, pass `0` to disable timeout.
- returns: <[Promise]<[Buffer]>> Promise which resolves with PDF buffer.

> **NOTE** Generating a pdf is currently only supported in Chrome headless.

`page.pdf()` generates a pdf of the page with `print` CSS media. To generate a pdf with `screen` media, call [page.emulateMediaType('screen')](#pageemulatemediatypetype) before calling `page.pdf()`:

> **NOTE** By default, `page.pdf()` generates a pdf with modified colors for printing. Use the [`-webkit-print-color-adjust`](https://developer.mozilla.org/en-US/docs/Web/CSS/-webkit-print-color-adjust) property to force rendering of exact colors.

> **NOTE** If you are generating very large PDFs, it may be useful to use the streaming version of this function ([page.createPDFStream](#pagecreatepdfstreamoptions)) to avoid high memory usage.

```js
// Generates a PDF with 'screen' media type.
await page.emulateMediaType('screen');
await page.pdf({ path: 'page.pdf' });
```

The `width`, `height`, and `margin` options accept values labeled with units. Unlabeled values are treated as pixels.

A few examples:

- `page.pdf({ width: 100 })` - prints with width set to 100 pixels
- `page.pdf({ width: '100px' })` - prints with width set to 100 pixels
- `page.pdf({ width: '10cm' })` - prints with width set to 10 centimeters.

All possible units are:

- `px` - pixel
- `in` - inch
- `cm` - centimeter
- `mm` - millimeter

The `format` options are:

- `Letter`: 8.5in x 11in
- `Legal`: 8.5in x 14in
- `Tabloid`: 11in x 17in
- `Ledger`: 17in x 11in
- `A0`: 33.1in x 46.8in
- `A1`: 23.4in x 33.1in
- `A2`: 16.54in x 23.4in
- `A3`: 11.7in x 16.54in
- `A4`: 8.27in x 11.7in
- `A5`: 5.83in x 8.27in
- `A6`: 4.13in x 5.83in

> **NOTE** `headerTemplate` and `footerTemplate` markup have the following limitations:
>
> 1. Script tags inside templates are not evaluated.
> 2. Page styles are not visible inside templates.

#### page.queryObjects(prototypeHandle)

- `prototypeHandle` <[JSHandle]> A handle to the object prototype.
- returns: <[Promise]<[JSHandle]>> Promise which resolves to a handle to an array of objects with this prototype.

The method iterates the JavaScript heap and finds all the objects with the given prototype.

```js
// Create a Map object
await page.evaluate(() => (window.map = new Map()));
// Get a handle to the Map object prototype
const mapPrototype = await page.evaluateHandle(() => Map.prototype);
// Query all map instances into an array
const mapInstances = await page.queryObjects(mapPrototype);
// Count amount of map objects in heap
const count = await page.evaluate((maps) => maps.length, mapInstances);
await mapInstances.dispose();
await mapPrototype.dispose();
```

Shortcut for [page.mainFrame().executionContext().queryObjects(prototypeHandle)](#executioncontextqueryobjectsprototypehandle).

#### page.reload([options])

- `options` <[Object]> Navigation parameters which might have the following properties:
  - `timeout` <[number]> Maximum navigation time in milliseconds, defaults to 30 seconds, pass `0` to disable timeout. The default value can be changed by using the [page.setDefaultNavigationTimeout(timeout)](#pagesetdefaultnavigationtimeouttimeout) or [page.setDefaultTimeout(timeout)](#pagesetdefaulttimeouttimeout) methods.
  - `waitUntil` <"load"|"domcontentloaded"|"networkidle0"|"networkidle2"|Array<PuppeteerLifeCycleMethod>> When to consider navigation succeeded, defaults to `load`. Given an array of event strings, navigation is considered to be successful after all events have been fired. Events can be either:
    - `load` - consider navigation to be finished when the `load` event is fired.
    - `domcontentloaded` - consider navigation to be finished when the `DOMContentLoaded` event is fired.
    - `networkidle0` - consider navigation to be finished when there are no more than 0 network connections for at least `500` ms.
    - `networkidle2` - consider navigation to be finished when there are no more than 2 network connections for at least `500` ms.
- returns: <[Promise]<[HTTPResponse]>> Promise which resolves to the main resource response. In case of multiple redirects, the navigation will resolve with the response of the last redirect.

#### page.screenshot([options])

- `options` <[Object]> Options object which might have the following properties:
  - `path` <[string]> The file path to save the image to. The screenshot type will be inferred from file extension. If `path` is a relative path, then it is resolved relative to [current working directory](https://nodejs.org/api/process.html#process_process_cwd). If no path is provided, the image won't be saved to the disk.
  - `type` <[string]> Specify screenshot type, can be either `jpeg`, `png` or `webp`. Defaults to 'png'.
  - `quality` <[number]> The quality of the image, between 0-100. Not applicable to `png` images.
  - `fullPage` <[boolean]> When true, takes a screenshot of the full scrollable page. Defaults to `false`.
  - `clip` <[Object]> An object which specifies clipping region of the page. Should have the following fields:
    - `x` <[number]> x-coordinate of top-left corner of clip area
    - `y` <[number]> y-coordinate of top-left corner of clip area
    - `width` <[number]> width of clipping area
    - `height` <[number]> height of clipping area
  - `omitBackground` <[boolean]> Hides default white background and allows capturing screenshots with transparency. Defaults to `false`.
  - `encoding` <[string]> The encoding of the image, can be either `base64` or `binary`. Defaults to `binary`.
  - `captureBeyondViewport` <[boolean]> When true, captures screenshot [beyond the viewport](https://chromedevtools.github.io/devtools-protocol/tot/Page/#method-captureScreenshot). Whe false, falls back to old behaviour, and cuts the screenshot by the viewport size. Defaults to `true`.
- returns: <[Promise]<[string]|[Buffer]>> Promise which resolves to buffer or a base64 string (depending on the value of `encoding`) with captured screenshot.

> **NOTE** Screenshots take at least 1/6 second on OS X. See https://crbug.com/741689 for discussion.

#### page.select(selector, ...values)

- `selector` <[string]> A [selector] to query page for
- `...values` <...[string]> Values of options to select. If the `<select>` has the `multiple` attribute, all values are considered, otherwise only the first one is taken into account.
- returns: <[Promise]<[Array]<[string]>>> An array of option values that have been successfully selected.

Triggers a `change` and `input` event once all the provided options have been selected.
If there's no `<select>` element matching `selector`, the method throws an error.

```js
page.select('select#colors', 'blue'); // single selection
page.select('select#colors', 'red', 'green', 'blue'); // multiple selections
```

Shortcut for [page.mainFrame().select()](#frameselectselector-values)

#### page.setBypassCSP(enabled)

- `enabled` <[boolean]> sets bypassing of page's Content-Security-Policy.
- returns: <[Promise]>

Toggles bypassing page's Content-Security-Policy.

> **NOTE** CSP bypassing happens at the moment of CSP initialization rather than evaluation. Usually, this means
> that `page.setBypassCSP` should be called before navigating to the domain.

#### page.setCacheEnabled([enabled])

- `enabled` <[boolean]> sets the `enabled` state of the cache.
- returns: <[Promise]>

Toggles ignoring cache for each request based on the enabled state. By default, caching is enabled.

#### page.setContent(html[, options])

- `html` <[string]> HTML markup to assign to the page.
- `options` <[Object]> Parameters that might have the following properties:
  - `timeout` <[number]> Maximum time in milliseconds for resources to load, defaults to 30 seconds, pass `0` to disable timeout. The default value can be changed by using the [page.setDefaultNavigationTimeout(timeout)](#pagesetdefaultnavigationtimeouttimeout) or [page.setDefaultTimeout(timeout)](#pagesetdefaulttimeouttimeout) methods.
  - `waitUntil` <"load"|"domcontentloaded"|"networkidle0"|"networkidle2"|Array<PuppeteerLifeCycleMethod>> When to consider setting markup succeeded, defaults to `load`. Given an array of event strings, setting content is considered to be successful after all events have been fired. Events can be either:
    - `load` - consider setting content to be finished when the `load` event is fired.
    - `domcontentloaded` - consider setting content to be finished when the `DOMContentLoaded` event is fired.
    - `networkidle0` - consider setting content to be finished when there are no more than 0 network connections for at least `500` ms.
    - `networkidle2` - consider setting content to be finished when there are no more than 2 network connections for at least `500` ms.
- returns: <[Promise]>

#### page.setCookie(...cookies)

- `...cookies` <...[Object]>
  - `name` <[string]> **required**
  - `value` <[string]> **required**
  - `url` <[string]>
  - `domain` <[string]>
  - `path` <[string]>
  - `expires` <[number]> Unix time in seconds.
  - `httpOnly` <[boolean]>
  - `secure` <[boolean]>
  - `sameSite` <"Strict"|"Lax">
- returns: <[Promise]>

```js
await page.setCookie(cookieObject1, cookieObject2);
```

#### page.setDefaultNavigationTimeout(timeout)

- `timeout` <[number]> Maximum navigation time in milliseconds

This setting will change the default maximum navigation time for the following methods and related shortcuts:

- [page.goBack([options])](#pagegobackoptions)
- [page.goForward([options])](#pagegoforwardoptions)
- [page.goto(url[, options])](#pagegotourl-options)
- [page.reload([options])](#pagereloadoptions)
- [page.setContent(html[, options])](#pagesetcontenthtml-options)
- [page.waitForNavigation([options])](#pagewaitfornavigationoptions)

> **NOTE** [`page.setDefaultNavigationTimeout`](#pagesetdefaultnavigationtimeouttimeout) takes priority over [`page.setDefaultTimeout`](#pagesetdefaulttimeouttimeout)

#### page.setDefaultTimeout(timeout)

- `timeout` <[number]> Maximum time in milliseconds

This setting will change the default maximum time for the following methods and related shortcuts:

- [page.goBack([options])](#pagegobackoptions)
- [page.goForward([options])](#pagegoforwardoptions)
- [page.goto(url[, options])](#pagegotourl-options)
- [page.reload([options])](#pagereloadoptions)
- [page.setContent(html[, options])](#pagesetcontenthtml-options)
- [page.waitFor(selectorOrFunctionOrTimeout[, options[, ...args]])](#pagewaitforselectororfunctionortimeout-options-args)
- [page.waitForFileChooser([options])](#pagewaitforfilechooseroptions)
- [page.waitForFunction(pageFunction[, options[, ...args]])](#pagewaitforfunctionpagefunction-options-args)
- [page.waitForNavigation([options])](#pagewaitfornavigationoptions)
- [page.waitForRequest(urlOrPredicate[, options])](#pagewaitforrequesturlorpredicate-options)
- [page.waitForResponse(urlOrPredicate[, options])](#pagewaitforresponseurlorpredicate-options)
- [page.waitForSelector(selector[, options])](#pagewaitforselectorselector-options)
- [page.waitForXPath(xpath[, options])](#pagewaitforxpathxpath-options)

> **NOTE** [`page.setDefaultNavigationTimeout`](#pagesetdefaultnavigationtimeouttimeout) takes priority over [`page.setDefaultTimeout`](#pagesetdefaulttimeouttimeout)

#### page.setDragInterception(enabled)

- `enabled` <[boolean]>
- returns: <[Promise]>

Enables the Input.drag methods. This provides the capability to cpature drag events emitted on the page, which can then be used to simulate drag-and-drop.

#### page.setExtraHTTPHeaders(headers)

- `headers` <[Object]> An object containing additional HTTP headers to be sent with every request. All header values must be strings.
- returns: <[Promise]>

The extra HTTP headers will be sent with every request the page initiates.

> **NOTE** All HTTP header names are lowercased. (HTTP headers are case-insensitive, so this shouldn’t impact your server code.)

> **NOTE** page.setExtraHTTPHeaders does not guarantee the order of headers in the outgoing requests.

#### page.setGeolocation(options)

- `options` <[GeolocationOptions](#geolocationoptions)>
- returns: <[Promise]>

Sets the page's geolocation.

```js
await page.setGeolocation({ latitude: 59.95, longitude: 30.31667 });
```

> **NOTE** Consider using [browserContext.overridePermissions](#browsercontextoverridepermissionsorigin-permissions) to grant permissions for the page to read its geolocation.

#### page.setJavaScriptEnabled(enabled)

- `enabled` <[boolean]> Whether or not to enable JavaScript on the page.
- returns: <[Promise]>

> **NOTE** changing this value won't affect scripts that have already been run. It will take full effect on the next [navigation](#pagegotourl-options).

#### page.setOfflineMode(enabled)

- `enabled` <[boolean]> When `true`, enables offline mode for the page.
- returns: <[Promise]>

> **NOTE** while this method sets the network connection to offline, it does not change the parameters used in [page.emulateNetworkConditions(networkConditions)](#pageemulatenetworkconditionsnetworkconditions).

#### page.setRequestInterception(value)

- `value` <[boolean]> Whether to enable request interception.
- returns: <[Promise]>

Activating request interception enables `request.abort`, `request.continue` and `request.respond` methods. This provides the capability to modify network requests that are made by a page.

Once request interception is enabled, every request will stall unless it's continued, responded or aborted.

An example of a naïve request interceptor that aborts all image requests:

```js
const puppeteer = require('puppeteer');

(async () => {
  const browser = await puppeteer.launch();
  const page = await browser.newPage();
  await page.setRequestInterception(true);
  page.on('request', (interceptedRequest) => {
    if (interceptedRequest.isInterceptResolutionHandled()) return;
    if (
      interceptedRequest.url().endsWith('.png') ||
      interceptedRequest.url().endsWith('.jpg')
    )
      interceptedRequest.abort();
    else interceptedRequest.continue();
  });
  await page.goto('https://example.com');
  await browser.close();
})();
```

##### Multiple Intercept Handlers and Asynchronous Resolutions

By default Puppeteer will raise a `Request is already handled!` exception if `request.abort`, `request.continue`, or `request.respond` are called after any of them have already been called.

Always assume that an unknown handler may have already called `abort/continue/respond`. Even if your handler is the only one you registered, 
3rd party packages may register their own handlers. It is therefore
important to always check the resolution status using [request.isInterceptResolutionHandled](#httprequestisinterceptresolutionhandled) 
before calling `abort/continue/respond`.

Importantly, the intercept resolution may get handled while your handler is awaiting asynchronous operations. Therefore, `request.isInterceptResolutionHandled` must be run **synchronously** before calling `abort/continue/respond` since the return value may change
while awaiting asynchronous operations to resolve. Always check it synchronously before calling `abort/continue/respond`.

This example demonstrates two synchronous handlers working together:

```js
/*
This first handler will succeed in calling request.continue because the request interception has never been resolved.
*/
page.on('request', (interceptedRequest) => {
  if (interceptedRequest.isInterceptResolutionHandled()) return;
  interceptedRequest.continue();
});

/*
This second handler will return before calling request.abort because request.continue was already 
called by the first handler.
*/
page.on('request', (interceptedRequest) => {
  if (interceptedRequest.isInterceptResolutionHandled()) return;
  interceptedRequest.abort();
});
```

This example demonstrates asynchronous handlers working together:

```js
/*
This first handler will succeed in calling request.continue because the request interception has never been resolved.
*/
page.on('request', (interceptedRequest) => {
  // The interception has not been handled yet. Control will pass through this guard.
  if (interceptedRequest.isInterceptResolutionHandled()) return;

  // It is not strictly necessary to return a promise, but doing so will allow Puppeteer to await this handler.
<<<<<<< HEAD
  return new Promise( resolve => {
=======
  return new Promise(resolve => {
>>>>>>> 44b2cf32
    // Continue after 500ms
    setTimeout(() => {
      // Inside, check synchronously to verify that the intercept wasn't handled already.
      // It might have been handled during the 500ms while the other handler awaited an async op of its own.
      if (interceptedRequest.isInterceptResolutionHandled()) {
        resolve();
        return;
      }
      interceptedRequest.continue();
      resolve();
    }, 500);
  })
});
page.on('request', async (interceptedRequest) => {
  // The interception has not been handled yet. Control will pass through this guard.
  if (interceptedRequest.isInterceptResolutionHandled()) return;

  await someLongAsyncOperation()
  // The interception *MIGHT* have been handled by the first handler, we can't be sure.
  // Therefore, we must check again before calling continue() or we risk Puppeteer raising an exception.
  if (interceptedRequest.isInterceptResolutionHandled()) return;
  interceptedRequest.continue();
});
```

For finer-grained introspection (see Cooperative Intercept Mode below), you may also call [request.interceptResolutionState](#httprequestinterceptresolutionstate) synchronously before using `abort/continue/respond`.

Here is the example above rewritten using `request.interceptResolutionState`

```js
/*
This first handler will succeed in calling request.continue because the request interception has never been resolved.
*/
page.on('request', (interceptedRequest) => {
  // The interception has not been handled yet. Control will pass through this guard.
  const { action } = interceptedRequest.interceptResolutionState();
  if (action === 'already-handled') return;

  // It is not strictly necessary to return a promise, but doing so will allow Puppeteer to await this handler.
  return new Promise(resolve => {
    // Continue after 500ms
    setTimeout(() => {
      // Inside, check synchronously to verify that the intercept wasn't handled already.
      // It might have been handled during the 500ms while the other handler awaited an async op of its own.
      const { action } = interceptedRequest.interceptResolutionState();
      if (action === 'already-handled') {
        resolve();
        return;
      };
      interceptedRequest.continue();
      resolve();
    }, 500);
  })
});
page.on('request', async (interceptedRequest) => {
  // The interception has not been handled yet. Control will pass through this guard.
  if (interceptedRequest.interceptResolutionState().action === 'already-handled') return;

  await someLongAsyncOperation()
  // The interception *MIGHT* have been handled by the first handler, we can't be sure.
  // Therefore, we must check again before calling continue() or we risk Puppeteer raising an exception.
  if (interceptedRequest.interceptResolutionState().action === 'already-handled') return;
  interceptedRequest.continue();
});
```

##### Cooperative Intercept Mode

`request.abort`, `request.continue`, and `request.respond` can accept an optional `priority` to work in Cooperative Mode. When all
handlers are using Cooperative Mode, Puppeteer guarantees that all intercept handlers will run and be awaited in order of registration. The interception is resolved to the highest-priority resolution. Here are the rules of Cooperative Mode:

- All resolutions must supply a numeric `priority` argument to `abort/continue/respond`.
- If any resolution does not supply a numeric `priority`, Legacy Mode is active and Cooperative Mode is inactive.
- Async handlers finish before intercept resolution is finalized.
- The highest priority interception resolution "wins", i.e. the interception is ultimately aborted/responded/continued according to which resolution was given the highest priority.
- In the event of a tie, `abort` > `respond` > `continue`.

For standardization, when specifying a Cooperative Mode priority use `0` unless you have a clear reason to use a higher priority. This gracefully prefers `respond` over `continue` and `abort` over `respond`. If you do intentionally want to use a different priority, higher priorities win over lower priorities. Negative priorities are allowed. For example, `continue({}, 4)` would win over `continue({}, -2)`.

To preserve backward compatibility, any handler resolving the intercept without specifying `priority` (Legacy Mode) causes immediate resolution. For Cooperative Mode to work, all resolutions must use a `priority`. In practice, this means you must still test for
`request.isInterceptResolutionHandled` because a handler beyond your control may have called `abort/continue/respond` without a
priority (Legacy Mode).

In this example, Legacy Mode prevails and the request is aborted immediately because at least one handler omits `priority` when resolving the intercept:

```ts
// Final outcome: immediate abort()
page.setRequestInterception(true);
page.on('request', (request) => {
  if (request.isInterceptResolutionHandled()) return

  // Legacy Mode: interception is aborted immediately.
  request.abort('failed');
});
page.on('request', (request) => {
  if (request.isInterceptResolutionHandled()) return
  // Control will never reach this point because the request was already aborted in Legacy Mode

  // Cooperative Mode: votes for continue at priority 0.
  request.continue({}, 0);
});
```

In this example, Legacy Mode prevails and the request is continued because at least one handler does not specify a `priority`:

```ts
// Final outcome: immediate continue()
page.setRequestInterception(true);
page.on('request', (request) => {
  if (request.isInterceptResolutionHandled()) return

  // Cooperative Mode: votes to abort at priority 0.
  request.abort('failed', 0);
});
page.on('request', (request) => {
  if (request.isInterceptResolutionHandled()) return

  // Control reaches this point because the request was cooperatively aborted which postpones resolution.

  // { action: 'abort', priority: 0 }, because abort @ 0 is the current winning resolution
  console.log(request.interceptResolutionState());

  // Legacy Mode: intercept continues immediately.
  request.continue({});
});
page.on('request', (request) => {
  // { action: 'already-handled' }, because continue in Legacy Mode was called
  console.log(request.interceptResolutionState());
});

```

In this example, Cooperative Mode is active because all handlers specify a `priority`. `continue()` wins because it has a higher priority than `abort()`.

```ts
// Final outcome: cooperative continue() @ 5
page.setRequestInterception(true);
page.on('request', (request) => {
  if (request.isInterceptResolutionHandled()) return

  // Cooperative Mode: votes to abort at priority 10
  request.abort('failed', 0);
});
page.on('request', (request) => {
  if (request.isInterceptResolutionHandled()) return

  // Cooperative Mode: votes to continue at priority 5
  request.continue(request.continueRequestOverrides(), 5);
});
page.on('request', (request) => {
  // { action: 'continue', priority: 5 }, because continue @ 5 > abort @ 0
  console.log(request.interceptResolutionState());
});
```

In this example, Cooperative Mode is active because all handlers specify `priority`. `respond()` wins because its priority ties with `continue()`, but `respond()` beats `continue()`.

```ts
// Final outcome: cooperative respond() @ 15
page.setRequestInterception(true);
page.on('request', (request) => {
  if (request.isInterceptResolutionHandled()) return

  // Cooperative Mode: votes to abort at priority 10
  request.abort('failed', 10);
});
page.on('request', (request) => {
  if (request.isInterceptResolutionHandled()) return

  // Cooperative Mode: votes to continue at priority 15
  request.continue(request.continueRequestOverrides(), 15);
});
page.on('request', (request) => {
  if (request.isInterceptResolutionHandled()) return

  // Cooperative Mode: votes to respond at priority 15
  request.respond(request.responseForRequest(), 15);
});
page.on('request', (request) => {
  if (request.isInterceptResolutionHandled()) return

  // Cooperative Mode: votes to respond at priority 12
  request.respond(request.responseForRequest(), 12);
});
page.on('request', (request) => {
  // { action: 'respond', priority: 15 }, because respond @ 15 > continue @ 15 > respond @ 12 > abort @ 10
  console.log(request.interceptResolutionState());
});
```

##### Upgrading to Cooperative Mode for package maintainers

If you are package maintainer and your package uses intercept handlers, you can update your intercept handlers to use Cooperative Mode. Suppose you have the following existing handler:

```ts
page.on('request', (interceptedRequest) => {
  if(request.isInterceptResolutionHandled()) return
  if (
    interceptedRequest.url().endsWith('.png') ||
    interceptedRequest.url().endsWith('.jpg')
  )
    interceptedRequest.abort();
  else interceptedRequest.continue();
});
```

To use Cooperative Mode, upgrade `continue()` and `abort()`:

```ts
page.on('request', (interceptedRequest) => {
  if(request.isInterceptResolutionHandled()) return
  if (
    interceptedRequest.url().endsWith('.png') ||
    interceptedRequest.url().endsWith('.jpg')
  )
    interceptedRequest.abort('failed', 0);
  else
    interceptedRequest.continue(
      interceptedRequest.continueRequestOverrides(),
      0
    );
});
```

With those simple upgrades, your handler now uses Cooperative Mode instead.

However, we recommend a slightly more robust solution because the above introduces two subtle issues:

1. **Backward compatibility.** If any handler still uses a Legacy Mode resolution (ie, does not specify a priority), that handler will resolve the interception immediately even if your handler runs first. This could cause disconcerting behavior for your users because suddenly your handler is not resolving the interception and a different handler is taking priority when all the user did was upgrade your package.
2. **Hard-coded priority.** Your package user has no ability to specify the default resolution priority for your handlers. This can become important when the user wishes to manipulate the priorities based on use case. For example, one user might want your package to take a high priority while another user might want it to take a low priority.

To resolve both of these issues, our recommended approach is to export a `setInterceptResolutionConfig()` from your package. The user can then call `setInterceptResolutionConfig()` to explicitly activate Cooperative Mode in your package so they aren't surprised by changes in how the interception is resolved. They can also optionally specify a custom priority using `setInterceptResolutionConfig(priority)` that works for their use case:

```ts
// Defaults to undefined which preserves Legacy Mode behavior
let _priority = undefined;

// Export a module configuration function
export const setInterceptResolutionConfig = (priority = 0) =>
  (_priority = priority);

page.on('request', (interceptedRequest) => {
  if(request.isInterceptResolutionHandled()) return
  if (
    interceptedRequest.url().endsWith('.png') ||
    interceptedRequest.url().endsWith('.jpg')
  )
    interceptedRequest.abort('failed', _priority);
  else
    interceptedRequest.continue(
      interceptedRequest.continueRequestOverrides(),
      _priority
    );
});
```

If your package calls for more fine-grained control resolution priorities, use a config pattern like this:

```ts
interface InterceptResolutionConfig {
  abortPriority: number;
  continuePriority: number;
}

// This approach supports multiple priorities based on situational
// differences. You could, for example, create a config that
// allowed separate priorities for PNG vs JPG.
const DEFAULT_CONFIG: InterceptResolutionConfig = {
  abortPriority: 0,
  continuePriority: 0,
};

// Defaults to undefined which preserves Legacy Mode behavior
let _config: Partial<InterceptResolutionConfig> = {};

export const setInterceptResolutionConfig = (config: InterceptResolutionConfig) =>
  (_config = { ...DEFAULT_CONFIG, ...config });

page.on('request', (interceptedRequest) => {
  if(request.isInterceptResolutionHandled()) return
  if (
    interceptedRequest.url().endsWith('.png') ||
    interceptedRequest.url().endsWith('.jpg')
  )
    interceptedRequest.abort('failed', _config.abortPriority);
  else
    interceptedRequest.continue(
      interceptedRequest.continueRequestOverrides(),
      _config.continuePriority
    );
});
```

The above solution ensures backward compatibility while also allowing the user to adjust the importance of your package in the resolution chain when Cooperative Mode is being used. Your package continues to work as expected until the user has fully upgraded their code and all third party packages to use Cooperative Mode. If any handler or package still uses Legacy Mode, your package can still operate in Legacy Mode too.

#### page.setUserAgent(userAgent[, userAgentMetadata])

- `userAgent` <[string]> Specific user agent to use in this page
- `userAgentMetadata` <[Object]> Optional user agent data to use in this page. Any
  values not provided will use the client's default.
  - `brands` <[Array]<[Object]>> Optional brand information
    - `brand` <[string]> Browser or client brand name.
    - `version` <[string]> Browser or client major version.
  - `fullVersion` <[string]> Optional browser or client full version.
  - `platform` <[string]> Operating system name.
  - `platformVersion` <[string]> Operating system version.
  - `architecture` <[string]> CPU architecture.
  - `model` <[string]> Device model.
  - `mobile` <[boolean]> Indicate if this is a mobile device.
- returns: <[Promise]> Promise which resolves when the user agent is set.

> **NOTE** support for `userAgentMetadata` is experimental in the DevTools
> protocol and more properties will be added.

Providing the optional `userAgentMetadata` header will update the related
entries in `navigator.userAgentData` and associated `Sec-CH-UA`\* headers.

```js
const page = await browser.newPage();
await page.setUserAgent('MyBrowser', {
  architecture: 'My1',
  mobile: false,
  model: 'Mybook',
  platform: 'MyOS',
  platformVersion: '3.1',
});
```

#### page.setViewport(viewport)

- `viewport` <[Object]>
  - `width` <[number]> page width in pixels. **required**
  - `height` <[number]> page height in pixels. **required**
  - `deviceScaleFactor` <[number]> Specify device scale factor (can be thought of as DPR). Defaults to `1`.
  - `isMobile` <[boolean]> Whether the `meta viewport` tag is taken into account. Defaults to `false`.
  - `hasTouch`<[boolean]> Specifies if viewport supports touch events. Defaults to `false`
  - `isLandscape` <[boolean]> Specifies if viewport is in landscape mode. Defaults to `false`.
- returns: <[Promise]>

> **NOTE** in certain cases, setting viewport will reload the page in order to set the `isMobile` or `hasTouch` properties.

In the case of multiple pages in a single browser, each page can have its own viewport size.

`page.setViewport` will resize the page. A lot of websites don't expect phones to change size, so you should set the viewport before navigating to the page.

```js
const page = await browser.newPage();
await page.setViewport({
  width: 640,
  height: 480,
  deviceScaleFactor: 1,
});
await page.goto('https://example.com');
```

#### page.tap(selector)

- `selector` <[string]> A [selector] to search for element to tap. If there are multiple elements satisfying the selector, the first will be tapped.
- returns: <[Promise]>

This method fetches an element with `selector`, scrolls it into view if needed, and then uses [page.touchscreen](#pagetouchscreen) to tap in the center of the element.
If there's no element matching `selector`, the method throws an error.

Shortcut for [page.mainFrame().tap(selector)](#frametapselector).

#### page.target()

- returns: <[Target]> a target this page was created from.

#### page.title()

- returns: <[Promise]<[string]>> The page's title.

Shortcut for [page.mainFrame().title()](#frametitle).

#### page.touchscreen

- returns: <[Touchscreen]>

#### page.tracing

- returns: <[Tracing]>

#### page.type(selector, text[, options])

- `selector` <[string]> A [selector] of an element to type into. If there are multiple elements satisfying the selector, the first will be used.
- `text` <[string]> A text to type into a focused element.
- `options` <[Object]>
  - `delay` <[number]> Time to wait between key presses in milliseconds. Defaults to 0.
- returns: <[Promise]>

Sends a `keydown`, `keypress`/`input`, and `keyup` event for each character in the text.

To press a special key, like `Control` or `ArrowDown`, use [`keyboard.press`](#keyboardpresskey-options).

```js
await page.type('#mytextarea', 'Hello'); // Types instantly
await page.type('#mytextarea', 'World', { delay: 100 }); // Types slower, like a user
```

Shortcut for [page.mainFrame().type(selector, text[, options])](#frametypeselector-text-options).

#### page.url()

- returns: <[string]>

This is a shortcut for [page.mainFrame().url()](#frameurl)

#### page.viewport()

- returns: <?[Object]>
  - `width` <[number]> page width in pixels.
  - `height` <[number]> page height in pixels.
  - `deviceScaleFactor` <[number]> Specify device scale factor (can be though of as dpr). Defaults to `1`.
  - `isMobile` <[boolean]> Whether the `meta viewport` tag is taken into account. Defaults to `false`.
  - `hasTouch`<[boolean]> Specifies if viewport supports touch events. Defaults to `false`
  - `isLandscape` <[boolean]> Specifies if viewport is in landscape mode. Defaults to `false`.

#### page.waitFor(selectorOrFunctionOrTimeout[, options[, ...args]])

- `selectorOrFunctionOrTimeout` <[string]|[number]|[function]> A [selector], predicate or timeout to wait for
- `options` <[Object]> Optional waiting parameters
  - `visible` <[boolean]> wait for element to be present in DOM and to be visible. Defaults to `false`.
  - `timeout` <[number]> maximum time to wait for in milliseconds. Defaults to `30000` (30 seconds). Pass `0` to disable timeout. The default value can be changed by using the [page.setDefaultTimeout(timeout)](#pagesetdefaulttimeouttimeout) method.
  - `hidden` <[boolean]> wait for element to not be found in the DOM or to be hidden. Defaults to `false`.
  - `polling` <[string]|[number]> An interval at which the `pageFunction` is executed, defaults to `raf`. If `polling` is a number, then it is treated as an interval in milliseconds at which the function would be executed. If `polling` is a string, then it can be one of the following values:
    - `raf` - to constantly execute `pageFunction` in `requestAnimationFrame` callback. This is the tightest polling mode which is suitable to observe styling changes.
    - `mutation` - to execute `pageFunction` on every DOM mutation.
- `...args` <...[Serializable]|[JSHandle]> Arguments to pass to `pageFunction`
- returns: <[Promise]<[JSHandle]>> Promise which resolves to a JSHandle of the success value

**This method is deprecated**. You should use the more explicit API methods available:

- `page.waitForSelector`
- `page.waitForXPath`
- `page.waitForFunction`
- `page.waitForTimeout`

This method behaves differently with respect to the type of the first parameter:

- if `selectorOrFunctionOrTimeout` is a `string`, then the first argument is treated as a [selector] or [xpath], depending on whether or not it starts with '//', and the method is a shortcut for
  [page.waitForSelector](#pagewaitforselectorselector-options) or [page.waitForXPath](#pagewaitforxpathxpath-options)
- if `selectorOrFunctionOrTimeout` is a `function`, then the first argument is treated as a predicate to wait for and the method is a shortcut for [page.waitForFunction()](#pagewaitforfunctionpagefunction-options-args).
- if `selectorOrFunctionOrTimeout` is a `number`, then the first argument is treated as a timeout in milliseconds and the method returns a promise which resolves after the timeout
- otherwise, an exception is thrown

```js
// wait for selector
await page.waitFor('.foo');
// wait for 1 second
await page.waitFor(1000);
// wait for predicate
await page.waitFor(() => !!document.querySelector('.foo'));
```

To pass arguments from node.js to the predicate of `page.waitFor` function:

```js
const selector = '.foo';
await page.waitFor(
  (selector) => !!document.querySelector(selector),
  {},
  selector
);
```

Shortcut for [page.mainFrame().waitFor(selectorOrFunctionOrTimeout[, options[, ...args]])](#framewaitforselectororfunctionortimeout-options-args).

#### page.waitForFileChooser([options])

- `options` <[WaitTimeoutOptions](####WaitTimeoutOptions)> Optional waiting parameters
- returns: <[Promise]<[FileChooser]>> A promise that resolves after a page requests a file picker.

> **NOTE** In non-headless Chromium, this method results in the native file picker dialog **not showing up** for the user.

This method is typically coupled with an action that triggers file choosing.
The following example clicks a button that issues a file chooser and then
responds with `/tmp/myfile.pdf` as if a user has selected this file.

```js
const [fileChooser] = await Promise.all([
  page.waitForFileChooser(),
  page.click('#upload-file-button'), // some button that triggers file selection
]);
await fileChooser.accept(['/tmp/myfile.pdf']);
```

> **NOTE** This must be called _before_ the file chooser is launched. It will not return a currently active file chooser.

> **NOTE** “File picker” refers to the operating system’s file selection UI that lets you browse to a folder and select file(s) to be shared with the web app. It’s not the “Save file” dialog.

#### page.waitForFrame(urlOrPredicate[, options])

- `urlOrPredicate` <[string]|[Function]> A URL or predicate to wait for.
- `options` <[Object]> Optional waiting parameters
  - `timeout` <[number]> Maximum wait time in milliseconds, defaults to 30 seconds, pass `0` to disable the timeout. The default value can be changed by using the [page.setDefaultTimeout(timeout)](#pagesetdefaulttimeouttimeout) method.
- returns: <[Promise]<[Frame]>> Promise which resolves to the matched frame.

```js
const frame = await page.waitForFrame(async (frame) => {
  return frame.name() === 'Test';
});
```

#### page.waitForFunction(pageFunction[, options[, ...args]])

- `pageFunction` <[function]|[string]> Function to be evaluated in browser context
- `options` <[Object]> Optional waiting parameters
  - `polling` <[string]|[number]> An interval at which the `pageFunction` is executed, defaults to `raf`. If `polling` is a number, then it is treated as an interval in milliseconds at which the function would be executed. If `polling` is a string, then it can be one of the following values:
    - `raf` - to constantly execute `pageFunction` in `requestAnimationFrame` callback. This is the tightest polling mode which is suitable to observe styling changes.
    - `mutation` - to execute `pageFunction` on every DOM mutation.
  - `timeout` <[number]> maximum time to wait for in milliseconds. Defaults to `30000` (30 seconds). Pass `0` to disable timeout. The default value can be changed by using the [page.setDefaultTimeout(timeout)](#pagesetdefaulttimeouttimeout) method.
- `...args` <...[Serializable]|[JSHandle]> Arguments to pass to `pageFunction`
- returns: <[Promise]<[JSHandle]>> Promise which resolves when the `pageFunction` returns a truthy value. It resolves to a JSHandle of the truthy value.

The `waitForFunction` can be used to observe viewport size change:

```js
const puppeteer = require('puppeteer');

(async () => {
  const browser = await puppeteer.launch();
  const page = await browser.newPage();
  const watchDog = page.waitForFunction('window.innerWidth < 100');
  await page.setViewport({ width: 50, height: 50 });
  await watchDog;
  await browser.close();
})();
```

To pass arguments from node.js to the predicate of `page.waitForFunction` function:

```js
const selector = '.foo';
await page.waitForFunction(
  (selector) => !!document.querySelector(selector),
  {},
  selector
);
```

The predicate of `page.waitForFunction` can be asynchronous too:

```js
const username = 'github-username';
await page.waitForFunction(
  async (username) => {
    const githubResponse = await fetch(
      `https://api.github.com/users/${username}`
    );
    const githubUser = await githubResponse.json();
    // show the avatar
    const img = document.createElement('img');
    img.src = githubUser.avatar_url;
    // wait 3 seconds
    await new Promise((resolve, reject) => setTimeout(resolve, 3000));
    img.remove();
  },
  {},
  username
);
```

Shortcut for [page.mainFrame().waitForFunction(pageFunction[, options[, ...args]])](#framewaitforfunctionpagefunction-options-args).

#### page.waitForNavigation([options])

- `options` <[Object]> Navigation parameters which might have the following properties:
  - `timeout` <[number]> Maximum navigation time in milliseconds, defaults to 30 seconds, pass `0` to disable timeout. The default value can be changed by using the [page.setDefaultNavigationTimeout(timeout)](#pagesetdefaultnavigationtimeouttimeout) or [page.setDefaultTimeout(timeout)](#pagesetdefaulttimeouttimeout) methods.
  - `waitUntil` <"load"|"domcontentloaded"|"networkidle0"|"networkidle2"|Array<PuppeteerLifeCycleMethod>> When to consider navigation succeeded, defaults to `load`. Given an array of event strings, navigation is considered to be successful after all events have been fired. Events can be either:
    - `load` - consider navigation to be finished when the `load` event is fired.
    - `domcontentloaded` - consider navigation to be finished when the `DOMContentLoaded` event is fired.
    - `networkidle0` - consider navigation to be finished when there are no more than 0 network connections for at least `500` ms.
    - `networkidle2` - consider navigation to be finished when there are no more than 2 network connections for at least `500` ms.
- returns: <[Promise]<?[HTTPResponse]>> Promise which resolves to the main resource response. In case of multiple redirects, the navigation will resolve with the response of the last redirect. In case of navigation to a different anchor or navigation due to History API usage, the navigation will resolve with `null`.

This resolves when the page navigates to a new URL or reloads. It is useful when you run code
that will indirectly cause the page to navigate. Consider this example:

```js
const [response] = await Promise.all([
  page.waitForNavigation(), // The promise resolves after navigation has finished
  page.click('a.my-link'), // Clicking the link will indirectly cause a navigation
]);
```

**NOTE** Usage of the [History API](https://developer.mozilla.org/en-US/docs/Web/API/History_API) to change the URL is considered a navigation.

Shortcut for [page.mainFrame().waitForNavigation(options)](#framewaitfornavigationoptions).

#### page.waitForNetworkIdle([options])
- `options` <[Object]> Optional waiting parameters
  - `timeout` <[number]> Maximum wait time in milliseconds, defaults to 30 seconds, pass `0` to disable the timeout. The default value can be changed by using the [page.setDefaultTimeout(timeout)](#pagesetdefaulttimeouttimeout) method.
  - `idleTime` <[number]> How long to wait for no network requests in milliseconds, defaults to 500 milliseconds.
- returns: <[Promise]<void>> Promise which resolves when network is idle.

```js
page.evaluate(() => fetch('some-url'));
page.waitForNetworkIdle(); // The promise resolves after fetch above finishes
```

#### page.waitForRequest(urlOrPredicate[, options])

- `urlOrPredicate` <[string]|[Function]> A URL or predicate to wait for.
- `options` <[Object]> Optional waiting parameters
  - `timeout` <[number]> Maximum wait time in milliseconds, defaults to 30 seconds, pass `0` to disable the timeout. The default value can be changed by using the [page.setDefaultTimeout(timeout)](#pagesetdefaulttimeouttimeout) method.
- returns: <[Promise]<[HTTPRequest]>> Promise which resolves to the matched request.

```js
const firstRequest = await page.waitForRequest('http://example.com/resource');
const finalRequest = await page.waitForRequest(
  (request) =>
    request.url() === 'http://example.com' && request.method() === 'GET'
);
return firstRequest.url();
```

#### page.waitForResponse(urlOrPredicate[, options])

- `urlOrPredicate` <[string]|[Function]> A URL or predicate to wait for.
- `options` <[Object]> Optional waiting parameters
  - `timeout` <[number]> Maximum wait time in milliseconds, defaults to 30 seconds, pass `0` to disable the timeout. The default value can be changed by using the [page.setDefaultTimeout(timeout)](#pagesetdefaulttimeouttimeout) method.
- returns: <[Promise]<[HTTPResponse]>> Promise which resolves to the matched response.

```js
const firstResponse = await page.waitForResponse(
  'https://example.com/resource'
);
const finalResponse = await page.waitForResponse(
  (response) =>
    response.url() === 'https://example.com' && response.status() === 200
);
const finalResponse = await page.waitForResponse(async (response) => {
  return (await response.text()).includes('<html>');
});
return finalResponse.ok();
```

#### page.waitForSelector(selector[, options])

- `selector` <[string]> A [selector] of an element to wait for
- `options` <[Object]> Optional waiting parameters
  - `visible` <[boolean]> wait for element to be present in DOM and to be visible, i.e. to not have `display: none` or `visibility: hidden` CSS properties. Defaults to `false`.
  - `hidden` <[boolean]> wait for element to not be found in the DOM or to be hidden, i.e. have `display: none` or `visibility: hidden` CSS properties. Defaults to `false`.
  - `timeout` <[number]> maximum time to wait for in milliseconds. Defaults to `30000` (30 seconds). Pass `0` to disable timeout. The default value can be changed by using the [page.setDefaultTimeout(timeout)](#pagesetdefaulttimeouttimeout) method.
- returns: <[Promise]<?[ElementHandle]>> Promise which resolves when element specified by selector string is added to DOM. Resolves to `null` if waiting for `hidden: true` and selector is not found in DOM.

Wait for the `selector` to appear in page. If at the moment of calling
the method the `selector` already exists, the method will return
immediately. If the selector doesn't appear after the `timeout` milliseconds of waiting, the function will throw.

This method works across navigations:

```js
const puppeteer = require('puppeteer');

(async () => {
  const browser = await puppeteer.launch();
  const page = await browser.newPage();
  let currentURL;
  page
    .waitForSelector('img')
    .then(() => console.log('First URL with image: ' + currentURL));
  for (currentURL of [
    'https://example.com',
    'https://google.com',
    'https://bbc.com',
  ]) {
    await page.goto(currentURL);
  }
  await browser.close();
})();
```

Shortcut for [page.mainFrame().waitForSelector(selector[, options])](#framewaitforselectorselector-options).

#### page.waitForTimeout(milliseconds)

- `milliseconds` <[number]> The number of milliseconds to wait for.
- returns: <[Promise]> Promise which resolves after the timeout has been completed.

Pauses script execution for the given number of milliseconds before continuing:

```js
const puppeteer = require('puppeteer');

(async () => {
  const browser = await puppeteer.launch();
  const page = await browser.newPage();
  page.waitForTimeout(1000).then(() => console.log('Waited a second!'));

  await browser.close();
})();
```

#### page.waitForXPath(xpath[, options])

- `xpath` <[string]> A [xpath] of an element to wait for
- `options` <[Object]> Optional waiting parameters
  - `visible` <[boolean]> wait for element to be present in DOM and to be visible, i.e. to not have `display: none` or `visibility: hidden` CSS properties. Defaults to `false`.
  - `hidden` <[boolean]> wait for element to not be found in the DOM or to be hidden, i.e. have `display: none` or `visibility: hidden` CSS properties. Defaults to `false`.
  - `timeout` <[number]> maximum time to wait for in milliseconds. Defaults to `30000` (30 seconds). Pass `0` to disable timeout. The default value can be changed by using the [page.setDefaultTimeout(timeout)](#pagesetdefaulttimeouttimeout) method.
- returns: <[Promise]<?[ElementHandle]>> Promise which resolves when element specified by xpath string is added to DOM. Resolves to `null` if waiting for `hidden: true` and xpath is not found in DOM.

Wait for the `xpath` to appear in page. If at the moment of calling
the method the `xpath` already exists, the method will return
immediately. If the xpath doesn't appear after the `timeout` milliseconds of waiting, the function will throw.

This method works across navigations:

```js
const puppeteer = require('puppeteer');

(async () => {
  const browser = await puppeteer.launch();
  const page = await browser.newPage();
  let currentURL;
  page
    .waitForXPath('//img')
    .then(() => console.log('First URL with image: ' + currentURL));
  for (currentURL of [
    'https://example.com',
    'https://google.com',
    'https://bbc.com',
  ]) {
    await page.goto(currentURL);
  }
  await browser.close();
})();
```

Shortcut for [page.mainFrame().waitForXPath(xpath[, options])](#framewaitforxpathxpath-options).

#### page.workers()

- returns: <[Array]<[WebWorker]>>
  This method returns all of the dedicated [WebWorkers](https://developer.mozilla.org/en-US/docs/Web/API/Web_Workers_API) associated with the page.

> **NOTE** This does not contain ServiceWorkers

#### GeolocationOptions

- `latitude` <[number]> Latitude between -90 and 90.
- `longitude` <[number]> Longitude between -180 and 180.
- `accuracy` <[number]> Optional non-negative accuracy value.

#### WaitTimeoutOptions

- `timeout` <[number]> Maximum wait time in milliseconds, defaults to 30 seconds, pass `0` to disable the timeout. The default value can be changed by using the [page.setDefaultTimeout(timeout)](#pagesetdefaulttimeouttimeout) method.

### class: WebWorker

The WebWorker class represents a [WebWorker](https://developer.mozilla.org/en-US/docs/Web/API/Web_Workers_API).
The events `workercreated` and `workerdestroyed` are emitted on the page object to signal the worker lifecycle.

```js
page.on('workercreated', (worker) =>
  console.log('Worker created: ' + worker.url())
);
page.on('workerdestroyed', (worker) =>
  console.log('Worker destroyed: ' + worker.url())
);

console.log('Current workers:');
for (const worker of page.workers()) console.log('  ' + worker.url());
```

#### webWorker.evaluate(pageFunction[, ...args])

- `pageFunction` <[function]|[string]> Function to be evaluated in the worker context
- `...args` <...[Serializable]|[JSHandle]> Arguments to pass to `pageFunction`
- returns: <[Promise]<[Serializable]>> Promise which resolves to the return value of `pageFunction`

If the function passed to the `worker.evaluate` returns a [Promise], then `worker.evaluate` would wait for the promise to resolve and return its value.

If the function passed to the `worker.evaluate` returns a non-[Serializable] value, then `worker.evaluate` resolves to `undefined`. DevTools Protocol also supports transferring some additional values that are not serializable by `JSON`: `-0`, `NaN`, `Infinity`, `-Infinity`, and bigint literals.

Shortcut for [(await worker.executionContext()).evaluate(pageFunction, ...args)](#executioncontextevaluatepagefunction-args).

#### webWorker.evaluateHandle(pageFunction[, ...args])

- `pageFunction` <[function]|[string]> Function to be evaluated in the page context
- `...args` <...[Serializable]|[JSHandle]> Arguments to pass to `pageFunction`
- returns: <[Promise]<[JSHandle]|[ElementHandle]>> Promise which resolves to the return value of `pageFunction` as an in-page object.

The only difference between `worker.evaluate` and `worker.evaluateHandle` is that `worker.evaluateHandle` returns in-page object (JSHandle).

If the function passed to the `worker.evaluateHandle` returns a [Promise], then `worker.evaluateHandle` would wait for the promise to resolve and return its value.

If the function returns an element, the returned handle is an [ElementHandle].

Shortcut for [(await worker.executionContext()).evaluateHandle(pageFunction, ...args)](#executioncontextevaluatehandlepagefunction-args).

#### webWorker.executionContext()

- returns: <[Promise]<[ExecutionContext]>>

#### webWorker.url()

- returns: <[string]>

### class: Accessibility

The Accessibility class provides methods for inspecting Chromium's accessibility tree. The accessibility tree is used by assistive technology such as [screen readers](https://en.wikipedia.org/wiki/Screen_reader) or [switches](https://en.wikipedia.org/wiki/Switch_access).

Accessibility is a very platform-specific thing. On different platforms, there are different screen readers that might have wildly different output.

Blink - Chrome's rendering engine - has a concept of "accessibility tree", which is then translated into different platform-specific APIs. Accessibility namespace gives users
access to the Blink Accessibility Tree.

Most of the accessibility tree gets filtered out when converting from Blink AX Tree to Platform-specific AX-Tree or by assistive technologies themselves. By default, Puppeteer tries to approximate this filtering, exposing only the "interesting" nodes of the tree.

#### accessibility.snapshot([options])

- `options` <[Object]>
  - `interestingOnly` <[boolean]> Prune uninteresting nodes from the tree. Defaults to `true`.
  - `root` <[ElementHandle]> The root DOM element for the snapshot. Defaults to the whole page.
- returns: <[Promise]<[Object]>> An [AXNode] object with the following properties:
  - `role` <[string]> The [role](https://www.w3.org/TR/wai-aria/#usage_intro).
  - `name` <[string]> A human readable name for the node.
  - `value` <[string]|[number]> The current value of the node.
  - `description` <[string]> An additional human readable description of the node.
  - `keyshortcuts` <[string]> Keyboard shortcuts associated with this node.
  - `roledescription` <[string]> A human readable alternative to the role.
  - `valuetext` <[string]> A description of the current value.
  - `disabled` <[boolean]> Whether the node is disabled.
  - `expanded` <[boolean]> Whether the node is expanded or collapsed.
  - `focused` <[boolean]> Whether the node is focused.
  - `modal` <[boolean]> Whether the node is [modal](https://en.wikipedia.org/wiki/Modal_window).
  - `multiline` <[boolean]> Whether the node text input supports multiline.
  - `multiselectable` <[boolean]> Whether more than one child can be selected.
  - `readonly` <[boolean]> Whether the node is read-only.
  - `required` <[boolean]> Whether the node is required.
  - `selected` <[boolean]> Whether the node is selected in its parent node.
  - `checked` <[boolean]|"mixed"> Whether the checkbox is checked, or "mixed".
  - `pressed` <[boolean]|"mixed"> Whether the toggle button is checked, or "mixed".
  - `level` <[number]> The level of a heading.
  - `valuemin` <[number]> The minimum value in a node.
  - `valuemax` <[number]> The maximum value in a node.
  - `autocomplete` <[string]> What kind of autocomplete is supported by a control.
  - `haspopup` <[string]> What kind of popup is currently being shown for a node.
  - `invalid` <[string]> Whether and in what way this node's value is invalid.
  - `orientation` <[string]> Whether the node is oriented horizontally or vertically.
  - `children` <[Array]<[Object]>> Child [AXNode]s of this node, if any.

Captures the current state of the accessibility tree. The returned object represents the root accessible node of the page.

> **NOTE** The Chromium accessibility tree contains nodes that go unused on most platforms and by
> most screen readers. Puppeteer will discard them as well for an easier to process tree,
> unless `interestingOnly` is set to `false`.

An example of dumping the entire accessibility tree:

```js
const snapshot = await page.accessibility.snapshot();
console.log(snapshot);
```

An example of logging the focused node's name:

```js
const snapshot = await page.accessibility.snapshot();
const node = findFocusedNode(snapshot);
console.log(node && node.name);

function findFocusedNode(node) {
  if (node.focused) return node;
  for (const child of node.children || []) {
    const foundNode = findFocusedNode(child);
    return foundNode;
  }
  return null;
}
```

### class: Keyboard

Keyboard provides an API for managing a virtual keyboard. The high-level API is [`keyboard.type`](#keyboardtypetext-options), which takes raw characters and generates proper keydown, keypress/input, and keyup events on your page.

For finer control, you can use [`keyboard.down`](#keyboarddownkey-options), [`keyboard.up`](#keyboardupkey), and [`keyboard.sendCharacter`](#keyboardsendcharacterchar) to manually fire events as if they were generated from a real keyboard.

An example of holding down `Shift` in order to select and delete some text:

```js
await page.keyboard.type('Hello World!');
await page.keyboard.press('ArrowLeft');

await page.keyboard.down('Shift');
for (let i = 0; i < ' World'.length; i++)
  await page.keyboard.press('ArrowLeft');
await page.keyboard.up('Shift');

await page.keyboard.press('Backspace');
// Result text will end up saying 'Hello!'
```

An example of pressing `A`

```js
await page.keyboard.down('Shift');
await page.keyboard.press('KeyA');
await page.keyboard.up('Shift');
```

> **NOTE** On macOS, keyboard shortcuts like `⌘ A` -> Select All does not work. See [#1313](https://github.com/puppeteer/puppeteer/issues/1313)

#### keyboard.down(key[, options])

- `key` <[string]> Name of key to press, such as `ArrowLeft`. See [USKeyboardLayout] for a list of all key names.
- `options` <[Object]>
  - `text` <[string]> If specified, generates an input event with this text.
- returns: <[Promise]>

Dispatches a `keydown` event.

If `key` is a single character and no modifier keys besides `Shift` are being held down, a `keypress`/`input` event will also be generated. The `text` option can be specified to force an input event to be generated.

If `key` is a modifier key, `Shift`, `Meta`, `Control`, or `Alt`, subsequent key presses will be sent with that modifier active. To release the modifier key, use [`keyboard.up`](#keyboardupkey).

After the key is pressed once, subsequent calls to [`keyboard.down`](#keyboarddownkey-options) will have [repeat](https://developer.mozilla.org/en-US/docs/Web/API/KeyboardEvent/repeat) set to true. To release the key, use [`keyboard.up`](#keyboardupkey).

> **NOTE** Modifier keys DO influence `keyboard.down`. Holding down `Shift` will type the text in upper case.

#### keyboard.press(key[, options])

- `key` <[string]> Name of key to press, such as `ArrowLeft`. See [USKeyboardLayout] for a list of all key names.
- `options` <[Object]>
  - `text` <[string]> If specified, generates an input event with this text.
  - `delay` <[number]> Time to wait between `keydown` and `keyup` in milliseconds. Defaults to 0.
- returns: <[Promise]>

If `key` is a single character and no modifier keys besides `Shift` are being held down, a `keypress`/`input` event will also be generated. The `text` option can be specified to force an input event to be generated.

> **NOTE** Modifier keys DO affect `keyboard.press`. Holding down `Shift` will type the text in upper case.

Shortcut for [`keyboard.down`](#keyboarddownkey-options) and [`keyboard.up`](#keyboardupkey).

#### keyboard.sendCharacter(char)

- `char` <[string]> Character to send into the page.
- returns: <[Promise]>

Dispatches a `keypress` and `input` event. This does not send a `keydown` or `keyup` event.

```js
page.keyboard.sendCharacter('嗨');
```

> **NOTE** Modifier keys DO NOT affect `keyboard.sendCharacter`. Holding down `Shift` will not type the text in upper case.

#### keyboard.type(text[, options])

- `text` <[string]> A text to type into a focused element.
- `options` <[Object]>
  - `delay` <[number]> Time to wait between key presses in milliseconds. Defaults to 0.
- returns: <[Promise]>

Sends a `keydown`, `keypress`/`input`, and `keyup` event for each character in the text.

To press a special key, like `Control` or `ArrowDown`, use [`keyboard.press`](#keyboardpresskey-options).

```js
await page.keyboard.type('Hello'); // Types instantly
await page.keyboard.type('World', { delay: 100 }); // Types slower, like a user
```

> **NOTE** Modifier keys DO NOT affect `keyboard.type`. Holding down `Shift` will not type the text in upper case.

#### keyboard.up(key)

- `key` <[string]> Name of key to release, such as `ArrowLeft`. See [USKeyboardLayout] for a list of all key names.
- returns: <[Promise]>

Dispatches a `keyup` event.

### class: Mouse

The Mouse class operates in main-frame CSS pixels relative to the top-left corner of the viewport.

Every `page` object has its own Mouse, accessible with [`page.mouse`](#pagemouse).

```js
// Using ‘page.mouse’ to trace a 100x100 square.
await page.mouse.move(0, 0);
await page.mouse.down();
await page.mouse.move(0, 100);
await page.mouse.move(100, 100);
await page.mouse.move(100, 0);
await page.mouse.move(0, 0);
await page.mouse.up();
```

Note that the mouse events trigger synthetic `MouseEvent`s.
This means that it does not fully replicate the functionality of what a normal user would be able to do with their mouse.

For example, dragging and selecting text is not possible using `page.mouse`.
Instead, you can use the [`DocumentOrShadowRoot.getSelection()`](https://developer.mozilla.org/en-US/docs/Web/API/DocumentOrShadowRoot/getSelection) functionality implemented in the platform.

For example, if you want to select all content between nodes:

```js
await page.evaluate(
  (from, to) => {
    const selection = from.getRootNode().getSelection();
    const range = document.createRange();
    range.setStartBefore(from);
    range.setEndAfter(to);
    selection.removeAllRanges();
    selection.addRange(range);
  },
  fromJSHandle,
  toJSHandle
);
```

If you then would want to copy-paste your selection, you can use the clipboard API:

```js
// The clipboard API does not allow you to copy, unless the tab is focused.
await page.bringToFront();
await page.evaluate(() => {
  // Copy the selected content to the clipboard
  document.execCommand('copy');
  // Obtain the content of the clipboard as a string
  return navigator.clipboard.readText();
});
```

Note that if you want access to the clipboard API, you have to give it permission to do so:

```js
await browser
  .defaultBrowserContext()
  .overridePermissions('<your origin>', ['clipboard-read', 'clipboard-write']);
```

#### mouse.click(x, y[, options])

- `x` <[number]>
- `y` <[number]>
- `options` <[Object]>
  - `button` <"left"|"right"|"middle"> Defaults to `left`.
  - `clickCount` <[number]> defaults to 1. See [UIEvent.detail].
  - `delay` <[number]> Time to wait between `mousedown` and `mouseup` in milliseconds. Defaults to 0.
- returns: <[Promise]>

Shortcut for [`mouse.move`](#mousemovex-y-options), [`mouse.down`](#mousedownoptions) and [`mouse.up`](#mouseupoptions).

#### mouse.down([options])

- `options` <[Object]>
  - `button` <"left"|"right"|"middle"> Defaults to `left`.
  - `clickCount` <[number]> defaults to 1. See [UIEvent.detail].
- returns: <[Promise]>

Dispatches a `mousedown` event.

#### mouse.drag(start, target)

- `start` <[Object]> the position to start dragging from
  - `x` <[number]> x coordinate
  - `y` <[number]> y coordinate
- `target` <[Object]> the position to drag to
  - `x` <[number]> x coordinate
  - `y` <[number]> y coordinate
- returns: <[Promise<[DragData]>]>

This method creates and captures a dragevent from a given point.

#### mouse.dragAndDrop(start, target[, options])

- `start` <[Object]>
  - `x` <[number]> x coordinate
  - `y` <[number]> y coordinate
- `target` <[Object]>
  - `x` <[number]> x coordinate
  - `y` <[number]> y coordinate
- `options` <[Object]>
  - `delay` <[number]> how long to delay before dropping onto the target point
- returns: <[Promise<[DragData]>]>

This method drags from a given start point and drops onto a target point.

#### mouse.dragEnter(target, data)

- `target` <[Object]>
  - `x` <[number]> x coordinate
  - `y` <[number]> y coordinate
- `data` <[Object]>
- returns: <[Promise]]>

This method triggers a dragenter event from the target point.

#### mouse.dragOver(target, data)

- `target` <[Object]>
  - `x` <[number]> x coordinate
  - `y` <[number]> y coordinate
- `data` <[Object]>
- returns: <[Promise]]>

This method triggers a dragover event from the target point.

#### mouse.drop(target, data)

- `target` <[Object]>
  - `x` <[number]> x coordinate
  - `y` <[number]> y coordinate
- `data` <[Object]>
- returns: <[Promise]]>

This method triggers a drop event from the target point.

#### mouse.move(x, y[, options])

- `x` <[number]>
- `y` <[number]>
- `options` <[Object]>
  - `steps` <[number]> defaults to 1. Sends intermediate `mousemove` events.
- returns: <[Promise]>

Dispatches a `mousemove` event.

#### mouse.up([options])

- `options` <[Object]>
  - `button` <"left"|"right"|"middle"> Defaults to `left`.
  - `clickCount` <[number]> defaults to 1. See [UIEvent.detail].
- returns: <[Promise]>

Dispatches a `mouseup` event.

#### mouse.wheel([options])

- `options` <[Object]>
  - `deltaX` X delta in CSS pixels for mouse wheel event (default: 0). Positive values emulate a scroll right and negative values a scroll left event.
  - `deltaY` Y delta in CSS pixels for mouse wheel event (default: 0). Positive values emulate a scroll down and negative values a scroll up event.
- returns: <[Promise]>

Dispatches a `mousewheel` event.

Examples:

```js
await page.goto(
  'https://mdn.mozillademos.org/en-US/docs/Web/API/Element/wheel_event$samples/Scaling_an_element_via_the_wheel?revision=1587366'
);

const elem = await page.$('div');
const boundingBox = await elem.boundingBox();
await page.mouse.move(
  boundingBox.x + boundingBox.width / 2,
  boundingBox.y + boundingBox.height / 2
);

await page.mouse.wheel({ deltaY: -100 });
```

### class: Touchscreen

#### touchscreen.tap(x, y)

- `x` <[number]>
- `y` <[number]>
- returns: <[Promise]>

Dispatches a `touchstart` and `touchend` event.

### class: Tracing

You can use [`tracing.start`](#tracingstartoptions) and [`tracing.stop`](#tracingstop) to create a trace file which can be opened in Chrome DevTools or [timeline viewer](https://chromedevtools.github.io/timeline-viewer/).

```js
await page.tracing.start({ path: 'trace.json' });
await page.goto('https://www.google.com');
await page.tracing.stop();
```

#### tracing.start([options])

- `options` <[Object]>
  - `path` <[string]> A path to write the trace file to.
  - `screenshots` <[boolean]> captures screenshots in the trace.
  - `categories` <[Array]<[string]>> specify custom categories to use instead of default.
- returns: <[Promise]>

Only one trace can be active at a time per browser.

#### tracing.stop()

- returns: <[Promise]<[Buffer]>> Promise which resolves to buffer with trace data.

### class: FileChooser

[FileChooser] objects are returned via the ['page.waitForFileChooser'](#pagewaitforfilechooseroptions) method.

File choosers let you react to the page requesting for file(s) to be loaded by the web app. (This file chooser does not cover the “Save file” dialog.)

An example of using [FileChooser]:

```js
const [fileChooser] = await Promise.all([
  page.waitForFileChooser(),
  page.click('#upload-file-button'), // some button that triggers file selection
]);
await fileChooser.accept(['/tmp/myfile.pdf']);
```

> **NOTE** In browsers, only one file chooser can be opened at a time.
> All file choosers must be accepted or canceled. Not doing so will prevent subsequent file choosers from appearing.

#### fileChooser.accept(filePaths)

- `filePaths` <[Array]<[string]>> Accept the file chooser request with given paths. If some of the `filePaths` are relative paths, then they are resolved relative to the [current working directory](https://nodejs.org/api/process.html#process_process_cwd).
- returns: <[Promise]>

#### fileChooser.cancel()

Closes the file chooser without selecting any files.

#### fileChooser.isMultiple()

- returns: <[boolean]> Whether file chooser allow for [multiple](https://developer.mozilla.org/en-US/docs/Web/HTML/Element/input/file#attr-multiple) file selection.

### class: Dialog

[Dialog] objects are dispatched by page via the ['dialog'](#event-dialog) event.

An example of using `Dialog` class:

```js
const puppeteer = require('puppeteer');

(async () => {
  const browser = await puppeteer.launch();
  const page = await browser.newPage();
  page.on('dialog', async (dialog) => {
    console.log(dialog.message());
    await dialog.dismiss();
    await browser.close();
  });
  page.evaluate(() => alert('1'));
})();
```

#### dialog.accept([promptText])

- `promptText` <[string]> A text to enter in prompt. Does not cause any effects if the dialog's `type` is not prompt.
- returns: <[Promise]> Promise which resolves when the dialog has been accepted.

#### dialog.defaultValue()

- returns: <[string]> If dialog is prompt, returns default prompt value. Otherwise, returns empty string.

#### dialog.dismiss()

- returns: <[Promise]> Promise which resolves when the dialog has been dismissed.

#### dialog.message()

- returns: <[string]> A message displayed in the dialog.

#### dialog.type()

- returns: <[string]> Dialog's type, can be one of `alert`, `beforeunload`, `confirm` or `prompt`.

### class: ConsoleMessage

[ConsoleMessage] objects are dispatched by page via the ['console'](#event-console) event.

#### consoleMessage.args()

- returns: <[Array]<[JSHandle]>>

#### consoleMessage.location()

- returns: <[Object]>
  - `url` <[string]> URL of the resource if known or `undefined` otherwise.
  - `lineNumber` <[number]> 0-based line number in the resource if known or `undefined` otherwise.
  - `columnNumber` <[number]> 0-based column number in the resource if known or `undefined` otherwise.

#### consoleMessage.stackTrace()

- returns: <[Array]<[Object]>>
  - `url` <[string]> URL of the resource if known or `undefined` otherwise.
  - `lineNumber` <[number]> 0-based line number in the resource if known or `undefined` otherwise.
  - `columnNumber` <[number]> 0-based column number in the resource if known or `undefined` otherwise.

#### consoleMessage.text()

- returns: <[string]>

#### consoleMessage.type()

- returns: <[string]>

One of the following values: `'log'`, `'debug'`, `'info'`, `'error'`, `'warning'`, `'dir'`, `'dirxml'`, `'table'`, `'trace'`, `'clear'`, `'startGroup'`, `'startGroupCollapsed'`, `'endGroup'`, `'assert'`, `'profile'`, `'profileEnd'`, `'count'`, `'timeEnd'`.

### class: Frame

At every point of time, page exposes its current frame tree via the [page.mainFrame()](#pagemainframe) and [frame.childFrames()](#framechildframes) methods.

[Frame] object's lifecycle is controlled by three events, dispatched on the page object:

- ['frameattached'](#event-frameattached) - fired when the frame gets attached to the page. A Frame can be attached to the page only once.
- ['framenavigated'](#event-framenavigated) - fired when the frame commits navigation to a different URL.
- ['framedetached'](#event-framedetached) - fired when the frame gets detached from the page. A Frame can be detached from the page only once.

An example of dumping frame tree:

```js
const puppeteer = require('puppeteer');

(async () => {
  const browser = await puppeteer.launch();
  const page = await browser.newPage();
  await page.goto('https://www.google.com/chrome/browser/canary.html');
  dumpFrameTree(page.mainFrame(), '');
  await browser.close();

  function dumpFrameTree(frame, indent) {
    console.log(indent + frame.url());
    for (const child of frame.childFrames()) {
      dumpFrameTree(child, indent + '  ');
    }
  }
})();
```

An example of getting text from an iframe element:

```js
const frame = page.frames().find((frame) => frame.name() === 'myframe');
const text = await frame.$eval('.selector', (element) => element.textContent);
console.log(text);
```

#### frame.$(selector)

- `selector` <[string]> A [selector] to query frame for
- returns: <[Promise]<?[ElementHandle]>> Promise which resolves to ElementHandle pointing to the frame element.

The method queries frame for the selector. If there's no such element within the frame, the method resolves to `null`.

#### frame.$$(selector)

- `selector` <[string]> A [selector] to query frame for
- returns: <[Promise]<[Array]<[ElementHandle]>>> Promise which resolves to ElementHandles pointing to the frame elements.

The method runs `document.querySelectorAll` within the frame. If no elements match the selector, the return value resolves to `[]`.

#### frame.$$eval(selector, pageFunction[, ...args])

- `selector` <[string]> A [selector] to query frame for
- `pageFunction` <[function]\([Array]<[Element]>\)> Function to be evaluated in browser context
- `...args` <...[Serializable]|[JSHandle]> Arguments to pass to `pageFunction`
- returns: <[Promise]<[Serializable]>> Promise which resolves to the return value of `pageFunction`

This method runs `Array.from(document.querySelectorAll(selector))` within the frame and passes it as the first argument to `pageFunction`.

If `pageFunction` returns a [Promise], then `frame.$$eval` would wait for the promise to resolve and return its value.

Examples:

```js
const divsCounts = await frame.$$eval('div', (divs) => divs.length);
```

#### frame.$eval(selector, pageFunction[, ...args])

- `selector` <[string]> A [selector] to query frame for
- `pageFunction` <[function]\([Element]\)> Function to be evaluated in browser context
- `...args` <...[Serializable]|[JSHandle]> Arguments to pass to `pageFunction`
- returns: <[Promise]<[Serializable]>> Promise which resolves to the return value of `pageFunction`

This method runs `document.querySelector` within the frame and passes it as the first argument to `pageFunction`. If there's no element matching `selector`, the method throws an error.

If `pageFunction` returns a [Promise], then `frame.$eval` would wait for the promise to resolve and return its value.

Examples:

```js
const searchValue = await frame.$eval('#search', (el) => el.value);
const preloadHref = await frame.$eval('link[rel=preload]', (el) => el.href);
const html = await frame.$eval('.main-container', (e) => e.outerHTML);
```

#### frame.$x(expression)

- `expression` <[string]> Expression to [evaluate](https://developer.mozilla.org/en-US/docs/Web/API/Document/evaluate).
- returns: <[Promise]<[Array]<[ElementHandle]>>>

The method evaluates the XPath expression relative to the frame document as its context node. If there are no such elements, the method resolves to an empty array.

#### frame.addScriptTag(options)

- `options` <[Object]>
  - `url` <[string]> URL of a script to be added.
  - `path` <[string]> Path to the JavaScript file to be injected into frame. If `path` is a relative path, then it is resolved relative to [current working directory](https://nodejs.org/api/process.html#process_process_cwd).
  - `content` <[string]> Raw JavaScript content to be injected into frame.
  - `type` <[string]> Script type. Use 'module' in order to load a Javascript ES6 module. See [script](https://developer.mozilla.org/en-US/docs/Web/HTML/Element/script) for more details.
  - `id` <[string]> id attribute to add to the script tag.
- returns: <[Promise]<[ElementHandle]>> which resolves to the added tag when the script's onload fires or when the script content was injected into frame.

Adds a `<script>` tag into the page with the desired URL or content.

#### frame.addStyleTag(options)

- `options` <[Object]>
  - `url` <[string]> URL of the `<link>` tag.
  - `path` <[string]> Path to the CSS file to be injected into frame. If `path` is a relative path, then it is resolved relative to [current working directory](https://nodejs.org/api/process.html#process_process_cwd).
  - `content` <[string]> Raw CSS content to be injected into frame.
- returns: <[Promise]<[ElementHandle]>> which resolves to the added tag when the stylesheet's onload fires or when the CSS content was injected into frame.

Adds a `<link rel="stylesheet">` tag into the page with the desired URL or a `<style type="text/css">` tag with the content.

#### frame.childFrames()

- returns: <[Array]<[Frame]>>

#### frame.click(selector[, options])

- `selector` <[string]> A [selector] to search for element to click. If there are multiple elements satisfying the selector, the first will be clicked.
- `options` <[Object]>
  - `button` <"left"|"right"|"middle"> Defaults to `left`.
  - `clickCount` <[number]> defaults to 1. See [UIEvent.detail].
  - `delay` <[number]> Time to wait between `mousedown` and `mouseup` in milliseconds. Defaults to 0.
- returns: <[Promise]> Promise which resolves when the element matching `selector` is successfully clicked. The Promise will be rejected if there is no element matching `selector`.

This method fetches an element with `selector`, scrolls it into view if needed, and then uses [page.mouse](#pagemouse) to click in the center of the element.
If there's no element matching `selector`, the method throws an error.

Bear in mind that if `click()` triggers a navigation event and there's a separate `page.waitForNavigation()` promise to be resolved, you may end up with a race condition that yields unexpected results. The correct pattern for click and wait for navigation is the following:

```js
const [response] = await Promise.all([
  page.waitForNavigation(waitOptions),
  frame.click(selector, clickOptions),
]);
```

#### frame.content()

- returns: <[Promise]<[string]>>

Gets the full HTML contents of the frame, including the doctype.

#### frame.evaluate(pageFunction[, ...args])

- `pageFunction` <[function]|[string]> Function to be evaluated in browser context
- `...args` <...[Serializable]|[JSHandle]> Arguments to pass to `pageFunction`
- returns: <[Promise]<[Serializable]>> Promise which resolves to the return value of `pageFunction`

If the function passed to the `frame.evaluate` returns a [Promise], then `frame.evaluate` would wait for the promise to resolve and return its value.

If the function passed to the `frame.evaluate` returns a non-[Serializable] value, then `frame.evaluate` resolves to `undefined`. DevTools Protocol also supports transferring some additional values that are not serializable by `JSON`: `-0`, `NaN`, `Infinity`, `-Infinity`, and bigint literals.

```js
const result = await frame.evaluate(() => {
  return Promise.resolve(8 * 7);
});
console.log(result); // prints "56"
```

A string can also be passed in instead of a function.

```js
console.log(await frame.evaluate('1 + 2')); // prints "3"
```

[ElementHandle] instances can be passed as arguments to the `frame.evaluate`:

```js
const bodyHandle = await frame.$('body');
const html = await frame.evaluate((body) => body.innerHTML, bodyHandle);
await bodyHandle.dispose();
```

#### frame.evaluateHandle(pageFunction[, ...args])

- `pageFunction` <[function]|[string]> Function to be evaluated in the page context
- `...args` <...[Serializable]|[JSHandle]> Arguments to pass to `pageFunction`
- returns: <[Promise]<[JSHandle]|[ElementHandle]>> Promise which resolves to the return value of `pageFunction` as an in-page object.

The only difference between `frame.evaluate` and `frame.evaluateHandle` is that `frame.evaluateHandle` returns in-page object (JSHandle).

If the function, passed to the `frame.evaluateHandle`, returns a [Promise], then `frame.evaluateHandle` would wait for the promise to resolve and return its value.

If the function returns an element, the returned handle is an [ElementHandle].

```js
const aWindowHandle = await frame.evaluateHandle(() => Promise.resolve(window));
aWindowHandle; // Handle for the window object.
```

A string can also be passed in instead of a function.

```js
const aHandle = await frame.evaluateHandle('document'); // Handle for the 'document'.
```

[JSHandle] instances can be passed as arguments to the `frame.evaluateHandle`:

```js
const aHandle = await frame.evaluateHandle(() => document.body);
const resultHandle = await frame.evaluateHandle(
  (body) => body.innerHTML,
  aHandle
);
console.log(await resultHandle.jsonValue());
await resultHandle.dispose();
```

#### frame.executionContext()

- returns: <[Promise]<[ExecutionContext]>>

Returns promise that resolves to the frame's default execution context.

#### frame.focus(selector)

- `selector` <[string]> A [selector] of an element to focus. If there are multiple elements satisfying the selector, the first will be focused.
- returns: <[Promise]> Promise which resolves when the element matching `selector` is successfully focused. The promise will be rejected if there is no element matching `selector`.

This method fetches an element with `selector` and focuses it.
If there's no element matching `selector`, the method throws an error.

#### frame.goto(url[, options])

- `url` <[string]> URL to navigate frame to. The URL should include scheme, e.g. `https://`.
- `options` <[Object]> Navigation parameters which might have the following properties:
  - `timeout` <[number]> Maximum navigation time in milliseconds, defaults to 30 seconds, pass `0` to disable timeout. The default value can be changed by using the [page.setDefaultNavigationTimeout(timeout)](#pagesetdefaultnavigationtimeouttimeout) or [page.setDefaultTimeout(timeout)](#pagesetdefaulttimeouttimeout) methods.
  - `waitUntil` <"load"|"domcontentloaded"|"networkidle0"|"networkidle2"|Array<PuppeteerLifeCycleMethod>> When to consider navigation succeeded, defaults to `load`. Given an array of event strings, navigation is considered to be successful after all events have been fired. Events can be either:
    - `load` - consider navigation to be finished when the `load` event is fired.
    - `domcontentloaded` - consider navigation to be finished when the `DOMContentLoaded` event is fired.
    - `networkidle0` - consider navigation to be finished when there are no more than 0 network connections for at least `500` ms.
    - `networkidle2` - consider navigation to be finished when there are no more than 2 network connections for at least `500` ms.
  - `referer` <[string]> Referer header value. If provided it will take preference over the referer header value set by [page.setExtraHTTPHeaders()](#pagesetextrahttpheadersheaders).
- returns: <[Promise]<?[HTTPResponse]>> Promise which resolves to the main resource response. In case of multiple redirects, the navigation will resolve with the response of the last redirect.

`frame.goto` will throw an error if:

- there's an SSL error (e.g. in case of self-signed certificates).
- target URL is invalid.
- the `timeout` is exceeded during navigation.
- the remote server does not respond or is unreachable.
- the main resource failed to load.

`frame.goto` will not throw an error when any valid HTTP status code is returned by the remote server, including 404 "Not Found" and 500 "Internal Server Error". The status code for such responses can be retrieved by calling [response.status()](#httpresponsestatus).

> **NOTE** `frame.goto` either throws an error or returns a main resource response. The only exceptions are navigation to `about:blank` or navigation to the same URL with a different hash, which would succeed and return `null`.

> **NOTE** Headless mode doesn't support navigation to a PDF document. See the [upstream issue](https://bugs.chromium.org/p/chromium/issues/detail?id=761295).

#### frame.hover(selector)

- `selector` <[string]> A [selector] to search for element to hover. If there are multiple elements satisfying the selector, the first will be hovered.
- returns: <[Promise]> Promise which resolves when the element matching `selector` is successfully hovered. Promise gets rejected if there's no element matching `selector`.

This method fetches an element with `selector`, scrolls it into view if needed, and then uses [page.mouse](#pagemouse) to hover over the center of the element.
If there's no element matching `selector`, the method throws an error.

#### frame.isDetached()

- returns: <[boolean]>

Returns `true` if the frame has been detached, or `false` otherwise.

#### frame.isOOPFrame()

- returns: <[boolean]>

Returns `true` if the frame is an OOP frame, or `false` otherwise.

#### frame.name()

- returns: <[string]>

Returns frame's name attribute as specified in the tag.

If the name is empty, returns the id attribute instead.

> **NOTE** This value is calculated once when the frame is created, and will not update if the attribute is changed later.

#### frame.parentFrame()

- returns: <?[Frame]> Parent frame, if any. Detached frames and main frames return `null`.

#### frame.select(selector, ...values)

- `selector` <[string]> A [selector] to query frame for
- `...values` <...[string]> Values of options to select. If the `<select>` has the `multiple` attribute, all values are considered, otherwise only the first one is taken into account.
- returns: <[Promise]<[Array]<[string]>>> An array of option values that have been successfully selected.

Triggers a `change` and `input` event once all the provided options have been selected.
If there's no `<select>` element matching `selector`, the method throws an error.

```js
frame.select('select#colors', 'blue'); // single selection
frame.select('select#colors', 'red', 'green', 'blue'); // multiple selections
```

#### frame.setContent(html[, options])

- `html` <[string]> HTML markup to assign to the page.
- `options` <[Object]> Parameters which might have the following properties:
  - `timeout` <[number]> Maximum time in milliseconds for resources to load, defaults to 30 seconds, pass `0` to disable timeout. The default value can be changed by using the [page.setDefaultNavigationTimeout(timeout)](#pagesetdefaultnavigationtimeouttimeout) or [page.setDefaultTimeout(timeout)](#pagesetdefaulttimeouttimeout) methods.
  - `waitUntil` <"load"|"domcontentloaded"|"networkidle0"|"networkidle2"|Array<PuppeteerLifeCycleMethod>> When to consider setting markup succeeded, defaults to `load`. Given an array of event strings, setting content is considered to be successful after all events have been fired. Events can be either:
    - `load` - consider setting content to be finished when the `load` event is fired.
    - `domcontentloaded` - consider setting content to be finished when the `DOMContentLoaded` event is fired.
    - `networkidle0` - consider setting content to be finished when there are no more than 0 network connections for at least `500` ms.
    - `networkidle2` - consider setting content to be finished when there are no more than 2 network connections for at least `500` ms.
- returns: <[Promise]>

#### frame.tap(selector)

- `selector` <[string]> A [selector] to search for element to tap. If there are multiple elements satisfying the selector, the first will be tapped.
- returns: <[Promise]>

This method fetches an element with `selector`, scrolls it into view if needed, and then uses [page.touchscreen](#pagetouchscreen) to tap in the center of the element.
If there's no element matching `selector`, the method throws an error.

#### frame.title()

- returns: <[Promise]<[string]>> The page's title.

#### frame.type(selector, text[, options])

- `selector` <[string]> A [selector] of an element to type into. If there are multiple elements satisfying the selector, the first will be used.
- `text` <[string]> A text to type into a focused element.
- `options` <[Object]>
  - `delay` <[number]> Time to wait between key presses in milliseconds. Defaults to 0.
- returns: <[Promise]>

Sends a `keydown`, `keypress`/`input`, and `keyup` event for each character in the text.

To press a special key, like `Control` or `ArrowDown`, use [`keyboard.press`](#keyboardpresskey-options).

```js
await frame.type('#mytextarea', 'Hello'); // Types instantly
await frame.type('#mytextarea', 'World', { delay: 100 }); // Types slower, like a user
```

#### frame.url()

- returns: <[string]>

Returns frame's URL.

#### frame.waitFor(selectorOrFunctionOrTimeout[, options[, ...args]])

- `selectorOrFunctionOrTimeout` <[string]|[number]|[function]> A [selector], predicate or timeout to wait for
- `options` <[Object]> Optional waiting parameters
- `...args` <...[Serializable]|[JSHandle]> Arguments to pass to `pageFunction`
- returns: <[Promise]<[JSHandle]>> Promise which resolves to a JSHandle of the success value

**This method is deprecated**. You should use the more explicit API methods available:

- `frame.waitForSelector`
- `frame.waitForXPath`
- `frame.waitForFunction`
- `frame.waitForTimeout`

This method behaves differently with respect to the type of the first parameter:

- if `selectorOrFunctionOrTimeout` is a `string`, then the first argument is treated as a [selector] or [xpath], depending on whether or not it starts with '//', and the method is a shortcut for
  [frame.waitForSelector](#framewaitforselectorselector-options) or [frame.waitForXPath](#framewaitforxpathxpath-options)
- if `selectorOrFunctionOrTimeout` is a `function`, then the first argument is treated as a predicate to wait for and the method is a shortcut for [frame.waitForFunction()](#framewaitforfunctionpagefunction-options-args).
- if `selectorOrFunctionOrTimeout` is a `number`, then the first argument is treated as a timeout in milliseconds and the method returns a promise which resolves after the timeout
- otherwise, an exception is thrown

```js
// wait for selector
await page.waitFor('.foo');
// wait for 1 second
await page.waitFor(1000);
// wait for predicate
await page.waitFor(() => !!document.querySelector('.foo'));
```

To pass arguments from node.js to the predicate of `page.waitFor` function:

```js
const selector = '.foo';
await page.waitFor(
  (selector) => !!document.querySelector(selector),
  {},
  selector
);
```

#### frame.waitForFunction(pageFunction[, options[, ...args]])

- `pageFunction` <[function]|[string]> Function to be evaluated in browser context
- `options` <[Object]> Optional waiting parameters
  - `polling` <[string]|[number]> An interval at which the `pageFunction` is executed, defaults to `raf`. If `polling` is a number, then it is treated as an interval in milliseconds at which the function would be executed. If `polling` is a string, then it can be one of the following values:
    - `raf` - to constantly execute `pageFunction` in `requestAnimationFrame` callback. This is the tightest polling mode which is suitable to observe styling changes.
    - `mutation` - to execute `pageFunction` on every DOM mutation.
  - `timeout` <[number]> maximum time to wait for in milliseconds. Defaults to `30000` (30 seconds). Pass `0` to disable timeout. The default value can be changed by using the [page.setDefaultTimeout(timeout)](#pagesetdefaulttimeouttimeout) method.
- `...args` <...[Serializable]|[JSHandle]> Arguments to pass to `pageFunction`
- returns: <[Promise]<[JSHandle]>> Promise which resolves when the `pageFunction` returns a truthy value. It resolves to a JSHandle of the truthy value.

The `waitForFunction` can be used to observe viewport size change:

```js
const puppeteer = require('puppeteer');

(async () => {
  const browser = await puppeteer.launch();
  const page = await browser.newPage();
  const watchDog = page.mainFrame().waitForFunction('window.innerWidth < 100');
  page.setViewport({ width: 50, height: 50 });
  await watchDog;
  await browser.close();
})();
```

To pass arguments from node.js to the predicate of `page.waitForFunction` function:

```js
const selector = '.foo';
await page.waitForFunction(
  (selector) => !!document.querySelector(selector),
  {},
  selector
);
```

#### frame.waitForNavigation([options])

- `options` <[Object]> Navigation parameters which might have the following properties:
  - `timeout` <[number]> Maximum navigation time in milliseconds, defaults to 30 seconds, pass `0` to disable timeout. The default value can be changed by using the [page.setDefaultNavigationTimeout(timeout)](#pagesetdefaultnavigationtimeouttimeout) or [page.setDefaultTimeout(timeout)](#pagesetdefaulttimeouttimeout) methods.
  - `waitUntil` <"load"|"domcontentloaded"|"networkidle0"|"networkidle2"|Array<PuppeteerLifeCycleMethod>> When to consider navigation succeeded, defaults to `load`. Given an array of event strings, navigation is considered to be successful after all events have been fired. Events can be either:
    - `load` - consider navigation to be finished when the `load` event is fired.
    - `domcontentloaded` - consider navigation to be finished when the `DOMContentLoaded` event is fired.
    - `networkidle0` - consider navigation to be finished when there are no more than 0 network connections for at least `500` ms.
    - `networkidle2` - consider navigation to be finished when there are no more than 2 network connections for at least `500` ms.
- returns: <[Promise]<?[HTTPResponse]>> Promise which resolves to the main resource response. In case of multiple redirects, the navigation will resolve with the response of the last redirect. In case of navigation to a different anchor or navigation due to History API usage, the navigation will resolve with `null`.

This resolves when the frame navigates to a new URL. It is useful when you run code
that will indirectly cause the frame to navigate. Consider this example:

```js
const [response] = await Promise.all([
  frame.waitForNavigation(), // The navigation promise resolves after navigation has finished
  frame.click('a.my-link'), // Clicking the link will indirectly cause a navigation
]);
```

**NOTE** Usage of the [History API](https://developer.mozilla.org/en-US/docs/Web/API/History_API) to change the URL is considered a navigation.

#### frame.waitForSelector(selector[, options])

- `selector` <[string]> A [selector] of an element to wait for
- `options` <[Object]> Optional waiting parameters
  - `visible` <[boolean]> wait for element to be present in DOM and to be visible, i.e. to not have `display: none` or `visibility: hidden` CSS properties. Defaults to `false`.
  - `hidden` <[boolean]> wait for element to not be found in the DOM or to be hidden, i.e. have `display: none` or `visibility: hidden` CSS properties. Defaults to `false`.
  - `timeout` <[number]> maximum time to wait for in milliseconds. Defaults to `30000` (30 seconds). Pass `0` to disable timeout. The default value can be changed by using the [page.setDefaultTimeout(timeout)](#pagesetdefaulttimeouttimeout) method.
- returns: <[Promise]<?[ElementHandle]>> Promise which resolves when element specified by selector string is added to DOM. Resolves to `null` if waiting for `hidden: true` and selector is not found in DOM.

Wait for the `selector` to appear in page. If at the moment of calling
the method the `selector` already exists, the method will return
immediately. If the selector doesn't appear after the `timeout` milliseconds of waiting, the function will throw.

This method works across navigations:

```js
const puppeteer = require('puppeteer');

(async () => {
  const browser = await puppeteer.launch();
  const page = await browser.newPage();
  let currentURL;
  page
    .mainFrame()
    .waitForSelector('img')
    .then(() => console.log('First URL with image: ' + currentURL));
  for (currentURL of [
    'https://example.com',
    'https://google.com',
    'https://bbc.com',
  ]) {
    await page.goto(currentURL);
  }
  await browser.close();
})();
```

#### frame.waitForTimeout(milliseconds)

- `milliseconds` <[number]> The number of milliseconds to wait for.
- returns: <[Promise]> Promise which resolves after the timeout has been completed.

Pauses script execution for the given number of seconds before continuing:

```js
const puppeteer = require('puppeteer');

(async () => {
  const browser = await puppeteer.launch();
  const page = await browser.newPage();
  page
    .mainFrame()
    .waitForTimeout(1000)
    .then(() => console.log('Waited a second!'));

  await browser.close();
})();
```

#### frame.waitForXPath(xpath[, options])

- `xpath` <[string]> A [xpath] of an element to wait for
- `options` <[Object]> Optional waiting parameters
  - `visible` <[boolean]> wait for element to be present in DOM and to be visible, i.e. to not have `display: none` or `visibility: hidden` CSS properties. Defaults to `false`.
  - `hidden` <[boolean]> wait for element to not be found in the DOM or to be hidden, i.e. have `display: none` or `visibility: hidden` CSS properties. Defaults to `false`.
  - `timeout` <[number]> maximum time to wait for in milliseconds. Defaults to `30000` (30 seconds). Pass `0` to disable timeout. The default value can be changed by using the [page.setDefaultTimeout(timeout)](#pagesetdefaulttimeouttimeout) method.
- returns: <[Promise]<?[ElementHandle]>> Promise which resolves when element specified by xpath string is added to DOM. Resolves to `null` if waiting for `hidden: true` and xpath is not found in DOM.

Wait for the `xpath` to appear in page. If at the moment of calling
the method the `xpath` already exists, the method will return
immediately. If the xpath doesn't appear after the `timeout` milliseconds of waiting, the function will throw.

This method works across navigations:

```js
const puppeteer = require('puppeteer');

(async () => {
  const browser = await puppeteer.launch();
  const page = await browser.newPage();
  let currentURL;
  page
    .mainFrame()
    .waitForXPath('//img')
    .then(() => console.log('First URL with image: ' + currentURL));
  for (currentURL of [
    'https://example.com',
    'https://google.com',
    'https://bbc.com',
  ]) {
    await page.goto(currentURL);
  }
  await browser.close();
})();
```

### class: ExecutionContext

The class represents a context for JavaScript execution. A [Page] might have many execution contexts:

- each [frame](https://developer.mozilla.org/en-US/docs/Web/HTML/Element/iframe) has "default" execution context that is
  always created after frame is attached to DOM. This context is returned by the [`frame.executionContext()`](#frameexecutioncontext) method.
- [Extensions](https://developer.chrome.com/extensions)'s content scripts create additional execution contexts.

Besides pages, execution contexts can be found in [workers](https://developer.mozilla.org/en-US/docs/Web/API/Web_Workers_API).

#### executionContext.evaluate(pageFunction[, ...args])

- `pageFunction` <[function]|[string]> Function to be evaluated in `executionContext`
- `...args` <...[Serializable]|[JSHandle]> Arguments to pass to `pageFunction`
- returns: <[Promise]<[Serializable]>> Promise which resolves to the return value of `pageFunction`

If the function passed to the `executionContext.evaluate` returns a [Promise], then `executionContext.evaluate` would wait for the promise to resolve and return its value.

If the function passed to the `executionContext.evaluate` returns a non-[Serializable] value, then `executionContext.evaluate` resolves to `undefined`. DevTools Protocol also supports transferring some additional values that are not serializable by `JSON`: `-0`, `NaN`, `Infinity`, `-Infinity`, and bigint literals.

```js
const executionContext = await page.mainFrame().executionContext();
const result = await executionContext.evaluate(() => Promise.resolve(8 * 7));
console.log(result); // prints "56"
```

A string can also be passed in instead of a function.

```js
console.log(await executionContext.evaluate('1 + 2')); // prints "3"
```

[JSHandle] instances can be passed as arguments to the `executionContext.evaluate`:

```js
const oneHandle = await executionContext.evaluateHandle(() => 1);
const twoHandle = await executionContext.evaluateHandle(() => 2);
const result = await executionContext.evaluate(
  (a, b) => a + b,
  oneHandle,
  twoHandle
);
await oneHandle.dispose();
await twoHandle.dispose();
console.log(result); // prints '3'.
```

#### executionContext.evaluateHandle(pageFunction[, ...args])

- `pageFunction` <[function]|[string]> Function to be evaluated in the `executionContext`
- `...args` <...[Serializable]|[JSHandle]> Arguments to pass to `pageFunction`
- returns: <[Promise]<[JSHandle]|[ElementHandle]>> Promise which resolves to the return value of `pageFunction` as an in-page object.

The only difference between `executionContext.evaluate` and `executionContext.evaluateHandle` is that `executionContext.evaluateHandle` returns in-page object (JSHandle).

If the function returns an element, the returned handle is an [ElementHandle].

If the function passed to the `executionContext.evaluateHandle` returns a [Promise], then `executionContext.evaluateHandle` would wait for the promise to resolve and return its value.

```js
const context = await page.mainFrame().executionContext();
const aHandle = await context.evaluateHandle(() => Promise.resolve(self));
aHandle; // Handle for the global object.
```

A string can also be passed in instead of a function.

```js
const aHandle = await context.evaluateHandle('1 + 2'); // Handle for the '3' object.
```

[JSHandle] instances can be passed as arguments to the `executionContext.evaluateHandle`:

```js
const aHandle = await context.evaluateHandle(() => document.body);
const resultHandle = await context.evaluateHandle(
  (body) => body.innerHTML,
  aHandle
);
console.log(await resultHandle.jsonValue()); // prints body's innerHTML
await aHandle.dispose();
await resultHandle.dispose();
```

#### executionContext.frame()

- returns: <?[Frame]> Frame associated with this execution context.

> **NOTE** Not every execution context is associated with a frame. For example, workers and extensions have execution contexts that are not associated with frames.

#### executionContext.queryObjects(prototypeHandle)

- `prototypeHandle` <[JSHandle]> A handle to the object prototype.
- returns: <[Promise]<[JSHandle]>> A handle to an array of objects with this prototype

The method iterates the JavaScript heap and finds all the objects with the given prototype.

```js
// Create a Map object
await page.evaluate(() => (window.map = new Map()));
// Get a handle to the Map object prototype
const mapPrototype = await page.evaluateHandle(() => Map.prototype);
// Query all map instances into an array
const mapInstances = await page.queryObjects(mapPrototype);
// Count amount of map objects in heap
const count = await page.evaluate((maps) => maps.length, mapInstances);
await mapInstances.dispose();
await mapPrototype.dispose();
```

### class: JSHandle

JSHandle represents an in-page JavaScript object. JSHandles can be created with the [page.evaluateHandle](#pageevaluatehandlepagefunction-args) method.

```js
const windowHandle = await page.evaluateHandle(() => window);
// ...
```

JSHandle prevents the referenced JavaScript object from garbage collection unless the handle is [disposed](#jshandledispose). JSHandles are auto-disposed when their origin frame gets navigated or the parent context gets destroyed.

JSHandle instances can be used as arguments in [`page.$eval()`](#pageevalselector-pagefunction-args), [`page.evaluate()`](#pageevaluatepagefunction-args) and [`page.evaluateHandle`](#pageevaluatehandlepagefunction-args) methods.

#### jsHandle.asElement()

- returns: <?[ElementHandle]>

Returns either `null` or the object handle itself if the object handle is an instance of [ElementHandle].

#### jsHandle.dispose()

- returns: <[Promise]> Promise which resolves when the object handle is successfully disposed.

The `jsHandle.dispose` method stops referencing the element handle.

#### jsHandle.evaluate(pageFunction[, ...args])

- `pageFunction` <[function]\([Object]\)> Function to be evaluated in browser context
- `...args` <...[Serializable]|[JSHandle]> Arguments to pass to `pageFunction`
- returns: <[Promise]<[Serializable]>> Promise which resolves to the return value of `pageFunction`

This method passes this handle as the first argument to `pageFunction`.

If `pageFunction` returns a [Promise], then `handle.evaluate` would wait for the promise to resolve and return its value.

Examples:

```js
const tweetHandle = await page.$('.tweet .retweets');
expect(await tweetHandle.evaluate((node) => node.innerText)).toBe('10');
```

#### jsHandle.evaluateHandle(pageFunction[, ...args])

- `pageFunction` <[function]|[string]> Function to be evaluated
- `...args` <...[Serializable]|[JSHandle]> Arguments to pass to `pageFunction`
- returns: <[Promise]<[JSHandle]|[ElementHandle]>> Promise which resolves to the return value of `pageFunction` as an in-page object.

This method passes this handle as the first argument to `pageFunction`.

The only difference between `jsHandle.evaluate` and `jsHandle.evaluateHandle` is that `executionContext.evaluateHandle` returns in-page object (JSHandle).

If the function returns an element, the returned handle is an [ElementHandle].

If the function passed to the `jsHandle.evaluateHandle` returns a [Promise], then `jsHandle.evaluateHandle` would wait for the promise to resolve and return its value.

See [Page.evaluateHandle](#pageevaluatehandlepagefunction-args) for more details.

#### jsHandle.executionContext()

- returns: <[ExecutionContext]>

Returns execution context the handle belongs to.

#### jsHandle.getProperties()

- returns: <[Promise]<[Map]<[string], [JSHandle]>>>

The method returns a map with property names as keys and JSHandle instances for the property values.

```js
const handle = await page.evaluateHandle(() => ({ window, document }));
const properties = await handle.getProperties();
const windowHandle = properties.get('window');
const documentHandle = properties.get('document');
await handle.dispose();
```

#### jsHandle.getProperty(propertyName)

- `propertyName` <[string]> property to get
- returns: <[Promise]<[JSHandle]>>

Fetches a single property from the referenced object.

#### jsHandle.jsonValue()

- returns: <[Promise]<[Object]>>

Returns a JSON representation of the object. If the object has a
[`toJSON`](<https://developer.mozilla.org/en-US/docs/Web/JavaScript/Reference/Global_Objects/JSON/stringify#toJSON()_behavior>)
function, it **will not be called**.

> **NOTE** The method will return an empty JSON object if the referenced object is not stringifiable. It will throw an error if the object has circular references.

### class: ElementHandle

- extends: [JSHandle]

ElementHandle represents an in-page DOM element. ElementHandles can be created with the [page.$](#pageselector) method.

```js
const puppeteer = require('puppeteer');

(async () => {
  const browser = await puppeteer.launch();
  const page = await browser.newPage();
  await page.goto('https://example.com');
  const hrefElement = await page.$('a');
  await hrefElement.click();
  // ...
})();
```

ElementHandle prevents DOM element from garbage collection unless the handle is [disposed](#elementhandledispose). ElementHandles are auto-disposed when their origin frame gets navigated.

ElementHandle instances can be used as arguments in [`page.$eval()`](#pageevalselector-pagefunction-args) and [`page.evaluate()`](#pageevaluatepagefunction-args) methods.

#### elementHandle.$(selector)

- `selector` <[string]> A [selector] to query element for
- returns: <[Promise]<?[ElementHandle]>>

The method runs `element.querySelector` within the page. If no element matches the selector, the return value resolves to `null`.

#### elementHandle.$$(selector)

- `selector` <[string]> A [selector] to query element for
- returns: <[Promise]<[Array]<[ElementHandle]>>>

The method runs `element.querySelectorAll` within the page. If no elements match the selector, the return value resolves to `[]`.

#### elementHandle.$$eval(selector, pageFunction[, ...args])

- `selector` <[string]> A [selector] to query page for
- `pageFunction` <[function]\([Array]<[Element]>\)> Function to be evaluated in browser context
- `...args` <...[Serializable]|[JSHandle]> Arguments to pass to `pageFunction`
- returns: <[Promise]<[Serializable]>> Promise which resolves to the return value of `pageFunction`

This method runs `document.querySelectorAll` within the element and passes it as the first argument to `pageFunction`. If there's no element matching `selector`, the method throws an error.

If `pageFunction` returns a [Promise], then `frame.$$eval` would wait for the promise to resolve and return its value.

Examples:

```html
<div class="feed">
  <div class="tweet">Hello!</div>
  <div class="tweet">Hi!</div>
</div>
```

```js
const feedHandle = await page.$('.feed');
expect(
  await feedHandle.$$eval('.tweet', (nodes) => nodes.map((n) => n.innerText))
).toEqual(['Hello!', 'Hi!']);
```

#### elementHandle.$eval(selector, pageFunction[, ...args])

- `selector` <[string]> A [selector] to query page for
- `pageFunction` <[function]\([Element]\)> Function to be evaluated in browser context
- `...args` <...[Serializable]|[JSHandle]> Arguments to pass to `pageFunction`
- returns: <[Promise]<[Serializable]>> Promise which resolves to the return value of `pageFunction`

This method runs `document.querySelector` within the element and passes it as the first argument to `pageFunction`. If there's no element matching `selector`, the method throws an error.

If `pageFunction` returns a [Promise], then `frame.$eval` would wait for the promise to resolve and return its value.

Examples:

```js
const tweetHandle = await page.$('.tweet');
expect(await tweetHandle.$eval('.like', (node) => node.innerText)).toBe('100');
expect(await tweetHandle.$eval('.retweets', (node) => node.innerText)).toBe(
  '10'
);
```

#### elementHandle.$x(expression)

- `expression` <[string]> Expression to [evaluate](https://developer.mozilla.org/en-US/docs/Web/API/Document/evaluate).
- returns: <[Promise]<[Array]<[ElementHandle]>>>

The method evaluates the XPath expression relative to the `elementHandle` as its context node. If there are no such elements, the method resolves to an empty array.

The `expression` should have the context node to be evaluated properly:

```js
const [childHandle] = await parentHandle.$x('./div');
```

#### elementHandle.asElement()

- returns: <[ElementHandle]>

#### elementHandle.boundingBox()

- returns: <[Promise]<?[Object]>>
  - x <[number]> the x coordinate of the element in pixels.
  - y <[number]> the y coordinate of the element in pixels.
  - width <[number]> the width of the element in pixels.
  - height <[number]> the height of the element in pixels.

This method returns the bounding box of the element (relative to the main frame), or `null` if the element is not visible.

#### elementHandle.boxModel()

- returns: <[Promise]<?[Object]>>
  - content <[Array]<[Object]>> Content box.
    - x <[number]>
    - y <[number]>
  - padding <[Array]<[Object]>> Padding box.
    - x <[number]>
    - y <[number]>
  - border <[Array]<[Object]>> Border box.
    - x <[number]>
    - y <[number]>
  - margin <[Array]<[Object]>> Margin box.
    - x <[number]>
    - y <[number]>
  - width <[number]> Element's width.
  - height <[number]> Element's height.

This method returns boxes of the element, or `null` if the element is not visible. Boxes are represented as an array of points; each Point is an object `{x, y}`. Box points are sorted clock-wise.

#### elementHandle.click([options])

- `options` <[Object]>
  - `button` <"left"|"right"|"middle"> Defaults to `left`.
  - `clickCount` <[number]> defaults to 1. See [UIEvent.detail].
  - `delay` <[number]> Time to wait between `mousedown` and `mouseup` in milliseconds. Defaults to 0.
  - `offset` <[Object]> Offset in pixels relative to the top-left corder of the border box of the element.
    - `x` <number> x-offset in pixels relative to the top-left corder of the border box of the element.
    - `y` <number> y-offset in pixels relative to the top-left corder of the border box of the element.
- returns: <[Promise]> Promise which resolves when the element is successfully clicked. Promise gets rejected if the element is detached from DOM.

This method scrolls element into view if needed, and then uses [page.mouse](#pagemouse) to click in the center of the element.
If the element is detached from DOM, the method throws an error.

#### elementHandle.clickablePoint([offset])

- `offset` <[Object]>
  - `x` <number> x-offset in pixels relative to the top-left corder of the border box of the element.
  - `y` <number> y-offset in pixels relative to the top-left corder of the border box of the element.
- returns: <[Promise<[Point]>]> Resolves to the x, y point that describes the element's position.

#### elementHandle.contentFrame()

- returns: <[Promise]<?[Frame]>> Resolves to the content frame for element handles referencing iframe nodes, or null otherwise

#### elementHandle.dispose()

- returns: <[Promise]> Promise which resolves when the element handle is successfully disposed.

The `elementHandle.dispose` method stops referencing the element handle.

#### elementHandle.drag(target)

- `target` <[Object]>
  - `x` <[number]> x coordinate
  - `y` <[number]> y coordinate
- returns: <[Promise<[DragData]>]>

This method creates and captures a drag event from the element.

#### elementHandle.dragAndDrop(target[, options])

- `target` <[ElementHandle]>
- `options` <[Object]>
  - `delay` <[number]> how long to delay before dropping onto the target element
- returns: <[Promise]>

This method will drag a given element and drop it onto a target element.

#### elementHandle.dragEnter([data])

- `data` <[Object]> drag data created from `element.drag`
- returns: <[Promise]>

This method will trigger a dragenter event from the given element.

#### elementHandle.dragOver([data])

- `data` <[Object]> drag data created from `element.drag`
- returns: <[Promise]>

This method will trigger a dragover event from the given element.

#### elementHandle.drop([data])

- `data` <[Object]> drag data created from `element.drag`
- returns: <[Promise]>

This method will trigger a drop event from the given element.

#### elementHandle.evaluate(pageFunction[, ...args])

- `pageFunction` <[function]\([Object]\)> Function to be evaluated in browser context
- `...args` <...[Serializable]|[JSHandle]> Arguments to pass to `pageFunction`
- returns: <[Promise]<[Serializable]>> Promise which resolves to the return value of `pageFunction`

This method passes this handle as the first argument to `pageFunction`.

If `pageFunction` returns a [Promise], then `handle.evaluate` would wait for the promise to resolve and return its value.

Examples:

```js
const tweetHandle = await page.$('.tweet .retweets');
expect(await tweetHandle.evaluate((node) => node.innerText)).toBe('10');
```

#### elementHandle.evaluateHandle(pageFunction[, ...args])

- `pageFunction` <[function]|[string]> Function to be evaluated
- `...args` <...[Serializable]|[JSHandle]> Arguments to pass to `pageFunction`
- returns: <[Promise]<[JSHandle]|[ElementHandle]>> Promise which resolves to the return value of `pageFunction` as an in-page object.

This method passes this handle as the first argument to `pageFunction`.

The only difference between `elementHandle.evaluate` and `elementHandle.evaluateHandle` is that `executionContext.evaluateHandle` returns in-page object (JSHandle).

If the function returns an element, the returned handle is an [ElementHandle].

If the function passed to the `elementHandle.evaluateHandle` returns a [Promise], then `elementHandle.evaluateHandle` would wait for the promise to resolve and return its value.

See [Page.evaluateHandle](#pageevaluatehandlepagefunction-args) for more details.

#### elementHandle.executionContext()

- returns: <[ExecutionContext]>

#### elementHandle.focus()

- returns: <[Promise]>

Calls [focus](https://developer.mozilla.org/en-US/docs/Web/API/HTMLElement/focus) on the element.

#### elementHandle.getProperties()

- returns: <[Promise]<[Map]<[string], [JSHandle]>>>

The method returns a map with property names as keys and JSHandle instances for the property values.

```js
const listHandle = await page.evaluateHandle(() => document.body.children);
const properties = await listHandle.getProperties();
const children = [];
for (const property of properties.values()) {
  const element = property.asElement();
  if (element) children.push(element);
}
children; // holds elementHandles to all children of document.body
```

#### elementHandle.getProperty(propertyName)

- `propertyName` <[string]> property to get
- returns: <[Promise]<[JSHandle]>>

Fetches a single property from the objectHandle.

#### elementHandle.hover()

- returns: <[Promise]> Promise which resolves when the element is successfully hovered.

This method scrolls element into view if needed, and then uses [page.mouse](#pagemouse) to hover over the center of the element.
If the element is detached from DOM, the method throws an error.

#### elementHandle.isIntersectingViewport([options])
- `options` <[Object]>
  - `threshold` <[number]> threshold for the intersection between 0 (no intersection) and 1 (full intersection). Defaults to 1.
- returns: <[Promise]<[boolean]>> Resolves to true if the element is visible in the current viewport.

#### elementHandle.jsonValue()

- returns: <[Promise]<[Object]>>

Returns a JSON representation of the object. The JSON is generated by running [`JSON.stringify`](https://developer.mozilla.org/en-US/docs/Web/JavaScript/Reference/Global_Objects/JSON/stringify) on the object in page and consequent [`JSON.parse`](https://developer.mozilla.org/en-US/docs/Web/JavaScript/Reference/Global_Objects/JSON/parse) in puppeteer.

> **NOTE** The method will throw if the referenced object is not stringifiable.

#### elementHandle.press(key[, options])

- `key` <[string]> Name of key to press, such as `ArrowLeft`. See [USKeyboardLayout] for a list of all key names.
- `options` <[Object]>
  - `text` <[string]> If specified, generates an input event with this text.
  - `delay` <[number]> Time to wait between `keydown` and `keyup` in milliseconds. Defaults to 0.
- returns: <[Promise]>

Focuses the element, and then uses [`keyboard.down`](#keyboarddownkey-options) and [`keyboard.up`](#keyboardupkey).

If `key` is a single character and no modifier keys besides `Shift` are being held down, a `keypress`/`input` event will also be generated. The `text` option can be specified to force an input event to be generated.

> **NOTE** Modifier keys DO affect `elementHandle.press`. Holding down `Shift` will type the text in upper case.

#### elementHandle.screenshot([options])

- `options` <[Object]> Same options as in [page.screenshot](#pagescreenshotoptions).
- returns: <[Promise]<[string]|[Buffer]>> Promise which resolves to buffer or a base64 string (depending on the value of `options.encoding`) with captured screenshot.

This method scrolls element into view if needed, and then uses [page.screenshot](#pagescreenshotoptions) to take a screenshot of the element.
If the element is detached from DOM, the method throws an error.

#### elementHandle.select(...values)

- `...values` <...[string]> Values of options to select. If the `<select>` has the `multiple` attribute, all values are considered, otherwise only the first one is taken into account.
- returns: <[Promise]<[Array]<[string]>>> An array of option values that have been successfully selected.

Triggers a `change` and `input` event once all the provided options have been selected.
If there's no `<select>` element matching `selector`, the method throws an error.

```js
handle.select('blue'); // single selection
handle.select('red', 'green', 'blue'); // multiple selections
```

#### elementHandle.tap()

- returns: <[Promise]> Promise which resolves when the element is successfully tapped. Promise gets rejected if the element is detached from DOM.

This method scrolls element into view if needed, and then uses [touchscreen.tap](#touchscreentapx-y) to tap in the center of the element.
If the element is detached from DOM, the method throws an error.

#### elementHandle.toString()

- returns: <[string]>

#### elementHandle.type(text[, options])

- `text` <[string]> A text to type into a focused element.
- `options` <[Object]>
  - `delay` <[number]> Time to wait between key presses in milliseconds. Defaults to 0.
- returns: <[Promise]>

Focuses the element, and then sends a `keydown`, `keypress`/`input`, and `keyup` event for each character in the text.

To press a special key, like `Control` or `ArrowDown`, use [`elementHandle.press`](#elementhandlepresskey-options).

```js
await elementHandle.type('Hello'); // Types instantly
await elementHandle.type('World', { delay: 100 }); // Types slower, like a user
```

An example of typing into a text field and then submitting the form:

```js
const elementHandle = await page.$('input');
await elementHandle.type('some text');
await elementHandle.press('Enter');
```

#### elementHandle.uploadFile(...filePaths)

- `...filePaths` <...[string]> Sets the value of the file input to these paths. If some of the `filePaths` are relative paths, then they are resolved relative to the [current working directory](https://nodejs.org/api/process.html#process_process_cwd).
- returns: <[Promise]>

This method expects `elementHandle` to point to an [input element](https://developer.mozilla.org/en-US/docs/Web/HTML/Element/input).

### class: HTTPRequest

Whenever the page sends a request, such as for a network resource, the following events are emitted by Puppeteer's page:

- [`'request'`](#event-request) emitted when the request is issued by the page.
- [`'response'`](#event-response) emitted when/if the response is received for the request.
- [`'requestfinished'`](#event-requestfinished) emitted when the response body is downloaded and the request is complete.

If request fails at some point, then instead of `'requestfinished'` event (and possibly instead of 'response' event), the [`'requestfailed'`](#event-requestfailed) event is emitted.

> **NOTE** HTTP Error responses, such as 404 or 503, are still successful responses from HTTP standpoint, so request will complete with `'requestfinished'` event.

If request gets a 'redirect' response, the request is successfully finished with the 'requestfinished' event, and a new request is issued to a redirected URL.

#### httpRequest.abort([errorCode], [priority])

- `errorCode` <[string]> Optional error code. Defaults to `failed`, could be
  one of the following:
  - `aborted` - An operation was aborted (due to user action).
  - `accessdenied` - Permission to access a resource, other than the network, was denied.
  - `addressunreachable` - The IP address is unreachable. This usually means
    that there is no route to the specified host or network.
  - `blockedbyclient` - The client chose to block the request.
  - `blockedbyresponse` - The request failed because the response was delivered along with requirements which are not met ('X-Frame-Options' and 'Content-Security-Policy' ancestor checks, for instance).
  - `connectionaborted` - A connection timed out as a result of not receiving an ACK for data sent.
  - `connectionclosed` - A connection was closed (corresponding to a TCP FIN).
  - `connectionfailed` - A connection attempt failed.
  - `connectionrefused` - A connection attempt was refused.
  - `connectionreset` - A connection was reset (corresponding to a TCP RST).
  - `internetdisconnected` - The Internet connection has been lost.
  - `namenotresolved` - The host name could not be resolved.
  - `timedout` - An operation timed out.
  - `failed` - A generic failure occurred.
- `priority` <[number]> - Optional intercept abort priority. If provided, intercept will be resolved using [cooperative](#cooperative-intercept-mode-and-legacy-intercept-mode) handling rules. Otherwise, intercept will be resovled immediately.
- returns: <[Promise]>

Aborts request. To use this, request interception should be enabled with `page.setRequestInterception`.
Exception is immediately thrown if the request interception is not enabled.

#### httpRequest.abortErrorReason()

- returns: <[string]> of type [Protocol.Network.ErrorReason](https://chromedevtools.github.io/devtools-protocol/tot/Network/#type-ErrorReason).

Returns the most recent reason for aborting set by the previous call to abort() in Cooperative Mode.

#### httpRequest.continue([overrides], [priority])

- `overrides` <[Object]> Optional request overwrites, which can be one of the following:
  - `url` <[string]> If set changes the request URL. This is not a redirect. The request will be silently forwarded to the new URL. For example, the address bar will show the original URL.
  - `method` <[string]> If set changes the request method (e.g. `GET` or `POST`).
  - `postData` <[string]> If set changes the post data of request.
  - `headers` <[Object]> If set changes the request HTTP headers. Header values will be converted to a string.
- `priority` <[number]> - Optional intercept abort priority. If provided, intercept will be resolved using coopeative handling rules. Otherwise, intercept will be resovled immediately.
- returns: <[Promise]>

Continues request with optional request overrides. To use this, request interception should be enabled with `page.setRequestInterception`.
Exception is immediately thrown if the request interception is not enabled.

```js
await page.setRequestInterception(true);
page.on('request', (request) => {
  // Override headers
  const headers = Object.assign({}, request.headers(), {
    foo: 'bar', // set "foo" header
    origin: undefined, // remove "origin" header
  });
  request.continue({ headers });
});
```

#### httpRequest.continueRequestOverrides()

- returns: <[Object]> Optional request overwrites, which can be one of the following:
  - `url` <[string]> If set changes the request URL. This is not a redirect. The request will be silently forwarded to the new URL. For example, the address bar will show the original URL.
  - `method` <[string]> If set changes the request method (e.g. `GET` or `POST`).
  - `postData` <[string]> If set changes the post data of request.
  - `headers` <[Object]> If set changes the request HTTP headers. Header values will be converted to a string.

Returns the most recent set of request overrides set with a previous call to continue() in Cooperative Mode.

#### httpRequest.enqueueInterceptAction(pendingHandler)

- `pendingHandler` <[function]> The request interception handler to enqueue

Enqueues a request handler for processing. This facilitates proper execution of async handlers.

#### httpRequest.failure()

- returns: <?[Object]> Object describing request failure, if any
  - `errorText` <[string]> Human-readable error message, e.g. `'net::ERR_FAILED'`.

The method returns `null` unless this request was failed, as reported by
`requestfailed` event.

Example of logging all failed requests:

```js
page.on('requestfailed', (request) => {
  console.log(request.url() + ' ' + request.failure().errorText);
});
```

#### httpRequest.finalizeInterceptions()

- returns: <[Promise<unknown>]>

When in Cooperative Mode, awaits pending interception handlers and then decides how to fulfill the request interception.

#### httpRequest.frame()

- returns: <?[Frame]> A [Frame] that initiated this request, or `null` if navigating to error pages.

#### httpRequest.headers()

- returns: <[Object]> An object with HTTP headers associated with the request. All header names are lower-case.

#### httpRequest.initiator()

- returns: <[Object]> An object describing the initiator of the request
  - `type` <[string]> Type of this initiator. Possible values: `parser`, `script`, `preload`, `SignedExchange` and `other`.
  - `stack` <?[Object]> JavaScript stack trace for the initiator, set for `script` only.
  - `url` <?[string]> Initiator URL, set for `parser`, `script` and `SignedExchange` type.
  - `lineNumber` <?[number]> 0 based initiator line number, set for `parser` and `script`.

#### httpRequest.interceptResolutionState()

- returns: <[InterceptResolutionState]>
  - `action` <[InterceptResolutionAction]> Current resolution action. Possible values: `abort`, `respond`, `continue`,
    `disabled`, `none`, and `already-handled`
  - `priority` <?[number]> The current priority of the winning action.

`InterceptResolutionAction` is one of:

- `abort` - The request will be aborted if no higher priority arises.
- `respond` - The request will be responded if no higher priority arises.
- `continue` - The request will be continued if no higher priority arises.
- `disabled` - Request interception is not currently enabled (see `page.setRequestInterception`).
- `none` - `abort/continue/respond` have not been called yet.
- `already-handled` - The interception has already been handled in Legacy Mode by a call to `abort/continue/respond` with
  a `priority` of `undefined`. Subsequent calls to `abort/continue/respond` will throw an exception.

This example will `continue` a request at a slightly higher priority than the current action if the interception has not
already handled and is not already being continued.

```js
page.on('request', (interceptedRequest) => {
  const { action, priority } = interceptedRequest.interceptResolutionState();
  if (action === 'already-handled') return;
  if (action === 'continue') return;

  // Change the action to `continue` and bump the priority so `continue` becomes the new winner
  interceptedRequest.continue(
    interceptedRequest.continueRequestOverrides(),
    priority + 1
  );
});
```

#### httpRequest.isInterceptResolutionHandled()

- returns: <[boolean]>

Whether this request's interception has been handled (i.e., `abort`, `continue`, or `respond` has already been called
with a `priority` of `undefined`).

#### httpRequest.isNavigationRequest()

- returns: <[boolean]>

Whether this request is driving frame's navigation.

#### httpRequest.method()

- returns: <[string]> Request's method (GET, POST, etc.)

#### httpRequest.postData()

- returns: <[string]> Request's post body, if any.

#### httpRequest.redirectChain()

- returns: <[Array]<[HTTPRequest]>>

A `redirectChain` is a chain of requests initiated to fetch a resource.

- If there are no redirects and the request was successful, the chain will be empty.
- If a server responds with at least a single redirect, then the chain will
  contain all the requests that were redirected.

`redirectChain` is shared between all the requests of the same chain.

For example, if the website `http://example.com` has a single redirect to
`https://example.com`, then the chain will contain one request:

```js
const response = await page.goto('http://example.com');
const chain = response.request().redirectChain();
console.log(chain.length); // 1
console.log(chain[0].url()); // 'http://example.com'
```

If the website `https://google.com` has no redirects, then the chain will be empty:

```js
const response = await page.goto('https://google.com');
const chain = response.request().redirectChain();
console.log(chain.length); // 0
```

#### httpRequest.resourceType()

- returns: <[string]>

Contains the request's resource type as it was perceived by the rendering engine.
ResourceType will be one of the following: `document`, `stylesheet`, `image`, `media`, `font`, `script`, `texttrack`, `xhr`, `fetch`, `eventsource`, `websocket`, `manifest`, `other`.

#### httpRequest.respond(response, [priority])

- `response` <[Object]> Response that will fulfill this request
  - `status` <[number]> Response status code, defaults to `200`.
  - `headers` <[Object]> Optional response headers. Header values will be converted to a string.
  - `contentType` <[string]> If set, equals to setting `Content-Type` response header
  - `body` <[string]|[Buffer]> Optional response body
- `priority` <[number]> - Optional intercept abort priority. If provided, intercept will be resolved using coopeative handling rules. Otherwise, intercept will be resovled immediately.
- returns: <[Promise]>

Fulfills request with given response. To use this, request interception should
be enabled with `page.setRequestInterception`. Exception is thrown if
request interception is not enabled.

An example of fulfilling all requests with 404 responses:

```js
await page.setRequestInterception(true);
page.on('request', (request) => {
  request.respond({
    status: 404,
    contentType: 'text/plain',
    body: 'Not Found!',
  });
});
```

> **NOTE** Mocking responses for dataURL requests is not supported.
> Calling `request.respond` for a dataURL request is a noop.

#### httpRequest.response()

- returns: <?[HTTPResponse]> A matching [HTTPResponse] object, or `null` if the response has not been received yet.

#### httpRequest.responseForRequest()

- returns: <?[HTTPResponse]> A matching [HTTPResponse] object, or `null` if the response has not been received yet.

Returns the current response object set by the previous call to respond() in Cooperative Mode.

#### httpRequest.url()

- returns: <[string]> URL of the request.

### class: HTTPResponse

[HTTPResponse] class represents responses which are received by page.

#### httpResponse.buffer()

- returns: <[Promise]<[Buffer]>> Promise which resolves to a buffer with response body.

#### httpResponse.frame()

- returns: <?[Frame]> A [Frame] that initiated this response, or `null` if navigating to error pages.

#### httpResponse.fromCache()

- returns: <[boolean]>

True if the response was served from either the browser's disk cache or memory cache.

#### httpResponse.fromServiceWorker()

- returns: <[boolean]>

True if the response was served by a service worker.

#### httpResponse.headers()

- returns: <[Object]> An object with HTTP headers associated with the response. All header names are lower-case.

#### httpResponse.json()

- returns: <[Promise]<[Object]>> Promise which resolves to a JSON representation of response body.

This method will throw if the response body is not parsable via `JSON.parse`.

#### httpResponse.ok()

- returns: <[boolean]>

Contains a boolean stating whether the response was successful (status in the range 200-299) or not.

#### httpResponse.remoteAddress()

- returns: <[Object]>
  - `ip` <[string]> the IP address of the remote server
  - `port` <[number]> the port used to connect to the remote server

#### httpResponse.request()

- returns: <[HTTPRequest]> A matching [HTTPRequest] object.

#### httpResponse.securityDetails()

- returns: <?[SecurityDetails]> Security details if the response was received over the secure connection, or `null` otherwise.

#### httpResponse.status()

- returns: <[number]>

Contains the status code of the response (e.g., 200 for a success).

#### httpResponse.statusText()

- returns: <[string]>

Contains the status text of the response (e.g. usually an "OK" for a success).

#### httpResponse.text()

- returns: <[Promise]<[string]>> Promise which resolves to a text representation of response body.

#### httpResponse.url()

- returns: <[string]>

Contains the URL of the response.

### class: SecurityDetails

[SecurityDetails] class represents the security details when response was received over the secure connection.

#### securityDetails.issuer()

- returns: <[string]> A string with the name of issuer of the certificate.

#### securityDetails.protocol()

- returns: <[string]> String with the security protocol, eg. "TLS 1.2".

#### securityDetails.subjectAlternativeNames()

- returns: <[Array]<[string]>> Returns the list of SANs (subject alternative names) of the certificate.

#### securityDetails.subjectName()

- returns: <[string]> Name of the subject to which the certificate was issued to.

#### securityDetails.validFrom()

- returns: <[number]> [UnixTime] stating the start of validity of the certificate.

#### securityDetails.validTo()

- returns: <[number]> [UnixTime] stating the end of validity of the certificate.

### class: Target

#### target.browser()

- returns: <[Browser]>

Get the browser the target belongs to.

#### target.browserContext()

- returns: <[BrowserContext]>

The browser context the target belongs to.

#### target.createCDPSession()

- returns: <[Promise]<[CDPSession]>>

Creates a Chrome Devtools Protocol session attached to the target.

#### target.opener()

- returns: <?[Target]>

Get the target that opened this target. Top-level targets return `null`.

#### target.page()

- returns: <[Promise]<?[Page]>>

If the target is not of type `"page"` or `"background_page"`, returns `null`.

#### target.type()

- returns: <"page"|"background_page"|"service_worker"|"shared_worker"|"other"|"browser">

Identifies what kind of target this is. Can be `"page"`, [`"background_page"`](https://developer.chrome.com/extensions/background_pages), `"service_worker"`, `"shared_worker"`, `"browser"` or `"other"`.

#### target.url()

- returns: <[string]>

#### target.worker()

- returns: <[Promise]<?[WebWorker]>>

If the target is not of type `"service_worker"` or `"shared_worker"`, returns `null`.

### class: CDPSession

- extends: [EventEmitter](#class-eventemitter)

The `CDPSession` instances are used to talk raw Chrome Devtools Protocol:

- protocol methods can be called with `session.send` method.
- protocol events can be subscribed to with `session.on` method.

Useful links:

- Documentation on DevTools Protocol can be found here: [DevTools Protocol Viewer](https://chromedevtools.github.io/devtools-protocol/).
- Getting Started with DevTools Protocol: https://github.com/aslushnikov/getting-started-with-cdp/blob/HEAD/README.md

```js
const client = await page.target().createCDPSession();
await client.send('Animation.enable');
client.on('Animation.animationCreated', () =>
  console.log('Animation created!')
);
const response = await client.send('Animation.getPlaybackRate');
console.log('playback rate is ' + response.playbackRate);
await client.send('Animation.setPlaybackRate', {
  playbackRate: response.playbackRate / 2,
});
```

#### cdpSession.connection()

- returns: <[Connection]>

Returns the underlying connection associated with the session. Can be used to obtain other related sessions.

#### cdpSession.detach()

- returns: <[Promise]>

Detaches the cdpSession from the target. Once detached, the cdpSession object won't emit any events and can't be used
to send messages.

#### cdpSession.id()

- returns: <[string]>

Returns the session's id.

#### cdpSession.send(method[, ...paramArgs])

- `method` <[string]> protocol method name
- `...paramArgs` <[Object]> Optional method parameters
- returns: <[Promise]<[Object]>>

### class: Coverage

Coverage gathers information about parts of JavaScript and CSS that were used by the page.

An example of using JavaScript and CSS coverage to get percentage of initially
executed code:

```js
// Enable both JavaScript and CSS coverage
await Promise.all([
  page.coverage.startJSCoverage(),
  page.coverage.startCSSCoverage(),
]);
// Navigate to page
await page.goto('https://example.com');
// Disable both JavaScript and CSS coverage
const [jsCoverage, cssCoverage] = await Promise.all([
  page.coverage.stopJSCoverage(),
  page.coverage.stopCSSCoverage(),
]);
let totalBytes = 0;
let usedBytes = 0;
const coverage = [...jsCoverage, ...cssCoverage];
for (const entry of coverage) {
  totalBytes += entry.text.length;
  for (const range of entry.ranges) usedBytes += range.end - range.start - 1;
}
console.log(`Bytes used: ${(usedBytes / totalBytes) * 100}%`);
```

_To output coverage in a form consumable by [Istanbul](https://github.com/istanbuljs),
see [puppeteer-to-istanbul](https://github.com/istanbuljs/puppeteer-to-istanbul)._

#### coverage.startCSSCoverage([options])

- `options` <[Object]> Set of configurable options for coverage
  - `resetOnNavigation` <[boolean]> Whether to reset coverage on every navigation. Defaults to `true`.
- returns: <[Promise]> Promise that resolves when coverage is started

#### coverage.startJSCoverage([options])

- `options` <[Object]> Set of configurable options for coverage
  - `resetOnNavigation` <[boolean]> Whether to reset coverage on every navigation. Defaults to `true`.
  - `reportAnonymousScripts` <[boolean]> Whether anonymous scripts generated by the page should be reported. Defaults to `false`.
- returns: <[Promise]> Promise that resolves when coverage is started

> **NOTE** Anonymous scripts are ones that don't have an associated URL. These are scripts that are dynamically created on the page using `eval` or `new Function`. If `reportAnonymousScripts` is set to `true`, anonymous scripts will have `__puppeteer_evaluation_script__` as their URL.

#### coverage.stopCSSCoverage()

- returns: <[Promise]<[Array]<[Object]>>> Promise that resolves to the array of coverage reports for all stylesheets
  - `url` <[string]> StyleSheet URL
  - `text` <[string]> StyleSheet content
  - `ranges` <[Array]<[Object]>> StyleSheet ranges that were used. Ranges are sorted and non-overlapping.
    - `start` <[number]> A start offset in text, inclusive
    - `end` <[number]> An end offset in text, exclusive

> **NOTE** CSS Coverage doesn't include dynamically injected style tags without sourceURLs.

#### coverage.stopJSCoverage()

- returns: <[Promise]<[Array]<[Object]>>> Promise that resolves to the array of coverage reports for all scripts
  - `url` <[string]> Script URL
  - `text` <[string]> Script content
  - `ranges` <[Array]<[Object]>> Script ranges that were executed. Ranges are sorted and non-overlapping.
    - `start` <[number]> A start offset in text, inclusive
    - `end` <[number]> An end offset in text, exclusive

> **NOTE** JavaScript Coverage doesn't include anonymous scripts by default. However, scripts with sourceURLs are
> reported.

### class: TimeoutError

- extends: [Error]

TimeoutError is emitted whenever certain operations are terminated due to timeout, e.g. [page.waitForSelector(selector[, options])](#pagewaitforselectorselector-options) or [puppeteer.launch([options])](#puppeteerlaunchoptions).

### class: EventEmitter

A small EventEmitter class backed by [Mitt](https://github.com/developit/mitt/).

#### eventEmitter.addListener(event, handler)

- `event` <[string]|[symbol]> the event to add the handler to.
- `handler` <[Function]> the event listener that will be added.
- returns: `this` so you can chain method calls

This method is identical to `on` and maintained for compatibility with Node's EventEmitter. We recommend using `on` by default.

#### eventEmitter.emit(event, [eventData])

- `event` <[string]|[symbol]> the event to trigger.
- `eventData` <[Object]> additional data to send with the event.
- returns: `boolean`; `true` if there are any listeners for the event, `false` if there are none.

#### eventEmitter.listenerCount(event)

- `event` <[string]|[symbol]> the event to check for listeners.
- returns: <[number]> the number of listeners for the given event.

#### eventEmitter.off(event, handler)

- `event` <[string]|[symbol]> the event to remove the handler from.
- `handler` <[Function]> the event listener that will be removed.
- returns: `this` so you can chain method calls

#### eventEmitter.on(event, handler)

- `event` <[string]|[symbol]> the event to add the handler to.
- `handler` <[Function]> the event listener that will be added.
- returns: `this` so you can chain method calls

#### eventEmitter.once(event, handler)

- `event` <[string]|[symbol]> the event to add the handler to.
- `handler` <[Function]> the event listener that will be added.
- returns: `this` so you can chain method calls

#### eventEmitter.removeAllListeners([event])

- `event` <[string]|[symbol]> optional argument to remove all listeners for the given event. If it's not given this method will remove all listeners for all events.
- returns: `this` so you can chain method calls

#### eventEmitter.removeListener(event, handler)

- `event` <[string]|[symbol]> the event to remove the handler from.
- `handler` <[Function]> the event listener that will be removed.
- returns: `this` so you can chain method calls

This method is identical to `off` and maintained for compatibility with Node's EventEmitter. We recommend using `off` by default.

### interface: CustomQueryHandler

Contains two functions `queryOne` and `queryAll` that can be [registered](#puppeteerregistercustomqueryhandlername-queryhandler) as alternative querying strategies. The functions `queryOne` and `queryAll` are executed in the page context. `queryOne` should take an `Element` and a selector string as argument and return a single `Element` or `null` if no element is found. `queryAll` takes the same arguments but should instead return a `NodeList<Element>` or `Array<Element>` with all the elements that match the given query selector.

[axnode]: #accessibilitysnapshotoptions 'AXNode'
[accessibility]: #class-accessibility 'Accessibility'
[array]: https://developer.mozilla.org/en-US/docs/Web/JavaScript/Reference/Global_Objects/Array 'Array'
[body]: #class-body 'Body'
[browsercontext]: #class-browsercontext 'BrowserContext'
[browserfetcher]: #class-browserfetcher 'BrowserFetcher'
[browser]: #class-browser 'Browser'
[buffer]: https://nodejs.org/api/buffer.html#buffer_class_buffer 'Buffer'
[cdpsession]: #class-cdpsession 'CDPSession'
[childprocess]: https://nodejs.org/api/child_process.html 'ChildProcess'
[connectiontransport]: ../src/WebSocketTransport.js 'ConnectionTransport'
[consolemessage]: #class-consolemessage 'ConsoleMessage'
[coverage]: #class-coverage 'Coverage'
[dialog]: #class-dialog 'Dialog'
[elementhandle]: #class-elementhandle 'ElementHandle'
[element]: https://developer.mozilla.org/en-US/docs/Web/API/element 'Element'
[error]: https://nodejs.org/api/errors.html#errors_class_error 'Error'
[executioncontext]: #class-executioncontext 'ExecutionContext'
[filechooser]: #class-filechooser 'FileChooser'
[frame]: #class-frame 'Frame'
[jshandle]: #class-jshandle 'JSHandle'
[keyboard]: #class-keyboard 'Keyboard'
[map]: https://developer.mozilla.org/en-US/docs/Web/JavaScript/Reference/Global_Objects/Map 'Map'
[mouse]: #class-mouse 'Mouse'
[object]: https://developer.mozilla.org/en-US/docs/Web/JavaScript/Reference/Global_Objects/Object 'Object'
[page]: #class-page 'Page'
[promise]: https://developer.mozilla.org/en-US/docs/Web/JavaScript/Reference/Global_Objects/Promise 'Promise'
[httprequest]: #class-httprequest 'HTTPRequest'
[httpresponse]: #class-httpresponse 'HTTPResponse'
[securitydetails]: #class-securitydetails 'SecurityDetails'
[serializable]: https://developer.mozilla.org/en-US/docs/Web/JavaScript/Reference/Global_Objects/JSON/stringify#Description 'Serializable'
[target]: #class-target 'Target'
[timeouterror]: #class-timeouterror 'TimeoutError'
[touchscreen]: #class-touchscreen 'Touchscreen'
[tracing]: #class-tracing 'Tracing'
[uievent.detail]: https://developer.mozilla.org/en-US/docs/Web/API/UIEvent/detail 'UIEvent.detail'
[uskeyboardlayout]: ../src/common/USKeyboardLayout.ts 'USKeyboardLayout'
[unixtime]: https://en.wikipedia.org/wiki/Unix_time 'Unix Time'
[webworker]: #class-webworker 'Worker'
[boolean]: https://developer.mozilla.org/en-US/docs/Web/JavaScript/Data_structures#Boolean_type 'Boolean'
[function]: https://developer.mozilla.org/en-US/docs/Web/JavaScript/Reference/Global_Objects/Function 'Function'
[iterator]: https://developer.mozilla.org/en-US/docs/Web/JavaScript/Reference/Iteration_protocols 'Iterator'
[number]: https://developer.mozilla.org/en-US/docs/Web/JavaScript/Data_structures#Number_type 'Number'
[origin]: https://developer.mozilla.org/en-US/docs/Glossary/Origin 'Origin'
[selector]: https://developer.mozilla.org/en-US/docs/Web/CSS/CSS_Selectors 'selector'
[stream.readable]: https://nodejs.org/api/stream.html#stream_class_stream_readable 'stream.Readable'
[string]: https://developer.mozilla.org/en-US/docs/Web/JavaScript/Data_structures#String_type 'String'
[symbol]: https://developer.mozilla.org/en-US/docs/Web/JavaScript/Data_structures#Symbol_type 'Symbol'
[xpath]: https://developer.mozilla.org/en-US/docs/Web/XPath 'xpath'
[customqueryhandler]: #interface-customqueryhandler 'CustomQueryHandler'<|MERGE_RESOLUTION|>--- conflicted
+++ resolved
@@ -2423,11 +2423,7 @@
   if (interceptedRequest.isInterceptResolutionHandled()) return;
 
   // It is not strictly necessary to return a promise, but doing so will allow Puppeteer to await this handler.
-<<<<<<< HEAD
-  return new Promise( resolve => {
-=======
   return new Promise(resolve => {
->>>>>>> 44b2cf32
     // Continue after 500ms
     setTimeout(() => {
       // Inside, check synchronously to verify that the intercept wasn't handled already.
