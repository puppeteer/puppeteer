##### Released API: [v0.11.0](https://github.com/GoogleChrome/puppeteer/blob/v0.11.0/docs/api.md) | [v0.10.2](https://github.com/GoogleChrome/puppeteer/blob/v0.10.2/docs/api.md) | [v0.10.1](https://github.com/GoogleChrome/puppeteer/blob/v0.10.1/docs/api.md) | [v0.10.0](https://github.com/GoogleChrome/puppeteer/blob/v0.10.0/docs/api.md) | [v0.9.0](https://github.com/GoogleChrome/puppeteer/blob/v0.9.0/docs/api.md)

# Puppeteer API v<!-- GEN:version -->0.12.0-alpha<!-- GEN:stop-->

##### Table of Contents

<!-- toc -->

- [Puppeteer](#puppeteer)
  * [Environment Variables](#environment-variables)
  * [class: Puppeteer](#class-puppeteer)
    + [puppeteer.connect(options)](#puppeteerconnectoptions)
    + [puppeteer.executablePath()](#puppeteerexecutablepath)
    + [puppeteer.launch([options])](#puppeteerlaunchoptions)
  * [class: Browser](#class-browser)
    + [browser.close()](#browserclose)
    + [browser.newPage()](#browsernewpage)
    + [browser.version()](#browserversion)
    + [browser.wsEndpoint()](#browserwsendpoint)
  * [class: Page](#class-page)
    + [event: 'console'](#event-console)
    + [event: 'dialog'](#event-dialog)
    + [event: 'error'](#event-error)
    + [event: 'frameattached'](#event-frameattached)
    + [event: 'framedetached'](#event-framedetached)
    + [event: 'framenavigated'](#event-framenavigated)
    + [event: 'load'](#event-load)
    + [event: 'pageerror'](#event-pageerror)
    + [event: 'request'](#event-request)
    + [event: 'requestfailed'](#event-requestfailed)
    + [event: 'requestfinished'](#event-requestfinished)
    + [event: 'response'](#event-response)
    + [page.$(selector)](#pageselector)
    + [page.$$(selector)](#pageselector)
    + [page.$eval(selector, pageFunction[, ...args])](#pageevalselector-pagefunction-args)
    + [page.addScriptTag(url)](#pageaddscripttagurl)
    + [page.addStyleTag(url)](#pageaddstyletagurl)
    + [page.authenticate(credentials)](#pageauthenticatecredentials)
    + [page.click(selector[, options])](#pageclickselector-options)
    + [page.close()](#pageclose)
    + [page.content()](#pagecontent)
    + [page.cookies(...urls)](#pagecookiesurls)
    + [page.deleteCookie(...cookies)](#pagedeletecookiecookies)
    + [page.emulate(options)](#pageemulateoptions)
    + [page.emulateMedia(mediaType)](#pageemulatemediamediatype)
    + [page.evaluate(pageFunction, ...args)](#pageevaluatepagefunction-args)
    + [page.evaluateHandle(pageFunction, ...args)](#pageevaluatehandlepagefunction-args)
    + [page.evaluateOnNewDocument(pageFunction, ...args)](#pageevaluateonnewdocumentpagefunction-args)
    + [page.exposeFunction(name, puppeteerFunction)](#pageexposefunctionname-puppeteerfunction)
    + [page.focus(selector)](#pagefocusselector)
    + [page.frames()](#pageframes)
    + [page.goBack(options)](#pagegobackoptions)
    + [page.goForward(options)](#pagegoforwardoptions)
    + [page.goto(url, options)](#pagegotourl-options)
    + [page.hover(selector)](#pagehoverselector)
    + [page.injectFile(filePath)](#pageinjectfilefilepath)
    + [page.keyboard](#pagekeyboard)
    + [page.mainFrame()](#pagemainframe)
    + [page.mouse](#pagemouse)
    + [page.pdf(options)](#pagepdfoptions)
    + [page.plainText()](#pageplaintext)
    + [page.reload(options)](#pagereloadoptions)
    + [page.screenshot([options])](#pagescreenshotoptions)
    + [page.select(selector, ...values)](#pageselectselector-values)
    + [page.setContent(html)](#pagesetcontenthtml)
    + [page.setCookie(...cookies)](#pagesetcookiecookies)
    + [page.setExtraHTTPHeaders(headers)](#pagesetextrahttpheadersheaders)
    + [page.setJavaScriptEnabled(enabled)](#pagesetjavascriptenabledenabled)
    + [page.setRequestInterceptionEnabled(value)](#pagesetrequestinterceptionenabledvalue)
    + [page.setUserAgent(userAgent)](#pagesetuseragentuseragent)
    + [page.setViewport(viewport)](#pagesetviewportviewport)
    + [page.tap(selector)](#pagetapselector)
    + [page.title()](#pagetitle)
    + [page.touchscreen](#pagetouchscreen)
    + [page.tracing](#pagetracing)
    + [page.type(selector, text[, options])](#pagetypeselector-text-options)
    + [page.url()](#pageurl)
    + [page.viewport()](#pageviewport)
    + [page.waitFor(selectorOrFunctionOrTimeout[, options[, ...args]])](#pagewaitforselectororfunctionortimeout-options-args)
    + [page.waitForFunction(pageFunction[, options[, ...args]])](#pagewaitforfunctionpagefunction-options-args)
    + [page.waitForNavigation(options)](#pagewaitfornavigationoptions)
    + [page.waitForSelector(selector[, options])](#pagewaitforselectorselector-options)
  * [class: Keyboard](#class-keyboard)
    + [keyboard.down(key[, options])](#keyboarddownkey-options)
    + [keyboard.press(key[, options])](#keyboardpresskey-options)
    + [keyboard.sendCharacter(char)](#keyboardsendcharacterchar)
    + [keyboard.type(text, options)](#keyboardtypetext-options)
    + [keyboard.up(key)](#keyboardupkey)
  * [class: Mouse](#class-mouse)
    + [mouse.click(x, y, [options])](#mouseclickx-y-options)
    + [mouse.down([options])](#mousedownoptions)
    + [mouse.move(x, y, [options])](#mousemovex-y-options)
    + [mouse.up([options])](#mouseupoptions)
  * [class: Touchscreen](#class-touchscreen)
    + [touchscreen.tap(x, y)](#touchscreentapx-y)
  * [class: Tracing](#class-tracing)
    + [tracing.start(options)](#tracingstartoptions)
    + [tracing.stop()](#tracingstop)
  * [class: Dialog](#class-dialog)
    + [dialog.accept([promptText])](#dialogacceptprompttext)
    + [dialog.defaultValue()](#dialogdefaultvalue)
    + [dialog.dismiss()](#dialogdismiss)
    + [dialog.message()](#dialogmessage)
    + [dialog.type](#dialogtype)
  * [class: ConsoleMessage](#class-consolemessage)
    + [consoleMessage.args](#consolemessageargs)
    + [consoleMessage.text](#consolemessagetext)
    + [consoleMessage.type](#consolemessagetype)
  * [class: Frame](#class-frame)
    + [frame.$(selector)](#frameselector)
    + [frame.$$(selector)](#frameselector)
    + [frame.$eval(selector, pageFunction[, ...args])](#frameevalselector-pagefunction-args)
    + [frame.addScriptTag(url)](#frameaddscripttagurl)
    + [frame.addStyleTag(url)](#frameaddstyletagurl)
    + [frame.childFrames()](#framechildframes)
    + [frame.evaluate(pageFunction, ...args)](#frameevaluatepagefunction-args)
    + [frame.executionContext()](#frameexecutioncontext)
    + [frame.injectFile(filePath)](#frameinjectfilefilepath)
    + [frame.isDetached()](#frameisdetached)
    + [frame.name()](#framename)
    + [frame.parentFrame()](#frameparentframe)
    + [frame.title()](#frametitle)
    + [frame.url()](#frameurl)
    + [frame.waitFor(selectorOrFunctionOrTimeout[, options[, ...args]])](#framewaitforselectororfunctionortimeout-options-args)
    + [frame.waitForFunction(pageFunction[, options[, ...args]])](#framewaitforfunctionpagefunction-options-args)
    + [frame.waitForSelector(selector[, options])](#framewaitforselectorselector-options)
  * [class: ExecutionContext](#class-executioncontext)
    + [executionContext.evaluate(pageFunction, ...args)](#executioncontextevaluatepagefunction-args)
    + [executionContext.evaluateHandle(pageFunction, ...args)](#executioncontextevaluatehandlepagefunction-args)
  * [class: JSHandle](#class-jshandle)
    + [jsHandle.asElement()](#jshandleaselement)
    + [jsHandle.dispose()](#jshandledispose)
    + [jsHandle.executionContext()](#jshandleexecutioncontext)
    + [jsHandle.getProperties()](#jshandlegetproperties)
    + [jsHandle.getProperty(propertyName)](#jshandlegetpropertypropertyname)
    + [jsHandle.jsonValue()](#jshandlejsonvalue)
    + [jsHandle.toString()](#jshandletostring)
  * [class: ElementHandle](#class-elementhandle)
<<<<<<< HEAD
    + [elementHandle.boundingBox()](#elementhandleboundingbox)
=======
    + [elementHandle.asElement()](#elementhandleaselement)
>>>>>>> 3214bb73
    + [elementHandle.click([options])](#elementhandleclickoptions)
    + [elementHandle.dispose()](#elementhandledispose)
    + [elementHandle.executionContext()](#elementhandleexecutioncontext)
    + [elementHandle.focus()](#elementhandlefocus)
    + [elementHandle.getProperties()](#elementhandlegetproperties)
    + [elementHandle.getProperty(propertyName)](#elementhandlegetpropertypropertyname)
    + [elementHandle.hover()](#elementhandlehover)
    + [elementHandle.jsonValue()](#elementhandlejsonvalue)
    + [elementHandle.press(key[, options])](#elementhandlepresskey-options)
    + [elementHandle.tap()](#elementhandletap)
    + [elementHandle.toString()](#elementhandletostring)
    + [elementHandle.type(text[, options])](#elementhandletypetext-options)
    + [elementHandle.uploadFile(...filePaths)](#elementhandleuploadfilefilepaths)
  * [class: Request](#class-request)
    + [request.abort()](#requestabort)
    + [request.continue([overrides])](#requestcontinueoverrides)
    + [request.headers](#requestheaders)
    + [request.method](#requestmethod)
    + [request.postData](#requestpostdata)
    + [request.resourceType](#requestresourcetype)
    + [request.response()](#requestresponse)
    + [request.url](#requesturl)
  * [class: Response](#class-response)
    + [response.buffer()](#responsebuffer)
    + [response.headers](#responseheaders)
    + [response.json()](#responsejson)
    + [response.ok](#responseok)
    + [response.request()](#responserequest)
    + [response.status](#responsestatus)
    + [response.text()](#responsetext)
    + [response.url](#responseurl)

<!-- tocstop -->

## Puppeteer

Puppeteer is a Node library which provides a high-level API to control Chromium over the DevTools Protocol.

### Environment Variables

Puppeteer looks for certain [environment variables](https://en.wikipedia.org/wiki/Environment_variable) to aid its operations. These variables could be either set in the environment or in the [npm config](https://docs.npmjs.com/cli/config).

- `HTTP_PROXY`, `HTTPS_PROXY`, `NO_PROXY` - defines HTTP proxy settings that are used to download and run Chromium.
- `PUPPETEER_SKIP_CHROMIUM_DOWNLOAD` - do not download bundled Chromium during installation step.

### class: Puppeteer

Puppeteer module provides a method to launch a Chromium instance.
The following is a typical example of using a Puppeteer to drive automation:
```js
const puppeteer = require('puppeteer');

puppeteer.launch().then(async browser => {
  const page = await browser.newPage();
  await page.goto('https://www.google.com');
  // other actions...
  await browser.close();
});
```

#### puppeteer.connect(options)
- `options` <[Object]>
  - `browserWSEndpoint` <[string]> a [browser websocket endpoint](#browserwsendpoint) to connect to.
  - `ignoreHTTPSErrors` <[boolean]> Whether to ignore HTTPS errors during navigation. Defaults to `false`.
- returns: <[Promise]<[Browser]>>

This methods attaches Puppeteer to an existing Chromium instance.

#### puppeteer.executablePath()
- returns: <[string]> A path where Puppeteer expects to find bundled Chromium. Chromium might not exist there if the download was skipped with [`PUPPETEER_SKIP_CHROMIUM_DOWNLOAD`](#environment-variables).

#### puppeteer.launch([options])
- `options` <[Object]>  Set of configurable options to set on the browser. Can have the following fields:
  - `ignoreHTTPSErrors` <[boolean]> Whether to ignore HTTPS errors during navigation. Defaults to `false`.
  - `headless` <[boolean]> Whether to run Chromium in [headless mode](https://developers.google.com/web/updates/2017/04/headless-chrome). Defaults to `true`.
  - `executablePath` <[string]> Path to a Chromium executable to run instead of bundled Chromium. If `executablePath` is a relative path, then it is resolved relative to [current working directory](https://nodejs.org/api/process.html#process_process_cwd).
  - `slowMo` <[number]> Slows down Puppeteer operations by the specified amount of milliseconds. Useful so that you can see what is going on.
  - `args` <[Array]<[string]>> Additional arguments to pass to the Chromium instance. List of Chromium flags can be found [here](http://peter.sh/experiments/chromium-command-line-switches/).
  - `handleSIGINT` <[boolean]> Close chrome process on Ctrl-C. Defaults to `true`.
  - `timeout` <[number]> Maximum time in milliseconds to wait for the Chrome instance to start. Defaults to `30000` (30 seconds). Pass `0` to disable timeout.
  - `dumpio` <[boolean]> Whether to pipe browser process stdout and stderr into `process.stdout` and `process.stderr`. Defaults to `false`.
  - `userDataDir` <[string]> Path to a [User Data Directory](https://chromium.googlesource.com/chromium/src/+/master/docs/user_data_dir.md).
  - `env` <[Object]> Specify environment variables that will be visible to Chromium. Defaults to `process.env`.
- returns: <[Promise]<[Browser]>> Promise which resolves to browser instance.

The method launches a browser instance with given arguments. The browser will be closed when the parent node.js process is closed.

> **NOTE** Puppeteer works best with the version of Chromium it is bundled with. There is no guarantee it will work with any other version. Use `executablePath` option with extreme caution.  If Google Chrome (rather than Chromium) is preferred, a [Chrome Canary](https://www.google.com/chrome/browser/canary.html) or [Dev Channel](https://www.chromium.org/getting-involved/dev-channel) build is suggested.

### class: Browser

A Browser is created when Puppeteer connects to a Chromium instance, either through [`puppeteer.launch`](#puppeteerlaunchoptions) or [`puppeteer.connect`](#puppeteerconnectoptions).

An example of using a [Browser] to create a [Page]:
```js
const puppeteer = require('puppeteer');

puppeteer.launch().then(async browser => {
  const page = await browser.newPage();
  await page.goto('https://example.com');
  await browser.close();
});
```

#### browser.close()
- returns: <[Promise]>

Closes browser with all the pages (if any were opened). The browser object itself is considered to be disposed and could not be used anymore.

#### browser.newPage()
- returns: <[Promise]<[Page]>> Promise which resolves to a new [Page] object.

#### browser.version()
- returns: <[Promise]<[string]>> For headless Chromium, this is similar to `HeadlessChrome/61.0.3153.0`. For non-headless, this is similar to `Chrome/61.0.3153.0`.

> **NOTE** the format of browser.version() might change with future releases of Chromium.

#### browser.wsEndpoint()
- returns: <[string]> Browser websocket url.

Browser websocket endpoint which could be used as an argument to
[puppeteer.connect](#puppeteerconnectoptions). The format is `ws://${host}:${port}/devtools/browser/<id>`

You can find the `webSocketDebuggerUrl` from `http://${host}:${port}/json/version`. Learn more about the [devtools protocol](https://chromedevtools.github.io/devtools-protocol) and the [browser endpoint](https://chromedevtools.github.io/devtools-protocol/#how-do-i-access-the-browser-target).

### class: Page

Page provides methods to interact with a single tab in Chromium. One [Browser] instance might have multiple [Page] instances.

This example creates a page, navigates it to a URL, and then saves a screenshot:
```js
const puppeteer = require('puppeteer');

puppeteer.launch().then(async browser => {
  const page = await browser.newPage();
  await page.goto('https://example.com');
  await page.screenshot({path: 'screenshot.png'});
  await browser.close();
});
```

#### event: 'console'
- <[ConsoleMessage]>

Emitted when JavaScript within the page calls one of console API methods, e.g. `console.log` or `console.dir`. Also emitted if the page throws an error or a warning.

The arguments passed into `console.log` appear as arguments on the event handler.

An example of handling `console` event:
```js
page.on('console', msg => {
  for (let i = 0; i < msg.args.length; ++i)
    console.log(`${i}: ${msg.args[i]}`);
});
page.evaluate(() => console.log('hello', 5, {foo: 'bar'}));
```

#### event: 'dialog'
- <[Dialog]>

Emitted when a JavaScript dialog appears, such as `alert`, `prompt`, `confirm` or `beforeunload`. Puppeteer can respond to the dialog via [Dialog]'s [accept](#dialogacceptprompttext) or [dismiss](#dialogdismiss) methods.

#### event: 'error'
- <[Error]>

Emitted when the page crashes.

> **NOTE** `error` event has a special meaning in Node, see [error events](https://nodejs.org/api/events.html#events_error_events) for details.

#### event: 'frameattached'
- <[Frame]>

Emitted when a frame is attached.

#### event: 'framedetached'
- <[Frame]>

Emitted when a frame is detached.

#### event: 'framenavigated'
- <[Frame]>

Emitted when a frame is navigated to a new url.

#### event: 'load'

Emitted when the JavaScript [`load`](https://developer.mozilla.org/en-US/docs/Web/Events/load) event is dispatched.

#### event: 'pageerror'
- <[string]> The exception message

Emitted when an uncaught exception happens within the page.

#### event: 'request'
- <[Request]>

Emitted when a page issues a request. The [request] object is read-only.
In order to intercept and mutate requests, see `page.setRequestInterceptionEnabled`.

#### event: 'requestfailed'
- <[Request]>

Emitted when a request fails, for example by timing out.

#### event: 'requestfinished'
- <[Request]>

Emitted when a request finishes successfully.

#### event: 'response'
- <[Response]>

Emitted when a [response] is received.

#### page.$(selector)
- `selector` <[string]> A [selector] to query page for
- returns: <[Promise]<[ElementHandle]>>

The method runs `document.querySelector` within the page. If no element matches the selector, the return value resolve to `null`.

Shortcut for [page.mainFrame().$(selector)](#frameselector).

#### page.$$(selector)
- `selector` <[string]> A [selector] to query page for
- returns: <[Promise]<[Array]<[ElementHandle]>>>

The method runs `document.querySelectorAll` within the page. If no elements match the selector, the return value resolve to `[]`.

Shortcut for [page.mainFrame().$$(selector)](#frameselector-1).

#### page.$eval(selector, pageFunction[, ...args])
- `selector` <[string]> A [selector] to query page for
- `pageFunction` <[function]> Function to be evaluated in browser context
- `...args` <...[Serializable]|[ElementHandle]> Arguments to pass to `pageFunction`
- returns: <[Promise]<[Serializable]>> Promise which resolves to the return value of `pageFunction`

This method runs `document.querySelector` within the page and passes it as the first argument to `pageFunction`. If there's no element matching `selector`, the method throws an error.

If `pageFunction` returns a [Promise], then `page.$eval` would wait for the promise to resolve and return its value.

Examples:
```js
const searchValue = await page.$eval('#search', el => el.value);
const preloadHref = await page.$eval('link[rel=preload]', el => el.href);
const html = await page.$eval('.main-container', e => e.outerHTML);
```

Shortcut for [page.mainFrame().$eval(selector, pageFunction)](#frameevalselector-pagefunction-args).

#### page.addScriptTag(url)
- `url` <[string]> Url of the `<script>` tag
- returns: <[Promise]> which resolves when the script's onload fires.

Adds a `<script>` tag into the page with the desired url. Alternatively, a local JavaScript file could be injected via [`page.injectFile`](#pageinjectfilefilepath) method.

Shortcut for [page.mainFrame().addScriptTag(url)](#frameaddscripttagurl).

#### page.addStyleTag(url)
- `url` <[string]> Url of the `<link>` tag
- returns: <[Promise]> which resolves when the stylesheet's onload fires.

Adds a `<link rel="stylesheet">` tag into the page with the desired url.

Shortcut for [page.mainFrame().addStyleTag(url)](#frameaddstyletagurl).

#### page.authenticate(credentials)
- `credentials` <[Object]>
  - `username` <[string]>
  - `password` <[string]>
- returns: <[Promise]>

Provide credentials for [http authentication](https://developer.mozilla.org/en-US/docs/Web/HTTP/Authentication).

To disable authentication, pass `null`.

#### page.click(selector[, options])
- `selector` <[string]> A [selector] to search for element to click. If there are multiple elements satisfying the selector, the first will be clicked.
- `options` <[Object]>
  - `button` <[string]> `left`, `right`, or `middle`, defaults to `left`.
  - `clickCount` <[number]> defaults to 1. See [UIEvent.detail].
  - `delay` <[number]> Time to wait between `mousedown` and `mouseup` in milliseconds. Defaults to 0.
- returns: <[Promise]> Promise which resolves when the element matching `selector` is successfully clicked. The Promise will be rejected if there is no element matching `selector`.

This method fetches an element with `selector`, scrolls it into view if needed, and then uses [page.mouse](#pagemouse) to click in the center of the element.
If there's no element matching `selector`, the method throws an error.

#### page.close()
- returns: <[Promise]>

#### page.content()
- returns: <[Promise]<[String]>>

Gets the full HTML contents of the page, including the doctype.

#### page.cookies(...urls)
- `...urls` <...[string]>
- returns: <[Promise]<[Array]<[Object]>>>
  - `name` <[string]>
  - `value` <[string]>
  - `domain` <[string]>
  - `path` <[string]>
  - `expires` <[number]> Unix time in seconds.
  - `httpOnly` <[boolean]>
  - `secure` <[boolean]>
  - `sameSite` <[string]> `"Strict"` or `"Lax"`.

If no URLs are specified, this method returns cookies for the current page URL.
If URLs are specified, only cookies for those URLs are returned.

#### page.deleteCookie(...cookies)
- `...cookies` <...[Object]>
  - `name` <[string]> **required**
  - `url` <[string]>
  - `domain` <[string]>
  - `path` <[string]>
  - `secure` <[boolean]>
- returns: <[Promise]>

#### page.emulate(options)
- `options` <[Object]>
  - `viewport` <[Object]>
    - `width` <[number]> page width in pixels.
    - `height` <[number]> page height in pixels.
    - `deviceScaleFactor` <[number]> Specify device scale factor (could be thought of as dpr). Defaults to `1`.
    - `isMobile` <[boolean]> Whether the `meta viewport` tag is taken into account. Defaults to `false`.
    - `hasTouch`<[boolean]> Specifies if viewport supports touch events. Defaults to `false`
    - `isLandscape` <[boolean]> Specifies if viewport is in landscape mode. Defaults to `false`.
  - `userAgent` <[string]>
- returns: <[Promise]>

Emulates given device metrics and user agent. This method is a shortcut for calling two methods:
- [page.setUserAgent(userAgent)](#pagesetuseragentuseragent)
- [page.setViewport(viewport)](#pagesetviewportviewport)

To aid emulation, puppeteer provides a list of device descriptors which could be obtained via the `require('puppeteer/DeviceDescriptors')` command.
Below is an example of emulating an iPhone 6 in puppeteer:
```js
const puppeteer = require('puppeteer');
const devices = require('puppeteer/DeviceDescriptors');
const iPhone = devices['iPhone 6'];

puppeteer.launch().then(async browser => {
  const page = await browser.newPage();
  await page.emulate(iPhone);
  await page.goto('https://www.google.com');
  // other actions...
  await browser.close();
});
```

List of all available devices is available in the source code: [DeviceDescriptors.js](https://github.com/GoogleChrome/puppeteer/blob/master/DeviceDescriptors.js).

#### page.emulateMedia(mediaType)
  - `mediaType` <[string]> Changes the CSS media type of the page. The only allowed values are `'screen'`, `'print'` and `null`. Passing `null` disables media emulation.
  - returns: <[Promise]>

#### page.evaluate(pageFunction, ...args)
- `pageFunction` <[function]|[string]> Function to be evaluated in the page context
- `...args` <...[Serializable]|[ElementHandle]> Arguments to pass to `pageFunction`
- returns: <[Promise]<[Serializable]>> Resolves to the return value of `pageFunction`

If the function, passed to the `page.evaluate`, returns a [Promise], then `page.evaluate` would wait for the promise to resolve and return its value.

```js
const result = await page.evaluate(() => {
  return Promise.resolve(8 * 7);
});
console.log(result); // prints "56"
```

A string can also be passed in instead of a function.

```js
console.log(await page.evaluate('1 + 2')); // prints "3"
```

[ElementHandle] instances could be passed as arguments to the `page.evaluate`:
```js
const bodyHandle = await page.$('body');
const html = await page.evaluate(body => body.innerHTML, bodyHandle);
await bodyHandle.dispose();
```

Shortcut for [page.mainFrame().evaluate(pageFunction, ...args)](#frameevaluatepagefunction-args).

#### page.evaluateHandle(pageFunction, ...args)
- `pageFunction` <[function]|[string]> Function to be evaluated in the page context
- `...args` <...[Serializable]|[JSHandle]> Arguments to pass to `pageFunction`
- returns: <[Promise]<[JSHandle]>> Resolves to the return value of `pageFunction`

If the function, passed to the `page.evaluateHandle`, returns a [Promise], then `page.evaluateHandle` would wait for the promise to resolve and return its value.

```js
const aWindowHandle = await page.evaluateHandle(() => Promise.resolve(window));
aWindowHandle; // Handle for the window object.
```

A string can also be passed in instead of a function.

```js
const aHandle = await page.evaluateHandle('document'); // Handle for the 'document'.
```

[JSHandle] instances could be passed as arguments to the `page.evaluateHandle`:
```js
const aHandle = await page.evaluateHandle(() => document.body);
const resultHandle = await page.evaluateHandle(body => body.innerHTML, aHandle);
console.log(await resultHandle.jsonValue());
await resultHandle.dispose();
```

Shortcut for [page.mainFrame().executionContext().evaluateHandle(pageFunction, ...args)](#frameobjectpagefunction-args).


#### page.evaluateOnNewDocument(pageFunction, ...args)
- `pageFunction` <[function]|[string]> Function to be evaluated in browser context
- `...args` <...[Serializable]> Arguments to pass to `pageFunction`
- returns: <[Promise]>

Adds a function which would be invoked in one of the following scenarios:
- whenever the page is navigated
- whenever the child frame is attached or navigated. In this case, the function is invoked in the context of the newly attached frame

The function is invoked after the document was created but before any of its scripts were run. This is useful to amend JavaScript environment, e.g. to seed `Math.random`.

#### page.exposeFunction(name, puppeteerFunction)
- `name` <[string]> Name of the function on the window object
- `puppeteerFunction` <[function]> Callback function which will be called in Puppeteer's context.
- returns: <[Promise]>

The method adds a function called `name` on the page's `window` object.
When called, the function executes `puppeteerFunction` in node.js and returns a [Promise] which resolves to the return value of `puppeteerFunction`.

If the `puppeteerFunction` returns a [Promise], it will be awaited.

> **NOTE** Functions installed via `page.exposeFunction` survive navigations.

An example of adding an `md5` function into the page:
```js
const puppeteer = require('puppeteer');
const crypto = require('crypto');

puppeteer.launch().then(async browser => {
  const page = await browser.newPage();
  page.on('console', msg => console.log(msg.text));
  await page.exposeFunction('md5', text =>
    crypto.createHash('md5').update(text).digest('hex')
  );
  await page.evaluate(async () => {
    // use window.md5 to compute hashes
    const myString = 'PUPPETEER';
    const myHash = await window.md5(myString);
    console.log(`md5 of ${myString} is ${myHash}`);
  });
  await browser.close();
});
```

An example of adding a `window.readfile` function into the page:

```js
const puppeteer = require('puppeteer');
const fs = require('fs');

puppeteer.launch().then(async browser => {
  const page = await browser.newPage();
  page.on('console', msg => console.log(msg.text));
  await page.exposeFunction('readfile', async filePath => {
    return new Promise((resolve, reject) => {
      fs.readFile(filePath, 'utf8', (err, text) => {
        if (err)
          reject(err);
        else
          resolve(text);
      });
    });
  });
  await page.evaluate(async () => {
    // use window.readfile to read contents of a file
    const content = await window.readfile('/etc/hosts');
    console.log(content);
  });
  await browser.close();
});

```

#### page.focus(selector)
- `selector` <[string]> A [selector] of an element to focus. If there are multiple elements satisfying the selector, the first will be focused.
- returns: <[Promise]> Promise which resolves when the element matching `selector` is successfully focused. The promise will be rejected if there is no element matching `selector`.

This method fetches an element with `selector` and focuses it.
If there's no element matching `selector`, the method throws an error.

#### page.frames()
- returns: <[Array]<[Frame]>> An array of all frames attached to the page.

#### page.goBack(options)
- `options` <[Object]> Navigation parameters which might have the following properties:
  - `timeout` <[number]> Maximum navigation time in milliseconds, defaults to 30 seconds, pass `0` to disable timeout.
  - `waitUntil` <[string]> When to consider a navigation finished, defaults to `load`. Could be either:
    - `load` - consider navigation to be finished when the `load` event is fired.
    - `networkidle` - consider navigation to be finished when the network activity stays "idle" for at least `networkIdleTimeout` ms.
  - `networkIdleInflight` <[number]> Maximum amount of inflight requests which are considered "idle". Takes effect only with `waitUntil: 'networkidle'` parameter.
  - `networkIdleTimeout` <[number]> A timeout to wait before completing navigation. Takes effect only with `waitUntil: 'networkidle'` parameter.
- returns: <[Promise]<[Response]>> Promise which resolves to the main resource response. In case of multiple redirects, the navigation will resolve with the response of the last redirect. If
can not go back, resolves to null.

Navigate to the previous page in history.

#### page.goForward(options)
- `options` <[Object]> Navigation parameters which might have the following properties:
  - `timeout` <[number]> Maximum navigation time in milliseconds, defaults to 30 seconds, pass `0` to disable timeout.
  - `waitUntil` <[string]> When to consider navigation succeeded, defaults to `load`. Could be either:
    - `load` - consider navigation to be finished when the `load` event is fired.
    - `networkidle` - consider navigation to be finished when the network activity stays "idle" for at least `networkIdleTimeout` ms.
  - `networkIdleInflight` <[number]> Maximum amount of inflight requests which are considered "idle". Takes effect only with `waitUntil: 'networkidle'` parameter.
  - `networkIdleTimeout` <[number]> A timeout to wait before completing navigation. Takes effect only with `waitUntil: 'networkidle'` parameter.
- returns: <[Promise]<[Response]>> Promise which resolves to the main resource response. In case of multiple redirects, the navigation will resolve with the response of the last redirect. If
can not go back, resolves to null.

Navigate to the next page in history.

#### page.goto(url, options)
- `url` <[string]> URL to navigate page to. The url should include scheme, e.g. `https://`.
- `options` <[Object]> Navigation parameters which might have the following properties:
  - `timeout` <[number]> Maximum navigation time in milliseconds, defaults to 30 seconds, pass `0` to disable timeout.
  - `waitUntil` <[string]> When to consider navigation succeeded, defaults to `load`. Could be either:
    - `load` - consider navigation to be finished when the `load` event is fired.
    - `networkidle` - consider navigation to be finished when the network activity stays "idle" for at least `networkIdleTimeout` ms.
  - `networkIdleInflight` <[number]> Maximum amount of inflight requests which are considered "idle". Takes effect only with `waitUntil: 'networkidle'` parameter. Defaults to 2.
  - `networkIdleTimeout` <[number]> A timeout to wait before completing navigation. Takes effect only with `waitUntil: 'networkidle'` parameter. Defaults to 1000 ms.
- returns: <[Promise]<[Response]>> Promise which resolves to the main resource response. In case of multiple redirects, the navigation will resolve with the response of the last redirect.

The `page.goto` will throw an error if:
- there's an SSL error (e.g. in case of self-signed certificates).
- target URL is invalid.
- the `timeout` is exceeded during navigation.
- the main resource failed to load.

> **NOTE** `page.goto` either throw or return a main resource response. The only exception is navigation to `about:blank`, which would succeed and return `null`.

> **NOTE** Headless mode doesn't support navigating to a PDF document. See the [upstream issue](https://bugs.chromium.org/p/chromium/issues/detail?id=761295).

#### page.hover(selector)
- `selector` <[string]> A [selector] to search for element to hover. If there are multiple elements satisfying the selector, the first will be hovered.
- returns: <[Promise]> Promise which resolves when the element matching `selector` is successfully hovered. Promise gets rejected if there's no element matching `selector`.

This method fetches an element with `selector`, scrolls it into view if needed, and then uses [page.mouse](#pagemouse) to hover over the center of the element.
If there's no element matching `selector`, the method throws an error.

#### page.injectFile(filePath)
- `filePath` <[string]> Path to the JavaScript file to be injected into frame. If `filePath` is a relative path, then it is resolved relative to [current working directory](https://nodejs.org/api/process.html#process_process_cwd).
- returns: <[Promise]> Promise which resolves when file gets successfully evaluated in frame.

Shortcut for [page.mainFrame().injectFile(filePath)](#frameinjectfilefilepath).

#### page.keyboard

- returns: <[Keyboard]>

#### page.mainFrame()
- returns: <[Frame]> returns page's main frame.

Page is guaranteed to have a main frame which persists during navigations.

#### page.mouse

- returns: <[Mouse]>

#### page.pdf(options)
- `options` <[Object]> Options object which might have the following properties:
  - `path` <[string]> The file path to save the PDF to. If `path` is a relative path, then it is resolved relative to [current working directory](https://nodejs.org/api/process.html#process_process_cwd). If no path is provided, the PDF won't be saved to the disk.
  - `scale` <[number]> Scale of the webpage rendering. Defaults to `1`.
  - `displayHeaderFooter` <[boolean]> Display header and footer. Defaults to `false`.
  - `printBackground` <[boolean]> Print background graphics. Defaults to `false`.
  - `landscape` <[boolean]> Paper orientation. Defaults to `false`.
  - `pageRanges` <[string]> Paper ranges to print, e.g., '1-5, 8, 11-13'. Defaults to the empty string, which means print all pages.
  - `format` <[string]> Paper format. If set, takes priority over `width` or `height` options. Defaults to 'Letter'.
  - `width` <[string]> Paper width, accepts values labeled with units.
  - `height` <[string]> Paper height, accepts values labeled with units.
  - `margin` <[Object]> Paper margins, defaults to none.
    - `top` <[string]> Top margin, accepts values labeled with units.
    - `right` <[string]> Right margin, accepts values labeled with units.
    - `bottom` <[string]> Bottom margin, accepts values labeled with units.
    - `left` <[string]> Left margin, accepts values labeled with units.
- returns: <[Promise]<[Buffer]>> Promise which resolves with PDF buffer.

> **NOTE** Generating a pdf is currently only supported in Chrome headless.

`page.pdf()` generates a pdf of the page with `print` css media. To generate a pdf with `screen` media, call [page.emulateMedia('screen')](#pageemulatemediamediatype) before calling `page.pdf()`:

```js
// Generates a PDF with 'screen' media type.
await page.emulateMedia('screen');
await page.pdf({path: 'page.pdf'});
```

The `width`, `height`, and `margin` options accept values labeled with units. Unlabeled values are treated as pixels.

A few examples:
- `page.pdf({width: 100})` - prints with width set to 100 pixels
- `page.pdf({width: '100px'})` - prints with width set to 100 pixels
- `page.pdf({width: '10cm'})` - prints with width set to 10 centimeters.

All possible units are:
- `px` - pixel
- `in` - inch
- `cm` - centimeter
- `mm` - millimeter

The `format` options are:
- `Letter`: 8.5in x 11in
- `Legal`: 8.5in x 14in
- `Tabloid`: 11in x 17in
- `Ledger`: 17in x 11in
- `A0`: 33.1in x 46.8in
- `A1`: 23.4in x 33.1in
- `A2`: 16.5in x 23.4in
- `A3`: 11.7in x 16.5in
- `A4`: 8.27in x 11.7in
- `A5`: 5.83in x 8.27in

#### page.plainText()
- returns:  <[Promise]<[string]>> Returns page's inner text.

#### page.reload(options)
- `options` <[Object]> Navigation parameters which might have the following properties:
  - `timeout` <[number]> Maximum navigation time in milliseconds, defaults to 30 seconds, pass `0` to disable timeout.
  - `waitUntil` <[string]> When to consider navigation succeeded, defaults to `load`. Could be either:
    - `load` - consider navigation to be finished when the `load` event is fired.
    - `networkidle` - consider navigation to be finished when the network activity stays "idle" for at least `networkIdleTimeout` ms.
  - `networkIdleInflight` <[number]> Maximum amount of inflight requests which are considered "idle". Takes effect only with `waitUntil: 'networkidle'` parameter.
  - `networkIdleTimeout` <[number]> A timeout to wait before completing navigation. Takes effect only with `waitUntil: 'networkidle'` parameter.
- returns: <[Promise]<[Response]>> Promise which resolves to the main resource response. In case of multiple redirects, the navigation will resolve with the response of the last redirect.

#### page.screenshot([options])
- `options` <[Object]> Options object which might have the following properties:
    - `path` <[string]> The file path to save the image to. The screenshot type will be inferred from file extension. If `path` is a relative path, then it is resolved relative to [current working directory](https://nodejs.org/api/process.html#process_process_cwd). If no path is provided, the image won't be saved to the disk.
    - `type` <[string]> Specify screenshot type, could be either `jpeg` or `png`. Defaults to 'png'.
    - `quality` <[number]> The quality of the image, between 0-100. Not applicable to `png` images.
    - `fullPage` <[boolean]> When true, takes a screenshot of the full scrollable page. Defaults to `false`.
    - `clip` <[Object]> An object which specifies clipping region of the page. Should have the following fields:
        - `x` <[number]> x-coordinate of top-left corner of clip area
        - `y` <[number]> y-coordinate of top-left corner of clip area
        - `width` <[number]> width of clipping area
        - `height` <[number]> height of clipping area
    - `omitBackground` <[boolean]> Hides default white background and allows capturing screenshots with transparency. Defaults to `false`.
- returns: <[Promise]<[Buffer]>> Promise which resolves to buffer with captured screenshot

#### page.select(selector, ...values)
- `selector` <[string]> A [selector] to query page for
- `...values` <...[string]> Values of options to select. If the `<select>` has the `multiple` attribute, all values are considered, otherwise only the first one is taken into account.
- returns: <[Promise]>

Triggers a `change` and `input` event once all the provided options have been selected.
If there's no `<select>` element matching `selector`, the method throws an error.

```js
page.select('select#colors', 'blue'); // single selection
page.select('select#colors', 'red', 'green', 'blue'); // multiple selections
```

#### page.setContent(html)
- `html` <[string]> HTML markup to assign to the page.
- returns: <[Promise]>

#### page.setCookie(...cookies)
- `...cookies` <...[Object]>
  - `name` <[string]> **required**
  - `value` <[string]> **required**
  - `url` <[string]>
  - `domain` <[string]>
  - `path` <[string]>
  - `expires` <[number]> Unix time in seconds.
  - `httpOnly` <[boolean]>
  - `secure` <[boolean]>
  - `sameSite` <[string]> `"Strict"` or `"Lax"`.
- returns: <[Promise]>

#### page.setExtraHTTPHeaders(headers)
- `headers` <[Object]> An object containing additional http headers to be sent with every request. All header values must be strings.
- returns: <[Promise]>

The extra HTTP headers will be sent with every request the page initiates.

> **NOTE** page.setExtraHTTPHeaders does not guarantee the order of headers in the outgoing requests.

#### page.setJavaScriptEnabled(enabled)
- `enabled` <[boolean]> Whether or not to enable JavaScript on the page.
- returns: <[Promise]>

> **NOTE** changing this value won't affect scripts that have already been run. It will take full effect on the next [navigation](#pagegotourl-options).

#### page.setRequestInterceptionEnabled(value)
- `value` <[boolean]> Whether to enable request interception.
- returns: <[Promise]>

Activating request interception enables `request.abort` and `request.continue`.

An example of a naïve request interceptor which aborts all image requests:
```js
const puppeteer = require('puppeteer');

puppeteer.launch().then(async browser => {
  const page = await browser.newPage();
  await page.setRequestInterceptionEnabled(true);
  page.on('request', interceptedRequest => {
    if (interceptedRequest.url.endsWith('.png') || interceptedRequest.url.endsWith('.jpg'))
      interceptedRequest.abort();
    else
      interceptedRequest.continue();
  });
  await page.goto('https://example.com');
  await browser.close();
});
```

#### page.setUserAgent(userAgent)
- `userAgent` <[string]> Specific user agent to use in this page
- returns: <[Promise]> Promise which resolves when the user agent is set.

#### page.setViewport(viewport)
- `viewport` <[Object]>
  - `width` <[number]> page width in pixels.
  - `height` <[number]> page height in pixels.
  - `deviceScaleFactor` <[number]> Specify device scale factor (could be thought of as dpr). Defaults to `1`.
  - `isMobile` <[boolean]> Whether the `meta viewport` tag is taken into account. Defaults to `false`.
  - `hasTouch`<[boolean]> Specifies if viewport supports touch events. Defaults to `false`
  - `isLandscape` <[boolean]> Specifies if viewport is in landscape mode. Defaults to `false`.
- returns: <[Promise]>

> **NOTE** in certain cases, setting viewport will reload the page in order to set the `isMobile` or `hasTouch` properties.

In the case of multiple pages in a single browser, each page can have its own viewport size.

#### page.tap(selector)
- `selector` <[string]> A [selector] to search for element to tap. If there are multiple elements satisfying the selector, the first will be tapped.
- returns: <[Promise]>

This method fetches an element with `selector`, scrolls it into view if needed, and then uses [page.touchscreen](#pagetouchscreen) to tap in the center of the element.
If there's no element matching `selector`, the method throws an error.

#### page.title()
- returns: <[Promise]<[string]>> Returns page's title.

Shortcut for [page.mainFrame().title()](#frametitle).

#### page.touchscreen
- returns: <[Touchscreen]>

#### page.tracing
- returns: <[Tracing]>

#### page.type(selector, text[, options])
- `selector` <[string]> A [selector] of an element to type into. If there are multiple elements satisfying the selector, the first will be used.
- `text` <[string]> A text to type into a focused element.
- `options` <[Object]>
  - `delay` <[number]> Time to wait between key presses in milliseconds. Defaults to 0.
- returns: <[Promise]>

Sends a `keydown`, `keypress`/`input`, and `keyup` event for each character in the text.

To press a special key, like `Control` or `ArrowDown`, use [`keyboard.press`](#pagekeyboardpresskey-options).

```js
page.type('#mytextarea', 'Hello'); // Types instantly
page.type('#mytextarea', 'World', {delay: 100}); // Types slower, like a user
```

#### page.url()
- returns: <[string]>

This is a shortcut for [page.mainFrame().url()](#frameurl)

#### page.viewport()
- returns: <[Object]>
  - `width` <[number]> page width in pixels.
  - `height` <[number]> page height in pixels.
  - `deviceScaleFactor` <[number]> Specify device scale factor (could be though of as dpr). Defaults to `1`.
  - `isMobile` <[boolean]> Whether the `meta viewport` tag is taken into account. Defaults to `false`.
  - `hasTouch`<[boolean]> Specifies if viewport supports touch events. Defaults to `false`
  - `isLandscape` <[boolean]> Specifies if viewport is in landscape mode. Defaults to `false`.

#### page.waitFor(selectorOrFunctionOrTimeout[, options[, ...args]])
- `selectorOrFunctionOrTimeout` <[string]|[number]|[function]> A [selector], predicate or timeout to wait for
- `options` <[Object]> Optional waiting parameters
- `...args` <...[Serializable]> Arguments to pass to  `pageFunction`
- returns: <[Promise]>

This method behaves differently with respect to the type of the first parameter:
- if `selectorOrFunctionOrTimeout` is a `string`, than the first argument is treated as a [selector] to wait for and the method is a shortcut for [page.waitForSelector](#pagewaitforselectorselector-options)
- if `selectorOrFunctionOrTimeout` is a `function`, than the first argument is treated as a predicate to wait for and the method is a shortcut for [page.waitForFunction()](#pagewaitforfunctionpagefunction-options-args).
- if `selectorOrFunctionOrTimeout` is a `number`, than the first argument is treated as a timeout in milliseconds and the method returns a promise which resolves after the timeout
- otherwise, an exception is thrown

Shortcut for [page.mainFrame().waitFor(selectorOrFunctionOrTimeout[, options[, ...args]])](#framewaitforselectororfunctionortimeout-options-args).

#### page.waitForFunction(pageFunction[, options[, ...args]])
- `pageFunction` <[function]|[string]> Function to be evaluated in browser context
- `options` <[Object]> Optional waiting parameters
  - `polling` <[string]|[number]> An interval at which the `pageFunction` is executed, defaults to `raf`. If `polling` is a number, then it is treated as an interval in milliseconds at which the function would be executed. If `polling` is a string, then it could be one of the following values:
    - `raf` - to constantly execute `pageFunction` in `requestAnimationFrame` callback. This is the tightest polling mode which is suitable to observe styling changes.
    - `mutation` - to execute `pageFunction` on every DOM mutation.
  - `timeout` <[number]> maximum time to wait for in milliseconds. Defaults to `30000` (30 seconds).
- `...args` <...[Serializable]> Arguments to pass to  `pageFunction`
- returns: <[Promise]> Promise which resolves when the `pageFunction` returns a truthy value.

The `waitForFunction` could be used to observe viewport size change:
```js
const puppeteer = require('puppeteer');

puppeteer.launch().then(async browser => {
  const page = await browser.newPage();
  const watchDog = page.waitForFunction('window.innerWidth < 100');
  page.setViewport({width: 50, height: 50});
  await watchDog;
  await browser.close();
});
```
Shortcut for [page.mainFrame().waitForFunction(pageFunction[, options[, ...args]])](#framewaitforfunctionpagefunction-options-args).

#### page.waitForNavigation(options)
- `options` <[Object]> Navigation parameters which might have the following properties:
  - `timeout` <[number]> Maximum navigation time in milliseconds, defaults to 30 seconds, pass `0` to disable timeout.
  - `waitUntil` <[string]> When to consider navigation succeeded, defaults to `load`. Could be either:
    - `load` - consider navigation to be finished when the `load` event is fired.
    - `networkidle` - consider navigation to be finished when the network activity stays "idle" for at least `networkIdleTimeout` ms.
  - `networkIdleInflight` <[number]> Maximum amount of inflight requests which are considered "idle". Takes effect only with `waitUntil: 'networkidle'` parameter.
  - `networkIdleTimeout` <[number]> A timeout to wait before completing navigation. Takes effect only with `waitUntil: 'networkidle'` parameter.
- returns: <[Promise]<[Response]>> Promise which resolves to the main resource response. In case of multiple redirects, the navigation will resolve with the response of the last redirect.

#### page.waitForSelector(selector[, options])
- `selector` <[string]> A [selector] of an element to wait for,
- `options` <[Object]> Optional waiting parameters
  - `visible` <[boolean]> wait for element to be present in DOM and to be visible, i.e. to not have `display: none` or `visibility: hidden` CSS properties. Defaults to `false`.
  - `timeout` <[number]> maximum time to wait for in milliseconds. Defaults to `30000` (30 seconds).
- returns: <[Promise]> Promise which resolves when element specified by selector string is added to DOM.

Wait for the `selector` to appear in page. If at the moment of calling
the method the `selector` already exists, the method will return
immediately. If the selector doesn't appear after the `timeout` milliseconds of waiting, the function will throw.

This method works across navigations:
```js
const puppeteer = require('puppeteer');

puppeteer.launch().then(async browser => {
  const page = await browser.newPage();
  let currentURL;
  page
    .waitForSelector('img')
    .then(() => console.log('First URL with image: ' + currentURL));
  for (currentURL of ['https://example.com', 'https://google.com', 'https://bbc.com'])
    await page.goto(currentURL);
  await browser.close();
});
```
Shortcut for [page.mainFrame().waitForSelector(selector[, options])](#framewaitforselectorselector-options).

### class: Keyboard

Keyboard provides an api for managing a virtual keyboard. The high level api is [`keyboard.type`](#keyboardtypetext-options), which takes raw characters and generates proper keydown, keypress/input, and keyup events on your page.

For finer control, you can use [`keyboard.down`](#keyboarddownkey-options), [`keyboard.up`](#keyboardupkey), and [`keyboard.sendCharacter`](#keyboardsendcharacterchar) to manually fire events as if they were generated from a real keyboard.

An example of holding down `Shift` in order to select and delete some text:
```js
page.keyboard.type('Hello World!');
page.keyboard.press('ArrowLeft');

page.keyboard.down('Shift');
for (let i = 0; i < ' World'.length; i++)
  page.keyboard.press('ArrowLeft');
page.keyboard.up('Shift');

page.keyboard.press('Backspace');
// Result text will end up saying 'Hello!'
```

#### keyboard.down(key[, options])
- `key` <[string]> Name of key to press, such as `ArrowLeft`. See [KeyboardEvent.key](https://www.w3.org/TR/uievents-key/)
- `options` <[Object]>
  - `text` <[string]> If specified, generates an input event with this text.
- returns: <[Promise]>

Dispatches a `keydown` event.

This will not send input events unless `text` is specified.

If `key` is a modifier key, `Shift`, `Meta`, `Control`, or `Alt`, subsequent key presses will be sent with that modifier active. To release the modifier key, use [`keyboard.up`](#keyboardupkey).

After the key is pressed once, subsequent calls to [`keyboard.down`](#keyboarddownkey-options) will have [repeat](https://developer.mozilla.org/en-US/docs/Web/API/KeyboardEvent/repeat) set to true. To release the key, use [`keyboard.up`](#keyboardupkey).

#### keyboard.press(key[, options])
- `key` <[string]> Name of key to press, such as `ArrowLeft`. See [KeyboardEvent.key](https://www.w3.org/TR/uievents-key/)
- `options` <[Object]>
  - `text` <[string]> If specified, generates an input event with this text.
  - `delay` <[number]> Time to wait between `keydown` and `keyup` in milliseconds. Defaults to 0.
- returns: <[Promise]>

Shortcut for [`keyboard.down`](#keyboarddownkey-options) and [`keyboard.up`](#keyboardupkey).

#### keyboard.sendCharacter(char)
- `char` <[string]> Character to send into the page.
- returns: <[Promise]>

Dispatches a `keypress` and `input` event. This does not send a `keydown` or `keyup` event.

```js
page.keyboard.sendCharacter('嗨');
```

#### keyboard.type(text, options)
- `text` <[string]> A text to type into a focused element.
- `options` <[Object]>
  - `delay` <[number]> Time to wait between key presses in milliseconds. Defaults to 0.
- returns: <[Promise]>

Sends a `keydown`, `keypress`/`input`, and `keyup` event for each character in the text.

To press a special key, like `Control` or `ArrowDown`, use [`keyboard.press`](#keyboardpresskey-options).

```js
page.keyboard.type('Hello'); // Types instantly
page.keyboard.type('World', {delay: 100}); // Types slower, like a user
```

#### keyboard.up(key)
- `key` <[string]> Name of key to release, such as `ArrowLeft`. See [KeyboardEvent.key](https://www.w3.org/TR/uievents-key/)
- returns: <[Promise]>

Dispatches a `keyup` event.

### class: Mouse

#### mouse.click(x, y, [options])
- `x` <[number]>
- `y` <[number]>
- `options` <[Object]>
  - `button` <[string]> `left`, `right`, or `middle`, defaults to `left`.
  - `clickCount` <[number]> defaults to 1. See [UIEvent.detail].
  - `delay` <[number]> Time to wait between `mousedown` and `mouseup` in milliseconds. Defaults to 0.
- returns: <[Promise]>

Shortcut for [`mouse.move`](#mousemovex-y-options), [`mouse.down`](#mousedownoptions) and [`mouse.up`](#mouseupoptions).

#### mouse.down([options])
- `options` <[Object]>
  - `button` <[string]> `left`, `right`, or `middle`, defaults to `left`.
  - `clickCount` <[number]> defaults to 1. See [UIEvent.detail].
- returns: <[Promise]>

Dispatches a `mousedown` event.

#### mouse.move(x, y, [options])
- `x` <[number]>
- `y` <[number]>
- `options` <[Object]>
  - `steps` <[number]> defaults to 1. Sends intermediate `mousemove` events.
- returns: <[Promise]>

Dispatches a `mousemove` event.

#### mouse.up([options])
- `options` <[Object]>
  - `button` <[string]> `left`, `right`, or `middle`, defaults to `left`.
  - `clickCount` <[number]> defaults to 1. See [UIEvent.detail].
- returns: <[Promise]>

Dispatches a `mouseup` event.

### class: Touchscreen

#### touchscreen.tap(x, y)
- `x` <[number]>
- `y` <[number]>
- returns: <[Promise]>

Dispatches a `touchstart` and `touchend` event.

### class: Tracing

You can use [`tracing.start`](#tracingstartoptions) and [`tracing.stop`](#tracingstop) to create a trace file which can be opened in Chrome DevTools or [timeline viewer](https://chromedevtools.github.io/timeline-viewer/).

```js
await page.tracing.start({path: 'trace.json'});
await page.goto('https://www.google.com');
await page.tracing.stop();
```

#### tracing.start(options)
- `options` <[Object]>
  - `path` <[string]> A path to write the trace file to. **required**
  - `screenshots` <[boolean]> captures screenshots in the trace.
- returns: <[Promise]>

Only one trace can be active at a time per browser.

#### tracing.stop()
- returns: <[Promise]>

### class: Dialog

[Dialog] objects are dispatched by page via the ['dialog'](#event-dialog) event.

An example of using `Dialog` class:
```js
const puppeteer = require('puppeteer');

puppeteer.launch().then(async browser => {
  const page = await browser.newPage();
  page.on('dialog', async dialog => {
    console.log(dialog.message());
    await dialog.dismiss();
    await browser.close();
  });
  page.evaluate(() => alert('1'));
});
```

#### dialog.accept([promptText])
- `promptText` <[string]> A text to enter in prompt. Does not cause any effects if the dialog's `type` is not prompt.
- returns: <[Promise]> Promise which resolves when the dialog has been accepted.

#### dialog.defaultValue()
- returns: <[string]> If dialog is prompt, returns default prompt value. Otherwise, returns empty string.

#### dialog.dismiss()
- returns: <[Promise]> Promise which resolves when the dialog has been dismissed.

#### dialog.message()
- returns: <[string]> A message displayed in the dialog.

#### dialog.type
- <[string]>

Dialog's type, could be one of the `alert`, `beforeunload`, `confirm` and `prompt`.

### class: ConsoleMessage

[ConsoleMessage] objects are dispatched by page via the ['console'](#event-console) event.

#### consoleMessage.args
- <[Array]<[string]>>

#### consoleMessage.text
- <[string]>

#### consoleMessage.type
- <[string]>

One of the following values: `'log'`, `'debug'`, `'info'`, `'error'`, `'warning'`, `'dir'`, `'dirxml'`, `'table'`, `'trace'`, `'clear'`, `'startGroup'`, `'startGroupCollapsed'`, `'endGroup'`, `'assert'`, `'profile'`, `'profileEnd'`, `'count'`, `'timeEnd'`.

### class: Frame

At every point of time, page exposes its current frame tree via the [page.mainFrame()](#pagemainframe) and [frame.childFrames()](#framechildframes) methods.

[Frame] object's lifecycle is controlled by three events, dispatched on the page object:
- ['frameattached'](#event-frameattached) - fired when the frame gets attached to the page. Frame could be attached to the page only once.
- ['framenavigated'](#event-framenavigated) - fired when the frame commits navigation to a different URL.
- ['framedetached'](#event-framedetached) - fired when the frame gets detached from the page.  Frame could be detached from the page only once.

An example of dumping frame tree:

```js
const puppeteer = require('puppeteer');

puppeteer.launch().then(async browser => {
  const page = await browser.newPage();
  await page.goto('https://www.google.com/chrome/browser/canary.html');
  dumpFrameTree(page.mainFrame(), '');
  await browser.close();

  function dumpFrameTree(frame, indent) {
    console.log(indent + frame.url());
    for (let child of frame.childFrames())
      dumpFrameTree(child, indent + '  ');
  }
});
```

#### frame.$(selector)
- `selector` <[string]> Selector to query page for
- returns: <[Promise]<[ElementHandle]>> Promise which resolves to ElementHandle pointing to the frame element.

The method queries frame for the selector. If there's no such element within the frame, the method will resolve to `null`.

#### frame.$$(selector)
- `selector` <[string]> Selector to query page for
- returns: <[Promise]<[Array]<[ElementHandle]>>> Promise which resolves to ElementHandles pointing to the frame elements.

The method runs `document.querySelectorAll` within the frame. If no elements match the selector, the return value resolve to `[]`.

#### frame.$eval(selector, pageFunction[, ...args])
- `selector` <[string]> A [selector] to query frame for
- `pageFunction` <[function]> Function to be evaluated in browser context
- `...args` <...[Serializable]|[ElementHandle]> Arguments to pass to `pageFunction`
- returns: <[Promise]<[Serializable]>> Promise which resolves to the return value of `pageFunction`

This method runs `document.querySelector` within the frame and passes it as the first argument to `pageFunction`. If there's no element matching `selector`, the method throws an error.

If `pageFunction` returns a [Promise], then `frame.$eval` would wait for the promise to resolve and return its value.

Examples:
```js
const searchValue = await frame.$eval('#search', el => el.value);
const preloadHref = await frame.$eval('link[rel=preload]', el => el.href);
const html = await frame.$eval('.main-container', e => e.outerHTML);
```

#### frame.addScriptTag(url)
- `url` <[string]> Url of a script to be added
- returns: <[Promise]> Promise which resolves as the script gets added and loads.

Adds a `<script>` tag to the frame with the desired url. Alternatively, JavaScript could be injected to the frame via [`frame.injectFile`](#frameinjectfilefilepath) method.

#### frame.addStyleTag(url)
- `url` <[string]> Url of a stylesheet to be added
- returns: <[Promise]> Promise which resolves when the script gets added and loads.

Adds a `<link rel="stylesheet">` tag to the frame with the desired url.

#### frame.childFrames()
- returns: <[Array]<[Frame]>>

#### frame.evaluate(pageFunction, ...args)
- `pageFunction` <[function]|[string]> Function to be evaluated in browser context
- `...args` <...[Serializable]|[ElementHandle]> Arguments to pass to  `pageFunction`
- returns: <[Promise]<[Serializable]>> Promise which resolves to function return value

If the function, passed to the `frame.evaluate`, returns a [Promise], then `frame.evaluate` would wait for the promise to resolve and return its value.

```js
const result = await frame.evaluate(() => {
  return Promise.resolve(8 * 7);
});
console.log(result); // prints "56"
```

A string can also be passed in instead of a function.

```js
console.log(await frame.evaluate('1 + 2')); // prints "3"
```

[ElementHandle] instances could be passed as arguments to the `frame.evaluate`:
```js
const bodyHandle = await frame.$('body');
const html = await frame.evaluate(body => body.innerHTML, bodyHandle);
await bodyHandle.dispose();
```

#### frame.executionContext()
- returns: <[ExecutionContext]> Execution context associated with this frame.

#### frame.injectFile(filePath)
- `filePath` <[string]> Path to the JavaScript file to be injected into frame. If `filePath` is a relative path, then it is resolved relative to [current working directory](https://nodejs.org/api/process.html#process_process_cwd).
- returns: <[Promise]> Promise which resolves when file gets successfully evaluated in frame.

#### frame.isDetached()
- returns: <[boolean]>

Returns `true` if the frame has been detached, or `false` otherwise.

#### frame.name()
- returns: <[string]>

Returns frame's name attribute as specified in the tag.

If the name is empty, returns the id attribute instead.

> **NOTE** This value is calculated once when the frame is created, and will not update if the attribute is changed later.

#### frame.parentFrame()
- returns: <[Frame]> Returns parent frame, if any. Detached frames and main frames return `null`.

#### frame.title()
- returns: <[Promise]<[string]>> Returns page's title.

#### frame.url()
- returns: <[string]>

Returns frame's url.

#### frame.waitFor(selectorOrFunctionOrTimeout[, options[, ...args]])
- `selectorOrFunctionOrTimeout` <[string]|[number]|[function]> A [selector], predicate or timeout to wait for
- `options` <[Object]> Optional waiting parameters
- `...args` <...[Serializable]> Arguments to pass to  `pageFunction`
- returns: <[Promise]>

This method behaves differently with respect to the type of the first parameter:
- if `selectorOrFunctionOrTimeout` is a `string`, than the first argument is treated as a [selector] to wait for and the method is a shortcut for [frame.waitForSelector](#framewaitforselectorselector-options)
- if `selectorOrFunctionOrTimeout` is a `function`, than the first argument is treated as a predicate to wait for and the method is a shortcut for [frame.waitForFunction()](#framewaitforfunctionpagefunction-options-args).
- if `selectorOrFunctionOrTimeout` is a `number`, than the first argument is treated as a timeout in milliseconds and the method returns a promise which resolves after the timeout
- otherwise, an exception is thrown


#### frame.waitForFunction(pageFunction[, options[, ...args]])
- `pageFunction` <[function]|[string]> Function to be evaluated in browser context
- `options` <[Object]> Optional waiting parameters
  - `polling` <[string]|[number]> An interval at which the `pageFunction` is executed, defaults to `raf`. If `polling` is a number, then it is treated as an interval in milliseconds at which the function would be executed. If `polling` is a string, then it could be one of the following values:
    - `raf` - to constantly execute `pageFunction` in `requestAnimationFrame` callback. This is the tightest polling mode which is suitable to observe styling changes.
    - `mutation` - to execute `pageFunction` on every DOM mutation.
  - `timeout` <[number]> maximum time to wait for in milliseconds. Defaults to `30000` (30 seconds).
- `...args` <...[Serializable]> Arguments to pass to  `pageFunction`
- returns: <[Promise]> Promise which resolves when the `pageFunction` returns a truthy value.

The `waitForFunction` could be used to observe viewport size change:
```js
const puppeteer = require('puppeteer');

puppeteer.launch().then(async browser => {
  const page = await browser.newPage();
  const watchDog = page.mainFrame().waitForFunction('window.innerWidth < 100');
  page.setViewport({width: 50, height: 50});
  await watchDog;
  await browser.close();
});
```

#### frame.waitForSelector(selector[, options])
- `selector` <[string]> A [selector] of an element to wait for,
- `options` <[Object]> Optional waiting parameters
  - `visible` <[boolean]> wait for element to be present in DOM and to be visible, i.e. to not have `display: none` or `visibility: hidden` CSS properties. Defaults to `false`.
  - `timeout` <[number]> maximum time to wait for in milliseconds. Defaults to `30000` (30 seconds).
- returns: <[Promise]> Promise which resolves when element specified by selector string is added to DOM.

Wait for the `selector` to appear in page. If at the moment of calling
the method the `selector` already exists, the method will return
immediately. If the selector doesn't appear after the `timeout` milliseconds of waiting, the function will throw.

This method works across navigations:
```js
const puppeteer = require('puppeteer');

puppeteer.launch().then(async browser => {
  const page = await browser.newPage();
  let currentURL;
  page.mainFrame()
    .waitForSelector('img')
    .then(() => console.log('First URL with image: ' + currentURL));
  for (currentURL of ['https://example.com', 'https://google.com', 'https://bbc.com'])
    await page.goto(currentURL);
  await browser.close();
});
```

### class: ExecutionContext

The class represents a context for JavaScript execution. Examples of JavaScript contexts are:
- each [frame](https://developer.mozilla.org/en-US/docs/Web/HTML/Element/iframe) has a separate execution context
- all kind of [workers](https://developer.mozilla.org/en-US/docs/Web/API/Web_Workers_API) have their own contexts

#### executionContext.evaluate(pageFunction, ...args)
- `pageFunction` <[function]|[string]> Function to be evaluated in browser context
- `...args` <...[Serializable]|[ElementHandle]> Arguments to pass to  `pageFunction`
- returns: <[Promise]<[Serializable]>> Promise which resolves to function return value

If the function, passed to the `executionContext.evaluate`, returns a [Promise], then `executionContext.evaluate` would wait for the promise to resolve and return its value.

```js
const result = await executionContext.evaluate(() => Promise.resolve(8 * 7));
console.log(result); // prints "56"
```

A string can also be passed in instead of a function.

```js
console.log(await executionContext.evaluate('1 + 2')); // prints "3"
```

[JSHandle] instances can be passed as arguments to the `frame.evaluate`:
```js
const oneHandle = await executionContext.evaluateHandle(() => 1);
const twoHandle = await executionContext.evaluateHandle(() => 2);
const result = await executionContext.evaluate((a, b) => a + b, oneHandle, twoHandle);
await oneHandle.dispose();
await twoHandle.dispose();
console.log(result); // prints '3'.
```

#### executionContext.evaluateHandle(pageFunction, ...args)
- `pageFunction` <[function]|[string]> Function to be evaluated in the page context
- `...args` <...[Serializable]|[JSHandle]> Arguments to pass to `pageFunction`
- returns: <[Promise]<[JSHandle]>> Resolves to the return value of `pageFunction`

If the function, passed to the `executionContext.evaluateHandle`, returns a [Promise], then `executionContext.evaluteHandle` would wait for the promise to resolve and return its value.

```js
const aHandle = await context.evaluateHandle(() => Promise.resolve(self));
aHandle; // Handle for the global object.
```

A string can also be passed in instead of a function.

```js
const aHandle = await context.evaluateHandle('1 + 2'); // Handle for the '3' object.
```

[JSHandle] instances could be passed as arguments to the `executionContext.evaluateHandle`:
```js
const context = page.mainFrame().executionContext();
const aHandle = await context.evaluateHandle(() => document.body);
const resultHandle = await context.evaluateHandle(body => body.innerHTML, aHandle);
console.log(await resultHandle.jsonValue()); // prints body's innerHTML
await aHandle.dispose();
await resultHandle.dispose();
```

### class: JSHandle

JSHandle represents an in-page javascript object. JSHandles could be created with the [page.evaluateHandle](#pageobjectpagefunction-args) method.

```js
await windowHandle = await page.evaluateHandle(() => window);
// ...
```

JSHandle prevents references javascript objects from garbage collection unless the handle is [disposed](#objecthandledispose). JSHandles are auto-disposed when their origin frame gets navigated or the parent context gets destroyed.

JSHandle instances can be used as arguments in [`page.$eval()`](#pageevalselector-pagefunction-args), [`page.evaluate()`](#pageevaluatepagefunction-args) and [`page.evaluateHandle`](#pageobjectpagefunction-args) methods.

#### jsHandle.asElement()
- returns: <[ElementHandle]>

Returns either `null` or the object handle itself, if the object handle is an instance of [ElementHandle].

#### jsHandle.dispose()
- returns: <[Promise]> Promise which resolves when the object handle is successfully disposed.

The `jsHandle.dispose` method stops referencing the element handle.

#### jsHandle.executionContext()
- returns: [ExecutionContext]

Returns execution context the handle belongs to.

#### jsHandle.getProperties()
- returns: <[Promise]<[Map]<[string], [JSHandle]>>>

The method returns a map with property names as keys and JSHandle instances for the property values.

```js
const handle = await page.evaluateHandle(() => {window, document});
const properties = await handle.getProperties();
const windowHandle = properties.get('window');
const documentHandle = properties.get('document');
await handle.dispose();
```

#### jsHandle.getProperty(propertyName)
- `propertyName` <[string]> property to get
- returns: <[Promise]<[JSHandle]>>

Fetches a single property from the referenced object.

#### jsHandle.jsonValue()
- returns: <[Promise]<[Object]>>

Returns a JSON representation of the object. The JSON is generated by running [`JSON.stringify`](https://developer.mozilla.org/en-US/docs/Web/JavaScript/Reference/Global_Objects/JSON/stringify) on the object in page and consequent [`JSON.parse`](https://developer.mozilla.org/en-US/docs/Web/JavaScript/Reference/Global_Objects/JSON/parse) in puppeteer.

> **NOTE** The method will throw if the referenced object is not stringifiable.

#### jsHandle.toString()
- returns: <[string]>

### class: ElementHandle

> **NOTE** Class [ElementHandle] extends [JSHandle].

ElementHandle represents an in-page DOM element. ElementHandles could be created with the [page.$](#pageselector) method.

```js
const puppeteer = require('puppeteer');

puppeteer.launch().then(async browser => {
  const page = await browser.newPage();
  await page.goto('https://google.com');
  const inputElement = await page.$('input[type=submit]');
  await inputElement.click();
  // ...
});
```

ElementHandle prevents DOM element from garbage collection unless the handle is [disposed](#elementhandledispose). ElementHandles are auto-disposed when their origin frame gets navigated.

ElementHandle instances can be used as arguments in [`page.$eval()`](#pageevalselector-pagefunction-args) and [`page.evaluate()`](#pageevaluatepagefunction-args) methods.

<<<<<<< HEAD
#### elementHandle.boundingBox()
- returns: <[Object]>
    - x <[number]> the x coordinate of the element in pixels.
    - y <[number]> the y coordinate of the element in pixels.
    - width <[number]> the width of the element in pixels.
    - height <[number]> the height of the element in pixels.

This method returns the bounding box of the element (relative to the main frame), or `null` if element is detached from dom.
Can be used in conjunction with [Page.screenshot](#pagescreenshotoptions)
```js
const puppeteer = require('puppeteer');

puppeteer.launch().then(async browser => {
  const page = await browser.newPage();
  await page.goto('https://google.com');
  const imgElement = await page.$('img');
  const imgBox = await imgElement.boundingBox();
  await page.screenshot({ path: 'logo.png', clip: imgBox });
  // ...
});
```
=======
#### elementHandle.asElement()
- returns: <[ElementHandle]>
>>>>>>> 3214bb73

#### elementHandle.click([options])
- `options` <[Object]>
  - `button` <[string]> `left`, `right`, or `middle`, defaults to `left`.
  - `clickCount` <[number]> defaults to 1. See [UIEvent.detail].
  - `delay` <[number]> Time to wait between `mousedown` and `mouseup` in milliseconds. Defaults to 0.
- returns: <[Promise]> Promise which resolves when the element is successfully clicked. Promise gets rejected if the element is detached from DOM.

This method scrolls element into view if needed, and then uses [page.mouse](#pagemouse) to click in the center of the element.
If the element is detached from DOM, the method throws an error.

#### elementHandle.dispose()
- returns: <[Promise]> Promise which resolves when the element handle is successfully disposed.

The `elementHandle.dispose` method stops referencing the element handle.

#### elementHandle.executionContext()
- returns: [ExecutionContext]

#### elementHandle.focus()
- returns: <[Promise]>

Calls [focus](https://developer.mozilla.org/en-US/docs/Web/API/HTMLElement/focus) on the element.

#### elementHandle.getProperties()
- returns: <[Promise]<[Map]<[string], [JSHandle]>>>

The method returns a map with property names as keys and JSHandle instances for the property values.

```js
const listHandle = await page.evaluateHandle(() => document.body.children);
const properties = await containerHandle.getProperties();
const children = [];
for (const property of properties.values()) {
  const element = property.asElement();
  if (element)
    children.push(element);
}
children; // holds elementHandles to all children of document.body
```

#### elementHandle.getProperty(propertyName)
- `propertyName` <[string]> property to get
- returns: <[Promise]<[JSHandle]>>

Fetches a single property from the objectHandle.

#### elementHandle.hover()
- returns: <[Promise]> Promise which resolves when the element is successfully hovered.

This method scrolls element into view if needed, and then uses [page.mouse](#pagemouse) to hover over the center of the element.
If the element is detached from DOM, the method throws an error.

#### elementHandle.jsonValue()
- returns: <[Promise]<[Object]>>

Returns a JSON representation of the object. The JSON is generated by running [`JSON.stringify`](https://developer.mozilla.org/en-US/docs/Web/JavaScript/Reference/Global_Objects/JSON/stringify) on the object in page and consequent [`JSON.parse`](https://developer.mozilla.org/en-US/docs/Web/JavaScript/Reference/Global_Objects/JSON/parse) in puppeteer.

> **NOTE** The method will throw if the referenced object is not stringifiable.

#### elementHandle.press(key[, options])
- `key` <[string]> Name of key to press, such as `ArrowLeft`. See [KeyboardEvent.key](https://www.w3.org/TR/uievents-key/)
- `options` <[Object]>
  - `text` <[string]> If specified, generates an input event with this text.
  - `delay` <[number]> Time to wait between `keydown` and `keyup` in milliseconds. Defaults to 0.
- returns: <[Promise]>

Focuses the element, and then uses [`keyboard.down`](#keyboarddownkey-options) and [`keyboard.up`](#keyboardupkey).

#### elementHandle.tap()
- returns: <[Promise]> Promise which resolves when the element is successfully tapped. Promise gets rejected if the element is detached from DOM.

This method scrolls element into view if needed, and then uses [touchscreen.tap](#touchscreentapx-y) to tap in the center of the element.
If the element is detached from DOM, the method throws an error.

#### elementHandle.toString()
- returns: <[string]>

#### elementHandle.type(text[, options])
- `text` <[string]> A text to type into a focused element.
- `options` <[Object]>
  - `delay` <[number]> Time to wait between key presses in milliseconds. Defaults to 0.
- returns: <[Promise]>

Focuses the element, and then sends a `keydown`, `keypress`/`input`, and `keyup` event for each character in the text.

To press a special key, like `Control` or `ArrowDown`, use [`elementHandle.press`](#elementhandlepresskey-options).

```js
elementHandle.type('Hello'); // Types instantly
elementHandle.type('World', {delay: 100}); // Types slower, like a user
```

#### elementHandle.uploadFile(...filePaths)
- `...filePaths` <...[string]> Sets the value of the file input these paths. If some of the  `filePaths` are relative paths, then they are resolved relative to [current working directory](https://nodejs.org/api/process.html#process_process_cwd).
- returns: <[Promise]>

This method expects `elementHandle` to point to an [input element](https://developer.mozilla.org/en-US/docs/Web/HTML/Element/input).

### class: Request

Whenever the page sends a request, the following events are emitted by puppeteer's page:
- ['request'](#event-request) emitted when the request is issued by the page.
- ['response'](#event-response) emitted when/if the response is received for the request.
- ['requestfinished'](#event-requestfinished) emitted when the response body is downloaded and the request is complete.

If request fails at some point, then instead of 'requestfinished' event (and possibly instead of 'response' event), the  ['requestfailed'](#event-requestfailed) event is emitted.

If request gets a 'redirect' response, the request is successfully finished with the 'requestfinished' event, and a new request is  issued to a redirected url.

#### request.abort()
- returns: <[Promise]>

Aborts request. To use this, request interception should be enabled with `page.setRequestInterceptionEnabled`.
Exception is immediately thrown if the request interception is not enabled.

#### request.continue([overrides])
- `overrides` <[Object]> Optional request overwrites, which could be one of the following:
  - `url` <[string]> If set, the request url will be changed
  - `method` <[string]> If set changes the request method (e.g. `GET` or `POST`)
  - `postData` <[string]> If set changes the post data of request
  - `headers` <[Object]> If set changes the request HTTP headers
- returns: <[Promise]>

Continues request with optional request overrides. To use this, request interception should be enabled with `page.setRequestInterceptionEnabled`.
Exception is immediately thrown if the request interception is not enabled.

#### request.headers
- <[Object]> An object with HTTP headers associated with the request. All header names are lower-case.

#### request.method
- <[string]>

Contains the request's method (GET, POST, etc.)

#### request.postData
- <[string]>

Contains the request's post body, if any.

#### request.resourceType
- <[string]>

Contains the request's resource type as it was perceived by the rendering engine.
ResourceType will be one of the following: `Document`, `Stylesheet`, `Image`, `Media`, `Font`, `Script`, `TextTrack`, `XHR`, `Fetch`, `EventSource`, `WebSocket`, `Manifest`, `Other`.

#### request.response()
- returns: <[Response]> A matching [Response] object, or `null` if the response has not been received yet.

#### request.url
- <[string]>

Contains the URL of the request.

### class: Response

[Response] class represents responses which are received by page.

#### response.buffer()
- returns: <Promise<[Buffer]>> Promise which resolves to a buffer with response body.

#### response.headers
- <[Object]> An object with HTTP headers associated with the response. All header names are lower-case.

#### response.json()
- returns: <Promise<[Object]>> Promise which resolves to a JSON representation of response body.

This method will throw if the response body is not parsable via `JSON.parse`.

#### response.ok
- <[boolean]>

Contains a boolean stating whether the response was successful (status in the range 200-299) or not.

#### response.request()
- returns: <[Request]> A matching [Request] object.

#### response.status
- <[number]>

Contains the status code of the response (e.g., 200 for a success).

#### response.text()
- returns: <[Promise]<[string]>> Promise which resolves to a text representation of response body.

#### response.url
- <[string]>

Contains the URL of the response.

[Array]: https://developer.mozilla.org/en-US/docs/Web/JavaScript/Reference/Global_Objects/Array "Array"
[boolean]: https://developer.mozilla.org/en-US/docs/Web/JavaScript/Data_structures#Boolean_type "Boolean"
[Buffer]: https://nodejs.org/api/buffer.html#buffer_class_buffer "Buffer"
[function]: https://developer.mozilla.org/en-US/docs/Web/JavaScript/Reference/Global_Objects/Function "Function"
[number]: https://developer.mozilla.org/en-US/docs/Web/JavaScript/Data_structures#Number_type "Number"
[Object]: https://developer.mozilla.org/en-US/docs/Web/JavaScript/Reference/Global_Objects/Object "Object"
[Page]: #class-page "Page"
[Promise]: https://developer.mozilla.org/en-US/docs/Web/JavaScript/Reference/Global_Objects/Promise "Promise"
[string]: https://developer.mozilla.org/en-US/docs/Web/JavaScript/Data_structures#String_type "String"
[stream.Readable]: https://nodejs.org/api/stream.html#stream_class_stream_readable "stream.Readable"
[Error]: https://nodejs.org/api/errors.html#errors_class_error "Error"
[Frame]: #class-frame "Frame"
[ConsoleMessage]: #class-consolemessage "ConsoleMessage"
[iterator]: https://developer.mozilla.org/en-US/docs/Web/JavaScript/Reference/Iteration_protocols "Iterator"
[Response]: #class-response  "Response"
[Request]: #class-request  "Request"
[Browser]: #class-browser  "Browser"
[Body]: #class-body  "Body"
[Element]: https://developer.mozilla.org/en-US/docs/Web/API/element "Element"
[Keyboard]: #class-keyboard "Keyboard"
[Dialog]: #class-dialog  "Dialog"
[JSHandle]: #class-jshandle "JSHandle"
[ExecutionContext]: #class-executioncontext "ExecutionContext"
[Mouse]: #class-mouse "Mouse"
[Map]: https://developer.mozilla.org/en-US/docs/Web/JavaScript/Reference/Global_Objects/Map "Map"
[selector]: https://developer.mozilla.org/en-US/docs/Web/CSS/CSS_Selectors "selector"
[Tracing]: #class-tracing "Tracing"
[ElementHandle]: #class-elementhandle "ElementHandle"
[UIEvent.detail]: https://developer.mozilla.org/en-US/docs/Web/API/UIEvent/detail "UIEvent.detail"
[Serializable]: https://developer.mozilla.org/en-US/docs/Web/JavaScript/Reference/Global_Objects/JSON/stringify#Description "Serializable"
[Touchscreen]: #class-touchscreen "Touchscreen"<|MERGE_RESOLUTION|>--- conflicted
+++ resolved
@@ -136,11 +136,8 @@
     + [jsHandle.jsonValue()](#jshandlejsonvalue)
     + [jsHandle.toString()](#jshandletostring)
   * [class: ElementHandle](#class-elementhandle)
-<<<<<<< HEAD
+    + [elementHandle.asElement()](#elementhandleaselement)
     + [elementHandle.boundingBox()](#elementhandleboundingbox)
-=======
-    + [elementHandle.asElement()](#elementhandleaselement)
->>>>>>> 3214bb73
     + [elementHandle.click([options])](#elementhandleclickoptions)
     + [elementHandle.dispose()](#elementhandledispose)
     + [elementHandle.executionContext()](#elementhandleexecutioncontext)
@@ -1530,7 +1527,9 @@
 
 ElementHandle instances can be used as arguments in [`page.$eval()`](#pageevalselector-pagefunction-args) and [`page.evaluate()`](#pageevaluatepagefunction-args) methods.
 
-<<<<<<< HEAD
+#### elementHandle.asElement()
+- returns: <[ElementHandle]>
+
 #### elementHandle.boundingBox()
 - returns: <[Object]>
     - x <[number]> the x coordinate of the element in pixels.
@@ -1552,10 +1551,6 @@
   // ...
 });
 ```
-=======
-#### elementHandle.asElement()
-- returns: <[ElementHandle]>
->>>>>>> 3214bb73
 
 #### elementHandle.click([options])
 - `options` <[Object]>
