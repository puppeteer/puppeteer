--- conflicted
+++ resolved
@@ -2297,7 +2297,13 @@
 });
 ```
 
-<<<<<<< HEAD
+To pass arguments from node.js to the predicate of `page.waitForFunction` function:
+
+```js
+const selector = '.foo';
+await page.waitForFunction(selector => !!document.querySelector(selector), {}, selector);
+```
+
 #### frame.waitForNavigation(options)
 - `options` <[Object]> Navigation parameters which might have the following properties:
   - `timeout` <[number]> Maximum navigation time in milliseconds, defaults to 30 seconds, pass `0` to disable timeout.
@@ -2319,15 +2325,6 @@
 
 **NOTE** Usage of the [History API](https://developer.mozilla.org/en-US/docs/Web/API/History_API) to change the URL is considered a navigation.
 
-=======
-To pass arguments from node.js to the predicate of `page.waitForFunction` function:
-
-```js
-const selector = '.foo';
-await page.waitForFunction(selector => !!document.querySelector(selector), {}, selector);
-```
-
->>>>>>> 12e3510e
 #### frame.waitForSelector(selector[, options])
 - `selector` <[string]> A [selector] of an element to wait for
 - `options` <[Object]> Optional waiting parameters
