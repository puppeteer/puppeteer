--- conflicted
+++ resolved
@@ -4732,11 +4732,7 @@
   - `namenotresolved` - The host name could not be resolved.
   - `timedout` - An operation timed out.
   - `failed` - A generic failure occurred.
-<<<<<<< HEAD
-- `priority` <[number]> - Optional intercept abort priority. If provided, intercept will be resolved using coopeative handling rules. Otherwise, intercept will be resovled immediately.
-=======
 - `priority` <[number]> - Optional intercept abort priority. If provided, intercept will be resolved using [cooperative](#cooperative-intercept-mode-and-legacy-intercept-mode) handling rules. Otherwise, intercept will be resovled immediately.
->>>>>>> 4c3caaa3
 - returns: <[Promise]>
 
 Aborts request. To use this, request interception should be enabled with `page.setRequestInterception`.
