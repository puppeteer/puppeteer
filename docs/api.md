--- conflicted
+++ resolved
@@ -648,12 +648,8 @@
   - `handleSIGHUP` <[boolean]> Close the browser process on SIGHUP. Defaults to `true`.
   - `timeout` <[number]> Maximum time in milliseconds to wait for the browser instance to start. Defaults to `30000` (30 seconds). Pass `0` to disable timeout.
   - `dumpio` <[boolean]> Whether to pipe the browser process stdout and stderr into `process.stdout` and `process.stderr`. Defaults to `false`.
-<<<<<<< HEAD
-  - `userDataDir` <[string]> Path to a [User Data Directory](https://chromium.googlesource.com/chromium/src/+/master/docs/user_data_dir.md).
+  - `userDataDir` <[string]> Path to a [User Data Directory](https://chromium.googlesource.com/chromium/src/+/refs/heads/main/docs/user_data_dir.md).
   - `debuggingPort` <[number]> Specify custom debugging port. Pass `0` to discover a random port. Defaults to `0`.
-=======
-  - `userDataDir` <[string]> Path to a [User Data Directory](https://chromium.googlesource.com/chromium/src/+/refs/heads/main/docs/user_data_dir.md).
->>>>>>> 149d88fe
   - `env` <[Object]> Specify environment variables that will be visible to the browser. Defaults to `process.env`.
   - `devtools` <[boolean]> Whether to auto-open a DevTools panel for each tab. If this option is `true`, the `headless` option will be set `false`.
   - `pipe` <[boolean]> Connects to the browser over a pipe instead of a WebSocket. Defaults to `false`.
