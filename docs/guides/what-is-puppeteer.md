# What is Puppeteer?

<<<<<<< HEAD
Puppeteer is a JavaScript library which provides a high-level API to control
Chrome or Firefox over the
[DevTools Protocol](https://chromedevtools.github.io/devtools-protocol/) or [WebDriver BiDi](https://pptr.dev/webdriver-bidi).
Puppeteer runs in the headless (no visible UI) by default
but can be configured to run in a visible ("headful") browser.
=======
Puppeteer is a JavaScript library which provides a high-level API to
control Chrome or Firefox over the [DevTools Protocol](https://chromedevtools.github.io/devtools-protocol/) or
[WebDriver BiDi](https://pptr.dev/webdriver-bidi). Puppeteer runs in the
headless (no visible UI) by default but can be configured to run in a
visible ("headful") browser.
>>>>>>> ada0f017

# Features

Most things that you can do manually in the browser can be done using Puppeteer!
Here are a few examples:

- Automate form submission, UI testing, keyboard input, etc.
- Create an automated testing environment using the latest JavaScript and
  browser features.
- Generate screenshots and PDFs of pages.
- Capture a
  [timeline trace](https://developer.chrome.com/docs/devtools/performance/reference)
  of your site to help diagnose performance issues.
- [Test Chrome Extensions](https://pptr.dev/guides/chrome-extensions).
- Crawl a SPA (Single-Page Application) and generate pre-rendered content (i.e.
  "SSR" (Server-Side Rendering)).<|MERGE_RESOLUTION|>--- conflicted
+++ resolved
@@ -1,18 +1,10 @@
 # What is Puppeteer?
 
-<<<<<<< HEAD
-Puppeteer is a JavaScript library which provides a high-level API to control
-Chrome or Firefox over the
-[DevTools Protocol](https://chromedevtools.github.io/devtools-protocol/) or [WebDriver BiDi](https://pptr.dev/webdriver-bidi).
-Puppeteer runs in the headless (no visible UI) by default
-but can be configured to run in a visible ("headful") browser.
-=======
 Puppeteer is a JavaScript library which provides a high-level API to
 control Chrome or Firefox over the [DevTools Protocol](https://chromedevtools.github.io/devtools-protocol/) or
 [WebDriver BiDi](https://pptr.dev/webdriver-bidi). Puppeteer runs in the
 headless (no visible UI) by default but can be configured to run in a
 visible ("headful") browser.
->>>>>>> ada0f017
 
 # Features
 
