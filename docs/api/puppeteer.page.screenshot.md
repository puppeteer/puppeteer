---
sidebar_label: Page.screenshot
---
<<<<<<< HEAD
=======

>>>>>>> b5a345b0
# Page.screenshot() method

**Signature:**

```typescript
<<<<<<< HEAD
class Page {screenshot(options?: ScreenshotOptions): Promise<Buffer | string>;}
=======
class Page {
  screenshot(options?: ScreenshotOptions): Promise<Buffer | string>;
}
>>>>>>> b5a345b0
```

## Parameters

<<<<<<< HEAD
|  Parameter | Type | Description |
|  --- | --- | --- |
|  options | [ScreenshotOptions](./puppeteer.screenshotoptions.md) | <i>(Optional)</i> |
=======
| Parameter | Type                                                  | Description       |
| --------- | ----------------------------------------------------- | ----------------- |
| options   | [ScreenshotOptions](./puppeteer.screenshotoptions.md) | <i>(Optional)</i> |
>>>>>>> b5a345b0

**Returns:**

Promise&lt;Buffer \| string&gt;

Promise which resolves to buffer or a base64 string (depending on the value of `encoding`) with captured screenshot.

## Remarks

Options object which might have the following properties:

- `path` : The file path to save the image to. The screenshot type will be inferred from file extension. If `path` is a relative path, then it is resolved relative to [current working directory](https://nodejs.org/api/process.html#process_process_cwd). If no path is provided, the image won't be saved to the disk.

- `type` : Specify screenshot type, can be either `jpeg` or `png`. Defaults to 'png'.

- `quality` : The quality of the image, between 0-100. Not applicable to `png` images.

- `fullPage` : When true, takes a screenshot of the full scrollable page. Defaults to `false`.

- `clip` : An object which specifies clipping region of the page. Should have the following fields:<br/> - `x` : x-coordinate of top-left corner of clip area.<br/> - `y` : y-coordinate of top-left corner of clip area.<br/> - `width` : width of clipping area.<br/> - `height` : height of clipping area.

- `omitBackground` : Hides default white background and allows capturing screenshots with transparency. Defaults to `false`.

- `encoding` : The encoding of the image, can be either base64 or binary. Defaults to `binary`.

- `captureBeyondViewport` : When true, captures screenshot [beyond the viewport](https://chromedevtools.github.io/devtools-protocol/tot/Page/#method-captureScreenshot). When false, falls back to old behaviour, and cuts the screenshot by the viewport size. Defaults to `true`.

<<<<<<< HEAD
- `fromSurface` : When true, captures screenshot [from the surface rather than the view](https://chromedevtools.github.io/devtools-protocol/tot/Page/#method-captureScreenshot). When false, works only in headful mode. Defaults to `true`.

NOTE: Screenshots take at least 1/6 second on OS X. See [https://crbug.com/741689](https://crbug.com/741689) for discussion.
=======
- `fromSurface` : When true, captures screenshot [from the surface rather than the view](https://chromedevtools.github.io/devtools-protocol/tot/Page/#method-captureScreenshot). When false, works only in headful mode and ignores page viewport (but not browser window's bounds). Defaults to `true`.

NOTE: Screenshots take at least 1/6 second on OS X. See [https://crbug.com/741689](https://crbug.com/741689) for discussion.
>>>>>>> b5a345b0
<|MERGE_RESOLUTION|>--- conflicted
+++ resolved
@@ -1,35 +1,22 @@
 ---
 sidebar_label: Page.screenshot
 ---
-<<<<<<< HEAD
-=======
 
->>>>>>> b5a345b0
 # Page.screenshot() method
 
 **Signature:**
 
 ```typescript
-<<<<<<< HEAD
-class Page {screenshot(options?: ScreenshotOptions): Promise<Buffer | string>;}
-=======
 class Page {
   screenshot(options?: ScreenshotOptions): Promise<Buffer | string>;
 }
->>>>>>> b5a345b0
 ```
 
 ## Parameters
 
-<<<<<<< HEAD
-|  Parameter | Type | Description |
-|  --- | --- | --- |
-|  options | [ScreenshotOptions](./puppeteer.screenshotoptions.md) | <i>(Optional)</i> |
-=======
 | Parameter | Type                                                  | Description       |
 | --------- | ----------------------------------------------------- | ----------------- |
 | options   | [ScreenshotOptions](./puppeteer.screenshotoptions.md) | <i>(Optional)</i> |
->>>>>>> b5a345b0
 
 **Returns:**
 
@@ -57,12 +44,6 @@
 
 - `captureBeyondViewport` : When true, captures screenshot [beyond the viewport](https://chromedevtools.github.io/devtools-protocol/tot/Page/#method-captureScreenshot). When false, falls back to old behaviour, and cuts the screenshot by the viewport size. Defaults to `true`.
 
-<<<<<<< HEAD
 - `fromSurface` : When true, captures screenshot [from the surface rather than the view](https://chromedevtools.github.io/devtools-protocol/tot/Page/#method-captureScreenshot). When false, works only in headful mode. Defaults to `true`.
 
-NOTE: Screenshots take at least 1/6 second on OS X. See [https://crbug.com/741689](https://crbug.com/741689) for discussion.
-=======
-- `fromSurface` : When true, captures screenshot [from the surface rather than the view](https://chromedevtools.github.io/devtools-protocol/tot/Page/#method-captureScreenshot). When false, works only in headful mode and ignores page viewport (but not browser window's bounds). Defaults to `true`.
-
-NOTE: Screenshots take at least 1/6 second on OS X. See [https://crbug.com/741689](https://crbug.com/741689) for discussion.
->>>>>>> b5a345b0
+NOTE: Screenshots take at least 1/6 second on OS X. See [https://crbug.com/741689](https://crbug.com/741689) for discussion.