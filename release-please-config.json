{
  "last-release-sha": "2e3719cd7fbab551e99625bfb6198183aa23e7f5",
  "packages": {
    "packages/puppeteer": {
      "include-component-in-tag": false,
      "component": "puppeteer"
    },
    "packages/puppeteer-core": {
      "component": "puppeteer-core"
    },
<<<<<<< HEAD
    "packages/puppeteer-core": {},
    "packages/testserver": {},
    "packages/ng-schematics": {
      "initial-version": "0.1.0"
    }
=======
    "packages/testserver": {}
>>>>>>> 1b3dfeca
  },
  "plugins": [
    {
      "type": "node-workspace",
      "merge": false
    },
    {
      "type": "linked-versions",
      "group-name": "puppeteer",
      "components": ["puppeteer", "puppeteer-core"]
    }
  ]
}<|MERGE_RESOLUTION|>--- conflicted
+++ resolved
@@ -8,15 +8,10 @@
     "packages/puppeteer-core": {
       "component": "puppeteer-core"
     },
-<<<<<<< HEAD
-    "packages/puppeteer-core": {},
     "packages/testserver": {},
     "packages/ng-schematics": {
       "initial-version": "0.1.0"
     }
-=======
-    "packages/testserver": {}
->>>>>>> 1b3dfeca
   },
   "plugins": [
     {
