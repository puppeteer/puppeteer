/**
 * @license
 * Copyright 2022 Google Inc.
 * SPDX-License-Identifier: Apache-2.0
 */

<<<<<<< HEAD
import * as Bidi from 'chromium-bidi/lib/cjs/protocol/protocol.js';
import {Emulation} from 'chromium-bidi/lib/cjs/protocol/protocol.js';
=======
>>>>>>> 4421b99b
import type Protocol from 'devtools-protocol';
import * as Bidi from 'webdriver-bidi-protocol';

import {firstValueFrom, from, raceWith} from '../../third_party/rxjs/rxjs.js';
import type {CDPSession} from '../api/CDPSession.js';
import type {BoundingBox} from '../api/ElementHandle.js';
import type {WaitForOptions} from '../api/Frame.js';
import type {HTTPResponse} from '../api/HTTPResponse.js';
import type {
  Credentials,
  GeolocationOptions,
  MediaFeature,
  PageEvents,
  ReloadOptions,
  WaitTimeoutOptions,
} from '../api/Page.js';
import {
  Page,
  PageEvent,
  type NewDocumentScriptEvaluation,
  type ScreenshotOptions,
} from '../api/Page.js';
import {Coverage} from '../cdp/Coverage.js';
import {EmulationManager} from '../cdp/EmulationManager.js';
import type {
  InternalNetworkConditions,
  NetworkConditions,
} from '../cdp/NetworkManager.js';
import {Tracing} from '../cdp/Tracing.js';
import type {
  CookiePartitionKey,
  Cookie,
  CookieParam,
  CookieSameSite,
  DeleteCookiesRequest,
} from '../common/Cookie.js';
import {UnsupportedOperation} from '../common/Errors.js';
import {EventEmitter} from '../common/EventEmitter.js';
import {FileChooser} from '../common/FileChooser.js';
import type {PDFOptions} from '../common/PDFOptions.js';
import type {Awaitable} from '../common/types.js';
import {
  evaluationString,
  isString,
  parsePDFOptions,
  timeout,
} from '../common/util.js';
import type {Viewport} from '../common/Viewport.js';
import {assert} from '../util/assert.js';
import {bubble} from '../util/decorators.js';
import {Deferred} from '../util/Deferred.js';
import {stringToTypedArray} from '../util/encoding.js';

import type {BidiBrowser} from './Browser.js';
import type {BidiBrowserContext} from './BrowserContext.js';
import type {BidiCdpSession} from './CDPSession.js';
import type {BrowsingContext} from './core/BrowsingContext.js';
import {BidiElementHandle} from './ElementHandle.js';
import {BidiFrame} from './Frame.js';
import type {BidiHTTPResponse} from './HTTPResponse.js';
import {BidiKeyboard, BidiMouse, BidiTouchscreen} from './Input.js';
import type {BidiJSHandle} from './JSHandle.js';
import {rewriteNavigationError} from './util.js';
import type {BidiWebWorker} from './WebWorker.js';

/**
 * Implements Page using WebDriver BiDi.
 *
 * @internal
 */
export class BidiPage extends Page {
  static from(
    browserContext: BidiBrowserContext,
    browsingContext: BrowsingContext,
  ): BidiPage {
    const page = new BidiPage(browserContext, browsingContext);
    page.#initialize();
    return page;
  }

  @bubble()
  accessor trustedEmitter = new EventEmitter<PageEvents>();

  readonly #browserContext: BidiBrowserContext;
  readonly #frame: BidiFrame;
  #viewport: Viewport | null = null;
  readonly #workers = new Set<BidiWebWorker>();

  readonly keyboard: BidiKeyboard;
  readonly mouse: BidiMouse;
  readonly touchscreen: BidiTouchscreen;
  readonly tracing: Tracing;
  readonly coverage: Coverage;
  readonly #cdpEmulationManager: EmulationManager;

  #emulatedNetworkConditions?: InternalNetworkConditions;
  #fileChooserDeferreds = new Set<Deferred<FileChooser>>();

  _client(): BidiCdpSession {
    return this.#frame.client;
  }

  private constructor(
    browserContext: BidiBrowserContext,
    browsingContext: BrowsingContext,
  ) {
    super();
    this.#browserContext = browserContext;
    this.#frame = BidiFrame.from(this, browsingContext);

    this.#cdpEmulationManager = new EmulationManager(this.#frame.client);
    this.tracing = new Tracing(this.#frame.client);
    this.coverage = new Coverage(this.#frame.client);
    this.keyboard = new BidiKeyboard(this);
    this.mouse = new BidiMouse(this);
    this.touchscreen = new BidiTouchscreen(this);
  }

  #initialize() {
    this.#frame.browsingContext.on('closed', () => {
      this.trustedEmitter.emit(PageEvent.Close, undefined);
      this.trustedEmitter.removeAllListeners();
    });

    this.trustedEmitter.on(PageEvent.WorkerCreated, worker => {
      this.#workers.add(worker as BidiWebWorker);
    });
    this.trustedEmitter.on(PageEvent.WorkerDestroyed, worker => {
      this.#workers.delete(worker as BidiWebWorker);
    });
  }
  /**
   * @internal
   */
  _userAgentHeaders: Record<string, string> = {};
  #userAgentInterception?: string;
  #userAgentPreloadScript?: string;
  override async setUserAgent(
    userAgentOrOptions:
      | string
      | {
          userAgent?: string;
          userAgentMetadata?: Protocol.Emulation.UserAgentMetadata;
          platform?: string;
        },
    userAgentMetadata?: Protocol.Emulation.UserAgentMetadata,
  ): Promise<void> {
    let userAgent: string;
    let metadata: Protocol.Emulation.UserAgentMetadata | undefined;
    let platform: string | undefined;

    if (typeof userAgentOrOptions === 'string') {
      userAgent = userAgentOrOptions;
      metadata = userAgentMetadata;
    } else {
      userAgent =
        userAgentOrOptions.userAgent ??
        (await this.#browserContext.browser().userAgent());
      metadata = userAgentOrOptions.userAgentMetadata;
      platform = userAgentOrOptions.platform;
    }

    if (
      !this.#browserContext.browser().cdpSupported &&
      (metadata || platform)
    ) {
      throw new UnsupportedOperation(
        'Current Browser does not support `userAgentMetadata` or `platform`',
      );
    } else if (
      this.#browserContext.browser().cdpSupported &&
      (metadata || platform)
    ) {
      return await this._client().send('Network.setUserAgentOverride', {
        userAgent: userAgent,
        userAgentMetadata: metadata,
        platform: platform,
      });
    }
    const enable = userAgent !== '';
    userAgent = userAgent ?? (await this.#browserContext.browser().userAgent());

    this._userAgentHeaders = enable
      ? {
          'User-Agent': userAgent,
        }
      : {};

    this.#userAgentInterception = await this.#toggleInterception(
      [Bidi.Network.InterceptPhase.BeforeRequestSent],
      this.#userAgentInterception,
      enable,
    );

    const overrideNavigatorProperties = (
      userAgent: string,
      platform: string | undefined,
    ) => {
      Object.defineProperty(navigator, 'userAgent', {
        value: userAgent,
        configurable: true,
      });
      if (platform) {
        Object.defineProperty(navigator, 'platform', {
          value: platform,
          configurable: true,
        });
      }
    };

    const frames = [this.#frame];
    for (const frame of frames) {
      frames.push(...frame.childFrames());
    }

    if (this.#userAgentPreloadScript) {
      await this.removeScriptToEvaluateOnNewDocument(
        this.#userAgentPreloadScript,
      );
    }
    const [evaluateToken] = await Promise.all([
      enable
        ? this.evaluateOnNewDocument(
            overrideNavigatorProperties,
            userAgent,
            platform || undefined,
          )
        : undefined,
      // When we disable the UserAgent we want to
      // evaluate the original value in all Browsing Contexts
      ...frames.map(frame => {
        return frame.evaluate(
          overrideNavigatorProperties,
          userAgent,
          platform || undefined,
        );
      }),
    ]);
    this.#userAgentPreloadScript = evaluateToken?.identifier;
  }

  override async setBypassCSP(enabled: boolean): Promise<void> {
    // TODO: handle CDP-specific cases such as MPArch.
    await this._client().send('Page.setBypassCSP', {enabled});
  }

  override async queryObjects<Prototype>(
    prototypeHandle: BidiJSHandle<Prototype>,
  ): Promise<BidiJSHandle<Prototype[]>> {
    assert(!prototypeHandle.disposed, 'Prototype JSHandle is disposed!');
    assert(
      prototypeHandle.id,
      'Prototype JSHandle must not be referencing primitive value',
    );
    const response = await this.#frame.client.send('Runtime.queryObjects', {
      prototypeObjectId: prototypeHandle.id,
    });
    return this.#frame.mainRealm().createHandle({
      type: 'array',
      handle: response.objects.objectId,
    }) as BidiJSHandle<Prototype[]>;
  }

  override browser(): BidiBrowser {
    return this.browserContext().browser();
  }

  override browserContext(): BidiBrowserContext {
    return this.#browserContext;
  }

  override mainFrame(): BidiFrame {
    return this.#frame;
  }

  override resize(_params: {
    contentWidth: number;
    contentHeight: number;
  }): Promise<void> {
    throw new Error('Method not implemented for WebDriver BiDi yet.');
  }

  async focusedFrame(): Promise<BidiFrame> {
    using handle = (await this.mainFrame()
      .isolatedRealm()
      .evaluateHandle(() => {
        let win = window;
        while (
          win.document.activeElement instanceof win.HTMLIFrameElement ||
          win.document.activeElement instanceof win.HTMLFrameElement
        ) {
          if (win.document.activeElement.contentWindow === null) {
            break;
          }
          win = win.document.activeElement.contentWindow as typeof win;
        }
        return win;
      })) as BidiJSHandle<Window & typeof globalThis>;
    const value = handle.remoteValue();
    assert(value.type === 'window');
    const frame = this.frames().find(frame => {
      return frame._id === value.value.context;
    });
    assert(frame);
    return frame;
  }

  override frames(): BidiFrame[] {
    const frames = [this.#frame];
    for (const frame of frames) {
      frames.push(...frame.childFrames());
    }
    return frames;
  }

  override isClosed(): boolean {
    return this.#frame.detached;
  }

  override async close(options?: {runBeforeUnload?: boolean}): Promise<void> {
    using _guard = await this.#browserContext.waitForScreenshotOperations();
    try {
      await this.#frame.browsingContext.close(options?.runBeforeUnload);
    } catch {
      return;
    }
  }

  override async reload(
    options: ReloadOptions = {},
  ): Promise<BidiHTTPResponse | null> {
    const [response] = await Promise.all([
      this.#frame.waitForNavigation(options),
      this.#frame.browsingContext.reload({
        ignoreCache: options.ignoreCache ? true : undefined,
      }),
    ]).catch(
      rewriteNavigationError(
        this.url(),
        options.timeout ?? this._timeoutSettings.navigationTimeout(),
      ),
    );
    return response;
  }

  override setDefaultNavigationTimeout(timeout: number): void {
    this._timeoutSettings.setDefaultNavigationTimeout(timeout);
  }

  override setDefaultTimeout(timeout: number): void {
    this._timeoutSettings.setDefaultTimeout(timeout);
  }

  override getDefaultTimeout(): number {
    return this._timeoutSettings.timeout();
  }

  override getDefaultNavigationTimeout(): number {
    return this._timeoutSettings.navigationTimeout();
  }

  override isJavaScriptEnabled(): boolean {
    return this.#frame.browsingContext.isJavaScriptEnabled();
  }

  override async setGeolocation(options: GeolocationOptions): Promise<void> {
    const {longitude, latitude, accuracy = 0} = options;
    if (longitude < -180 || longitude > 180) {
      throw new Error(
        `Invalid longitude "${longitude}": precondition -180 <= LONGITUDE <= 180 failed.`,
      );
    }
    if (latitude < -90 || latitude > 90) {
      throw new Error(
        `Invalid latitude "${latitude}": precondition -90 <= LATITUDE <= 90 failed.`,
      );
    }
    if (accuracy < 0) {
      throw new Error(
        `Invalid accuracy "${accuracy}": precondition 0 <= ACCURACY failed.`,
      );
    }
    return await this.#frame.browsingContext.setGeolocationOverride({
      coordinates: {
        latitude: options.latitude,
        longitude: options.longitude,
        accuracy: options.accuracy,
      },
    });
  }

  override async setJavaScriptEnabled(enabled: boolean): Promise<void> {
    return await this.#frame.browsingContext.setJavaScriptEnabled(enabled);
  }

  override async emulateMediaType(type?: string): Promise<void> {
    return await this.#cdpEmulationManager.emulateMediaType(type);
  }

  override async emulateCPUThrottling(factor: number | null): Promise<void> {
    return await this.#cdpEmulationManager.emulateCPUThrottling(factor);
  }

  override async emulateMediaFeatures(
    features?: MediaFeature[],
  ): Promise<void> {
    return await this.#cdpEmulationManager.emulateMediaFeatures(features);
  }

  override async emulateTimezone(timezoneId?: string): Promise<void> {
    return await this.#frame.browsingContext.setTimezoneOverride(timezoneId);
  }

  override async emulateIdleState(overrides?: {
    isUserActive: boolean;
    isScreenUnlocked: boolean;
  }): Promise<void> {
    return await this.#cdpEmulationManager.emulateIdleState(overrides);
  }

  override async emulateVisionDeficiency(
    type?: Protocol.Emulation.SetEmulatedVisionDeficiencyRequest['type'],
  ): Promise<void> {
    return await this.#cdpEmulationManager.emulateVisionDeficiency(type);
  }

  override async setViewport(viewport: Viewport | null): Promise<void> {
    if (!this.browser().cdpSupported) {
      await this.#frame.browsingContext.setViewport({
        viewport:
          viewport?.width && viewport?.height
            ? {
                width: viewport.width,
                height: viewport.height,
              }
            : null,
        devicePixelRatio: viewport?.deviceScaleFactor
          ? viewport.deviceScaleFactor
          : null,
      });

      const screenOrientation: Bidi.Emulation.ScreenOrientation | null =
        viewport?.isLandscape === undefined
          ? null
          : {
              natural: viewport.isLandscape
                ? Emulation.ScreenOrientationNatural.Landscape
                : Emulation.ScreenOrientationNatural.Portrait,
              type: 'portrait-primary',
            };
      await this.#frame.browsingContext.setScreenOrientationOverride(
        screenOrientation,
      );
      this.#viewport = viewport;
      return;
    }
    const needsReload =
      await this.#cdpEmulationManager.emulateViewport(viewport);
    this.#viewport = viewport;
    if (needsReload) {
      await this.reload();
    }
  }

  override viewport(): Viewport | null {
    return this.#viewport;
  }

  override async pdf(options: PDFOptions = {}): Promise<Uint8Array> {
    const {timeout: ms = this._timeoutSettings.timeout(), path = undefined} =
      options;
    const {
      printBackground: background,
      margin,
      landscape,
      width,
      height,
      pageRanges: ranges,
      scale,
      preferCSSPageSize,
    } = parsePDFOptions(options, 'cm');
    const pageRanges = ranges ? ranges.split(', ') : [];

    await firstValueFrom(
      from(
        this.mainFrame()
          .isolatedRealm()
          .evaluate(() => {
            return document.fonts.ready;
          }),
      ).pipe(raceWith(timeout(ms))),
    );

    const data = await firstValueFrom(
      from(
        this.#frame.browsingContext.print({
          background,
          margin,
          orientation: landscape ? 'landscape' : 'portrait',
          page: {
            width,
            height,
          },
          pageRanges,
          scale,
          shrinkToFit: !preferCSSPageSize,
        }),
      ).pipe(raceWith(timeout(ms))),
    );

    const typedArray = stringToTypedArray(data, true);

    await this._maybeWriteTypedArrayToFile(path, typedArray);

    return typedArray;
  }

  override async createPDFStream(
    options?: PDFOptions | undefined,
  ): Promise<ReadableStream<Uint8Array>> {
    const typedArray = await this.pdf(options);

    return new ReadableStream({
      start(controller) {
        controller.enqueue(typedArray);
        controller.close();
      },
    });
  }

  override async _screenshot(
    options: Readonly<ScreenshotOptions>,
  ): Promise<string> {
    const {clip, type, captureBeyondViewport, quality} = options;
    if (options.omitBackground !== undefined && options.omitBackground) {
      throw new UnsupportedOperation(`BiDi does not support 'omitBackground'.`);
    }
    if (options.optimizeForSpeed !== undefined && options.optimizeForSpeed) {
      throw new UnsupportedOperation(
        `BiDi does not support 'optimizeForSpeed'.`,
      );
    }
    if (options.fromSurface !== undefined && !options.fromSurface) {
      throw new UnsupportedOperation(`BiDi does not support 'fromSurface'.`);
    }
    if (clip !== undefined && clip.scale !== undefined && clip.scale !== 1) {
      throw new UnsupportedOperation(
        `BiDi does not support 'scale' in 'clip'.`,
      );
    }

    let box: BoundingBox | undefined;
    if (clip) {
      if (captureBeyondViewport) {
        box = clip;
      } else {
        // The clip is always with respect to the document coordinates, so we
        // need to convert this to viewport coordinates when we aren't capturing
        // beyond the viewport.
        const [pageLeft, pageTop] = await this.evaluate(() => {
          if (!window.visualViewport) {
            throw new Error('window.visualViewport is not supported.');
          }
          return [
            window.visualViewport.pageLeft,
            window.visualViewport.pageTop,
          ] as const;
        });
        box = {
          ...clip,
          x: clip.x - pageLeft,
          y: clip.y - pageTop,
        };
      }
    }

    const data = await this.#frame.browsingContext.captureScreenshot({
      origin: captureBeyondViewport ? 'document' : 'viewport',
      format: {
        type: `image/${type}`,
        ...(quality !== undefined ? {quality: quality / 100} : {}),
      },
      ...(box ? {clip: {type: 'box', ...box}} : {}),
    });
    return data;
  }

  override async createCDPSession(): Promise<CDPSession> {
    return await this.#frame.createCDPSession();
  }

  override async bringToFront(): Promise<void> {
    await this.#frame.browsingContext.activate();
  }

  override async evaluateOnNewDocument<
    Params extends unknown[],
    Func extends (...args: Params) => unknown = (...args: Params) => unknown,
  >(
    pageFunction: Func | string,
    ...args: Params
  ): Promise<NewDocumentScriptEvaluation> {
    const expression = evaluationExpression(pageFunction, ...args);
    const script =
      await this.#frame.browsingContext.addPreloadScript(expression);

    return {identifier: script};
  }

  override async removeScriptToEvaluateOnNewDocument(
    id: string,
  ): Promise<void> {
    await this.#frame.browsingContext.removePreloadScript(id);
  }

  override async exposeFunction<Args extends unknown[], Ret>(
    name: string,
    pptrFunction:
      | ((...args: Args) => Awaitable<Ret>)
      | {default: (...args: Args) => Awaitable<Ret>},
  ): Promise<void> {
    return await this.mainFrame().exposeFunction(
      name,
      'default' in pptrFunction ? pptrFunction.default : pptrFunction,
    );
  }

  override isDragInterceptionEnabled(): boolean {
    return false;
  }

  override async setCacheEnabled(enabled?: boolean): Promise<void> {
    if (!this.#browserContext.browser().cdpSupported) {
      await this.#frame.browsingContext.setCacheBehavior(
        enabled ? 'default' : 'bypass',
      );
      return;
    }
    // TODO: handle CDP-specific cases such as MPArch.
    await this._client().send('Network.setCacheDisabled', {
      cacheDisabled: !enabled,
    });
  }

  override async cookies(...urls: string[]): Promise<Cookie[]> {
    const normalizedUrls = (urls.length ? urls : [this.url()]).map(url => {
      return new URL(url);
    });

    const cookies = await this.#frame.browsingContext.getCookies();
    return cookies
      .map(cookie => {
        return bidiToPuppeteerCookie(cookie);
      })
      .filter(cookie => {
        return normalizedUrls.some(url => {
          return testUrlMatchCookie(cookie, url);
        });
      });
  }

  override isServiceWorkerBypassed(): never {
    throw new UnsupportedOperation();
  }

  override target(): never {
    throw new UnsupportedOperation();
  }

  override async waitForFileChooser(
    options: WaitTimeoutOptions = {},
  ): Promise<FileChooser> {
    const {timeout = this._timeoutSettings.timeout()} = options;
    const deferred = Deferred.create<FileChooser>({
      message: `Waiting for \`FileChooser\` failed: ${timeout}ms exceeded`,
      timeout,
    });

    this.#fileChooserDeferreds.add(deferred);

    if (options.signal) {
      options.signal.addEventListener(
        'abort',
        () => {
          deferred.reject(options.signal?.reason);
        },
        {once: true},
      );
    }

    this.#frame.browsingContext.once('filedialogopened', info => {
      if (!info.element) {
        return;
      }
      const chooser = new FileChooser(
        BidiElementHandle.from<HTMLInputElement>(
          {
            sharedId: info.element.sharedId,
            handle: info.element.handle,
            type: 'node',
          },
          this.#frame.mainRealm(),
        ),
        info.multiple,
      );
      for (const deferred of this.#fileChooserDeferreds) {
        deferred.resolve(chooser);
        this.#fileChooserDeferreds.delete(deferred);
      }
    });

    try {
      return await deferred.valueOrThrow();
    } catch (error) {
      this.#fileChooserDeferreds.delete(deferred);
      throw error;
    }
  }

  override workers(): BidiWebWorker[] {
    return [...this.#workers];
  }

  get isNetworkInterceptionEnabled(): boolean {
    return (
      Boolean(this.#requestInterception) ||
      Boolean(this.#extraHeadersInterception) ||
      Boolean(this.#authInterception) ||
      Boolean(this.#userAgentInterception)
    );
  }

  #requestInterception?: string;
  override async setRequestInterception(enable: boolean): Promise<void> {
    this.#requestInterception = await this.#toggleInterception(
      [Bidi.Network.InterceptPhase.BeforeRequestSent],
      this.#requestInterception,
      enable,
    );
  }

  /**
   * @internal
   */
  _extraHTTPHeaders: Record<string, string> = {};
  #extraHeadersInterception?: string;
  override async setExtraHTTPHeaders(
    headers: Record<string, string>,
  ): Promise<void> {
    const extraHTTPHeaders: Record<string, string> = {};
    for (const [key, value] of Object.entries(headers)) {
      assert(
        isString(value),
        `Expected value of header "${key}" to be String, but "${typeof value}" is found.`,
      );
      extraHTTPHeaders[key.toLowerCase()] = value;
    }
    this._extraHTTPHeaders = extraHTTPHeaders;

    this.#extraHeadersInterception = await this.#toggleInterception(
      [Bidi.Network.InterceptPhase.BeforeRequestSent],
      this.#extraHeadersInterception,
      Boolean(Object.keys(this._extraHTTPHeaders).length),
    );
  }

  /**
   * @internal
   */
  _credentials: Credentials | null = null;
  #authInterception?: string;
  override async authenticate(credentials: Credentials | null): Promise<void> {
    this.#authInterception = await this.#toggleInterception(
      [Bidi.Network.InterceptPhase.AuthRequired],
      this.#authInterception,
      Boolean(credentials),
    );

    this._credentials = credentials;
  }

  async #toggleInterception(
    phases: [Bidi.Network.InterceptPhase, ...Bidi.Network.InterceptPhase[]],
    interception: string | undefined,
    expected: boolean,
  ): Promise<string | undefined> {
    if (expected && !interception) {
      return await this.#frame.browsingContext.addIntercept({
        phases,
      });
    } else if (!expected && interception) {
      await this.#frame.browsingContext.userContext.browser.removeIntercept(
        interception,
      );
      return;
    }
    return interception;
  }

  override setDragInterception(): never {
    throw new UnsupportedOperation();
  }

  override setBypassServiceWorker(): never {
    throw new UnsupportedOperation();
  }

  override async setOfflineMode(enabled: boolean): Promise<void> {
    if (!this.#browserContext.browser().cdpSupported) {
      throw new UnsupportedOperation();
    }

    if (!this.#emulatedNetworkConditions) {
      this.#emulatedNetworkConditions = {
        offline: false,
        upload: -1,
        download: -1,
        latency: 0,
      };
    }
    this.#emulatedNetworkConditions.offline = enabled;
    return await this.#applyNetworkConditions();
  }

  override async emulateNetworkConditions(
    networkConditions: NetworkConditions | null,
  ): Promise<void> {
    if (!this.#browserContext.browser().cdpSupported) {
      throw new UnsupportedOperation();
    }
    if (!this.#emulatedNetworkConditions) {
      this.#emulatedNetworkConditions = {
        offline: networkConditions?.offline ?? false,
        upload: -1,
        download: -1,
        latency: 0,
      };
    }
    this.#emulatedNetworkConditions.upload = networkConditions
      ? networkConditions.upload
      : -1;
    this.#emulatedNetworkConditions.download = networkConditions
      ? networkConditions.download
      : -1;
    this.#emulatedNetworkConditions.latency = networkConditions
      ? networkConditions.latency
      : 0;
    this.#emulatedNetworkConditions.offline =
      networkConditions?.offline ?? false;
    return await this.#applyNetworkConditions();
  }

  async #applyNetworkConditions(): Promise<void> {
    if (!this.#emulatedNetworkConditions) {
      return;
    }
    await this._client().send('Network.emulateNetworkConditions', {
      offline: this.#emulatedNetworkConditions.offline,
      latency: this.#emulatedNetworkConditions.latency,
      uploadThroughput: this.#emulatedNetworkConditions.upload,
      downloadThroughput: this.#emulatedNetworkConditions.download,
    });
  }

  override async setCookie(...cookies: CookieParam[]): Promise<void> {
    const pageURL = this.url();
    const pageUrlStartsWithHTTP = pageURL.startsWith('http');
    for (const cookie of cookies) {
      let cookieUrl = cookie.url || '';
      if (!cookieUrl && pageUrlStartsWithHTTP) {
        cookieUrl = pageURL;
      }
      assert(
        cookieUrl !== 'about:blank',
        `Blank page can not have cookie "${cookie.name}"`,
      );
      assert(
        !String.prototype.startsWith.call(cookieUrl || '', 'data:'),
        `Data URL page can not have cookie "${cookie.name}"`,
      );
      // TODO: Support Chrome cookie partition keys
      assert(
        cookie.partitionKey === undefined ||
          typeof cookie.partitionKey === 'string',
        'BiDi only allows domain partition keys',
      );

      const normalizedUrl = URL.canParse(cookieUrl)
        ? new URL(cookieUrl)
        : undefined;

      const domain = cookie.domain ?? normalizedUrl?.hostname;
      assert(
        domain !== undefined,
        `At least one of the url and domain needs to be specified`,
      );

      const bidiCookie: Bidi.Storage.PartialCookie = {
        domain: domain,
        name: cookie.name,
        value: {
          type: 'string',
          value: cookie.value,
        },
        ...(cookie.path !== undefined ? {path: cookie.path} : {}),
        ...(cookie.httpOnly !== undefined ? {httpOnly: cookie.httpOnly} : {}),
        ...(cookie.secure !== undefined ? {secure: cookie.secure} : {}),
        ...(cookie.sameSite !== undefined
          ? {sameSite: convertCookiesSameSiteCdpToBiDi(cookie.sameSite)}
          : {}),
        ...{expiry: convertCookiesExpiryCdpToBiDi(cookie.expires)},
        // Chrome-specific properties.
        ...cdpSpecificCookiePropertiesFromPuppeteerToBidi(
          cookie,
          'sameParty',
          'sourceScheme',
          'priority',
          'url',
        ),
      };

      if (cookie.partitionKey !== undefined) {
        await this.browserContext().userContext.setCookie(
          bidiCookie,
          cookie.partitionKey,
        );
      } else {
        await this.#frame.browsingContext.setCookie(bidiCookie);
      }
    }
  }

  override async deleteCookie(
    ...cookies: DeleteCookiesRequest[]
  ): Promise<void> {
    await Promise.all(
      cookies.map(async deleteCookieRequest => {
        const cookieUrl = deleteCookieRequest.url ?? this.url();
        const normalizedUrl = URL.canParse(cookieUrl)
          ? new URL(cookieUrl)
          : undefined;

        const domain = deleteCookieRequest.domain ?? normalizedUrl?.hostname;
        assert(
          domain !== undefined,
          `At least one of the url and domain needs to be specified`,
        );

        const filter = {
          domain: domain,
          name: deleteCookieRequest.name,
          ...(deleteCookieRequest.path !== undefined
            ? {path: deleteCookieRequest.path}
            : {}),
        };
        await this.#frame.browsingContext.deleteCookie(filter);
      }),
    );
  }

  override async removeExposedFunction(name: string): Promise<void> {
    await this.#frame.removeExposedFunction(name);
  }

  override metrics(): never {
    throw new UnsupportedOperation();
  }

  override async goBack(
    options: WaitForOptions = {},
  ): Promise<HTTPResponse | null> {
    return await this.#go(-1, options);
  }

  override async goForward(
    options: WaitForOptions = {},
  ): Promise<HTTPResponse | null> {
    return await this.#go(1, options);
  }

  async #go(
    delta: number,
    options: WaitForOptions,
  ): Promise<HTTPResponse | null> {
    const controller = new AbortController();

    try {
      const [response] = await Promise.all([
        this.waitForNavigation({
          ...options,
          signal: controller.signal,
        }),
        this.#frame.browsingContext.traverseHistory(delta),
      ]);
      return response;
    } catch (error) {
      controller.abort();
      throw error;
    }
  }

  override waitForDevicePrompt(): never {
    throw new UnsupportedOperation();
  }
}

// eslint-disable-next-line @typescript-eslint/no-unsafe-function-type
function evaluationExpression(fun: Function | string, ...args: unknown[]) {
  return `() => {${evaluationString(fun, ...args)}}`;
}

/**
 * Check domains match.
 */
function testUrlMatchCookieHostname(
  cookie: Cookie,
  normalizedUrl: URL,
): boolean {
  const cookieDomain = cookie.domain.toLowerCase();
  const urlHostname = normalizedUrl.hostname.toLowerCase();
  if (cookieDomain === urlHostname) {
    return true;
  }
  // TODO: does not consider additional restrictions w.r.t to IP
  // addresses which is fine as it is for representation and does not
  // mean that cookies actually apply that way in the browser.
  // https://datatracker.ietf.org/doc/html/rfc6265#section-5.1.3
  return cookieDomain.startsWith('.') && urlHostname.endsWith(cookieDomain);
}

/**
 * Check paths match.
 * Spec: https://datatracker.ietf.org/doc/html/rfc6265#section-5.1.4
 */
function testUrlMatchCookiePath(cookie: Cookie, normalizedUrl: URL): boolean {
  const uriPath = normalizedUrl.pathname;
  const cookiePath = cookie.path;

  if (uriPath === cookiePath) {
    // The cookie-path and the request-path are identical.
    return true;
  }
  if (uriPath.startsWith(cookiePath)) {
    // The cookie-path is a prefix of the request-path.
    if (cookiePath.endsWith('/')) {
      // The last character of the cookie-path is %x2F ("/").
      return true;
    }
    if (uriPath[cookiePath.length] === '/') {
      // The first character of the request-path that is not included in the cookie-path
      // is a %x2F ("/") character.
      return true;
    }
  }
  return false;
}

/**
 * Checks the cookie matches the URL according to the spec:
 */
function testUrlMatchCookie(cookie: Cookie, url: URL): boolean {
  const normalizedUrl = new URL(url);
  assert(cookie !== undefined);
  if (!testUrlMatchCookieHostname(cookie, normalizedUrl)) {
    return false;
  }
  return testUrlMatchCookiePath(cookie, normalizedUrl);
}

export function bidiToPuppeteerCookie(
  bidiCookie: Bidi.Network.Cookie,
  returnCompositePartitionKey = false,
): Cookie {
  const partitionKey = bidiCookie[CDP_SPECIFIC_PREFIX + 'partitionKey'];

  function getPartitionKey(): {partitionKey?: Cookie['partitionKey']} {
    if (typeof partitionKey === 'string') {
      return {partitionKey};
    }
    if (typeof partitionKey === 'object' && partitionKey !== null) {
      if (returnCompositePartitionKey) {
        return {
          partitionKey: {
            sourceOrigin: partitionKey.topLevelSite,
            hasCrossSiteAncestor: partitionKey.hasCrossSiteAncestor ?? false,
          },
        };
      }
      return {
        // TODO: a breaking change in Puppeteer is required to change
        // partitionKey type and report the composite partition key.
        partitionKey: partitionKey.topLevelSite,
      };
    }
    return {};
  }

  return {
    name: bidiCookie.name,
    // Presents binary value as base64 string.
    value: bidiCookie.value.value,
    domain: bidiCookie.domain,
    path: bidiCookie.path,
    size: bidiCookie.size,
    httpOnly: bidiCookie.httpOnly,
    secure: bidiCookie.secure,
    sameSite: convertCookiesSameSiteBiDiToCdp(bidiCookie.sameSite),
    expires: bidiCookie.expiry ?? -1,
    session: bidiCookie.expiry === undefined || bidiCookie.expiry <= 0,
    // Extending with CDP-specific properties with `goog:` prefix.
    ...cdpSpecificCookiePropertiesFromBidiToPuppeteer(
      bidiCookie,
      'sameParty',
      'sourceScheme',
      'partitionKeyOpaque',
      'priority',
    ),
    ...getPartitionKey(),
  };
}

const CDP_SPECIFIC_PREFIX = 'goog:';

/**
 * Gets CDP-specific properties from the BiDi cookie and returns them as a new object.
 */
function cdpSpecificCookiePropertiesFromBidiToPuppeteer(
  bidiCookie: Bidi.Network.Cookie,
  ...propertyNames: Array<keyof Cookie>
): Partial<Cookie> {
  const result: Partial<Cookie> = {};
  for (const property of propertyNames) {
    if (bidiCookie[CDP_SPECIFIC_PREFIX + property] !== undefined) {
      result[property] = bidiCookie[CDP_SPECIFIC_PREFIX + property];
    }
  }
  return result;
}

/**
 * Gets CDP-specific properties from the cookie, adds CDP-specific prefixes and returns
 * them as a new object which can be used in BiDi.
 */
export function cdpSpecificCookiePropertiesFromPuppeteerToBidi(
  cookieParam: CookieParam,
  ...propertyNames: Array<keyof CookieParam>
): Record<string, unknown> {
  const result: Record<string, unknown> = {};
  for (const property of propertyNames) {
    if (cookieParam[property] !== undefined) {
      result[CDP_SPECIFIC_PREFIX + property] = cookieParam[property];
    }
  }
  return result;
}

function convertCookiesSameSiteBiDiToCdp(
  sameSite: Bidi.Network.SameSite | undefined,
): CookieSameSite {
  return sameSite === 'strict' ? 'Strict' : sameSite === 'lax' ? 'Lax' : 'None';
}

export function convertCookiesSameSiteCdpToBiDi(
  sameSite: CookieSameSite | undefined,
): Bidi.Network.SameSite {
  return sameSite === 'Strict'
    ? Bidi.Network.SameSite.Strict
    : sameSite === 'Lax'
      ? Bidi.Network.SameSite.Lax
      : Bidi.Network.SameSite.None;
}

export function convertCookiesExpiryCdpToBiDi(
  expiry: number | undefined,
): number | undefined {
  return [undefined, -1].includes(expiry) ? undefined : expiry;
}

export function convertCookiesPartitionKeyFromPuppeteerToBiDi(
  partitionKey: CookiePartitionKey | string | undefined,
): string | undefined {
  if (partitionKey === undefined || typeof partitionKey === 'string') {
    return partitionKey;
  }
  if (partitionKey.hasCrossSiteAncestor) {
    throw new UnsupportedOperation(
      'WebDriver BiDi does not support `hasCrossSiteAncestor` yet.',
    );
  }
  return partitionKey.sourceOrigin;
}<|MERGE_RESOLUTION|>--- conflicted
+++ resolved
@@ -4,11 +4,6 @@
  * SPDX-License-Identifier: Apache-2.0
  */
 
-<<<<<<< HEAD
-import * as Bidi from 'chromium-bidi/lib/cjs/protocol/protocol.js';
-import {Emulation} from 'chromium-bidi/lib/cjs/protocol/protocol.js';
-=======
->>>>>>> 4421b99b
 import type Protocol from 'devtools-protocol';
 import * as Bidi from 'webdriver-bidi-protocol';
 
@@ -455,8 +450,8 @@
           ? null
           : {
               natural: viewport.isLandscape
-                ? Emulation.ScreenOrientationNatural.Landscape
-                : Emulation.ScreenOrientationNatural.Portrait,
+                ? Bidi.Emulation.ScreenOrientationNatural.Landscape
+                : Bidi.Emulation.ScreenOrientationNatural.Portrait,
               type: 'portrait-primary',
             };
       await this.#frame.browsingContext.setScreenOrientationOverride(
