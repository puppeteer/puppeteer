/**
 * @license
 * Copyright 2017 Google Inc.
 * SPDX-License-Identifier: Apache-2.0
 */

import * as Bidi from 'chromium-bidi/lib/cjs/protocol/protocol.js';

import type {Point} from '../api/ElementHandle.js';
import {
  Keyboard,
  Mouse,
  MouseButton,
  Touchscreen,
  type Touch,
  type KeyboardTypeOptions,
  type KeyDownOptions,
  type KeyPressOptions,
  type MouseClickOptions,
  type MouseMoveOptions,
  type MouseOptions,
  type MouseWheelOptions,
} from '../api/Input.js';
import {UnsupportedOperation} from '../common/Errors.js';
import {TouchPointIdRepository} from '../common/TouchPointIdRepository.js';
import type {KeyInput} from '../common/USKeyboardLayout.js';

import type {BidiPage} from './Page.js';

const enum InputId {
  Mouse = '__puppeteer_mouse',
  Keyboard = '__puppeteer_keyboard',
  Wheel = '__puppeteer_wheel',
  Finger = '__puppeteer_finger',
}

enum SourceActionsType {
  None = 'none',
  Key = 'key',
  Pointer = 'pointer',
  Wheel = 'wheel',
}

enum ActionType {
  Pause = 'pause',
  KeyDown = 'keyDown',
  KeyUp = 'keyUp',
  PointerUp = 'pointerUp',
  PointerDown = 'pointerDown',
  PointerMove = 'pointerMove',
  Scroll = 'scroll',
}

const getBidiKeyValue = (key: KeyInput) => {
  switch (key) {
    case '\r':
    case '\n':
      key = 'Enter';
      break;
  }
  // Measures the number of code points rather than UTF-16 code units.
  if ([...key].length === 1) {
    return key;
  }
  switch (key) {
    case 'Cancel':
      return '\uE001';
    case 'Help':
      return '\uE002';
    case 'Backspace':
      return '\uE003';
    case 'Tab':
      return '\uE004';
    case 'Clear':
      return '\uE005';
    case 'Enter':
      return '\uE007';
    case 'Shift':
    case 'ShiftLeft':
      return '\uE008';
    case 'Control':
    case 'ControlLeft':
      return '\uE009';
    case 'Alt':
    case 'AltLeft':
      return '\uE00A';
    case 'Pause':
      return '\uE00B';
    case 'Escape':
      return '\uE00C';
    case 'PageUp':
      return '\uE00E';
    case 'PageDown':
      return '\uE00F';
    case 'End':
      return '\uE010';
    case 'Home':
      return '\uE011';
    case 'ArrowLeft':
      return '\uE012';
    case 'ArrowUp':
      return '\uE013';
    case 'ArrowRight':
      return '\uE014';
    case 'ArrowDown':
      return '\uE015';
    case 'Insert':
      return '\uE016';
    case 'Delete':
      return '\uE017';
    case 'NumpadEqual':
      return '\uE019';
    case 'Numpad0':
      return '\uE01A';
    case 'Numpad1':
      return '\uE01B';
    case 'Numpad2':
      return '\uE01C';
    case 'Numpad3':
      return '\uE01D';
    case 'Numpad4':
      return '\uE01E';
    case 'Numpad5':
      return '\uE01F';
    case 'Numpad6':
      return '\uE020';
    case 'Numpad7':
      return '\uE021';
    case 'Numpad8':
      return '\uE022';
    case 'Numpad9':
      return '\uE023';
    case 'NumpadMultiply':
      return '\uE024';
    case 'NumpadAdd':
      return '\uE025';
    case 'NumpadSubtract':
      return '\uE027';
    case 'NumpadDecimal':
      return '\uE028';
    case 'NumpadDivide':
      return '\uE029';
    case 'F1':
      return '\uE031';
    case 'F2':
      return '\uE032';
    case 'F3':
      return '\uE033';
    case 'F4':
      return '\uE034';
    case 'F5':
      return '\uE035';
    case 'F6':
      return '\uE036';
    case 'F7':
      return '\uE037';
    case 'F8':
      return '\uE038';
    case 'F9':
      return '\uE039';
    case 'F10':
      return '\uE03A';
    case 'F11':
      return '\uE03B';
    case 'F12':
      return '\uE03C';
    case 'Meta':
    case 'MetaLeft':
      return '\uE03D';
    case 'ShiftRight':
      return '\uE050';
    case 'ControlRight':
      return '\uE051';
    case 'AltRight':
      return '\uE052';
    case 'MetaRight':
      return '\uE053';
    case 'Digit0':
      return '0';
    case 'Digit1':
      return '1';
    case 'Digit2':
      return '2';
    case 'Digit3':
      return '3';
    case 'Digit4':
      return '4';
    case 'Digit5':
      return '5';
    case 'Digit6':
      return '6';
    case 'Digit7':
      return '7';
    case 'Digit8':
      return '8';
    case 'Digit9':
      return '9';
    case 'KeyA':
      return 'a';
    case 'KeyB':
      return 'b';
    case 'KeyC':
      return 'c';
    case 'KeyD':
      return 'd';
    case 'KeyE':
      return 'e';
    case 'KeyF':
      return 'f';
    case 'KeyG':
      return 'g';
    case 'KeyH':
      return 'h';
    case 'KeyI':
      return 'i';
    case 'KeyJ':
      return 'j';
    case 'KeyK':
      return 'k';
    case 'KeyL':
      return 'l';
    case 'KeyM':
      return 'm';
    case 'KeyN':
      return 'n';
    case 'KeyO':
      return 'o';
    case 'KeyP':
      return 'p';
    case 'KeyQ':
      return 'q';
    case 'KeyR':
      return 'r';
    case 'KeyS':
      return 's';
    case 'KeyT':
      return 't';
    case 'KeyU':
      return 'u';
    case 'KeyV':
      return 'v';
    case 'KeyW':
      return 'w';
    case 'KeyX':
      return 'x';
    case 'KeyY':
      return 'y';
    case 'KeyZ':
      return 'z';
    case 'Semicolon':
      return ';';
    case 'Equal':
      return '=';
    case 'Comma':
      return ',';
    case 'Minus':
      return '-';
    case 'Period':
      return '.';
    case 'Slash':
      return '/';
    case 'Backquote':
      return '`';
    case 'BracketLeft':
      return '[';
    case 'Backslash':
      return '\\';
    case 'BracketRight':
      return ']';
    case 'Quote':
      return '"';
    default:
      throw new Error(`Unknown key: "${key}"`);
  }
};

/**
 * @internal
 */
export class BidiKeyboard extends Keyboard {
  #page: BidiPage;

  constructor(page: BidiPage) {
    super();
    this.#page = page;
  }

  override async down(
    key: KeyInput,
    _options?: Readonly<KeyDownOptions>,
  ): Promise<void> {
    await this.#page.mainFrame().browsingContext.performActions([
      {
        type: SourceActionsType.Key,
        id: InputId.Keyboard,
        actions: [
          {
            type: ActionType.KeyDown,
            value: getBidiKeyValue(key),
          },
        ],
      },
    ]);
  }

  override async up(key: KeyInput): Promise<void> {
    await this.#page.mainFrame().browsingContext.performActions([
      {
        type: SourceActionsType.Key,
        id: InputId.Keyboard,
        actions: [
          {
            type: ActionType.KeyUp,
            value: getBidiKeyValue(key),
          },
        ],
      },
    ]);
  }

  override async press(
    key: KeyInput,
    options: Readonly<KeyPressOptions> = {},
  ): Promise<void> {
    const {delay = 0} = options;
    const actions: Bidi.Input.KeySourceAction[] = [
      {
        type: ActionType.KeyDown,
        value: getBidiKeyValue(key),
      },
    ];
    if (delay > 0) {
      actions.push({
        type: ActionType.Pause,
        duration: delay,
      });
    }
    actions.push({
      type: ActionType.KeyUp,
      value: getBidiKeyValue(key),
    });
    await this.#page.mainFrame().browsingContext.performActions([
      {
        type: SourceActionsType.Key,
        id: InputId.Keyboard,
        actions,
      },
    ]);
  }

  override async type(
    text: string,
    options: Readonly<KeyboardTypeOptions> = {},
  ): Promise<void> {
    const {delay = 0} = options;
    // This spread separates the characters into code points rather than UTF-16
    // code units.
    const values = ([...text] as KeyInput[]).map(getBidiKeyValue);
    const actions: Bidi.Input.KeySourceAction[] = [];
    if (delay <= 0) {
      for (const value of values) {
        actions.push(
          {
            type: ActionType.KeyDown,
            value,
          },
          {
            type: ActionType.KeyUp,
            value,
          },
        );
      }
    } else {
      for (const value of values) {
        actions.push(
          {
            type: ActionType.KeyDown,
            value,
          },
          {
            type: ActionType.Pause,
            duration: delay,
          },
          {
            type: ActionType.KeyUp,
            value,
          },
        );
      }
    }
    await this.#page.mainFrame().browsingContext.performActions([
      {
        type: SourceActionsType.Key,
        id: InputId.Keyboard,
        actions,
      },
    ]);
  }

  override async sendCharacter(char: string): Promise<void> {
    // Measures the number of code points rather than UTF-16 code units.
    if ([...char].length > 1) {
      throw new Error('Cannot send more than 1 character.');
    }
    const frame = await this.#page.focusedFrame();
    await frame.isolatedRealm().evaluate(async char => {
      document.execCommand('insertText', false, char);
    }, char);
  }
}

/**
 * @internal
 */
export interface BidiMouseClickOptions extends MouseClickOptions {
  origin?: Bidi.Input.Origin;
}

/**
 * @internal
 */
export interface BidiMouseMoveOptions extends MouseMoveOptions {
  origin?: Bidi.Input.Origin;
}

/**
 * @internal
 */
export interface BidiTouchMoveOptions {
  origin?: Bidi.Input.Origin;
}

const getBidiButton = (button: MouseButton) => {
  switch (button) {
    case MouseButton.Left:
      return 0;
    case MouseButton.Middle:
      return 1;
    case MouseButton.Right:
      return 2;
    case MouseButton.Back:
      return 3;
    case MouseButton.Forward:
      return 4;
  }
};

/**
 * @internal
 */
export class BidiMouse extends Mouse {
  #page: BidiPage;
  #lastMovePoint: Point = {x: 0, y: 0};

  constructor(page: BidiPage) {
    super();
    this.#page = page;
  }

  override async reset(): Promise<void> {
    this.#lastMovePoint = {x: 0, y: 0};
    await this.#page.mainFrame().browsingContext.releaseActions();
  }

  override async move(
    x: number,
    y: number,
    options: Readonly<BidiMouseMoveOptions> = {},
  ): Promise<void> {
    const from = this.#lastMovePoint;
    const to = {
      x: Math.round(x),
      y: Math.round(y),
    };
    const actions: Bidi.Input.PointerSourceAction[] = [];
    const steps = options.steps ?? 0;
    for (let i = 0; i < steps; ++i) {
      actions.push({
        type: ActionType.PointerMove,
        x: from.x + (to.x - from.x) * (i / steps),
        y: from.y + (to.y - from.y) * (i / steps),
        origin: options.origin,
      });
    }
    actions.push({
      type: ActionType.PointerMove,
      ...to,
      origin: options.origin,
    });
    // https://w3c.github.io/webdriver-bidi/#command-input-performActions:~:text=input.PointerMoveAction%20%3D%20%7B%0A%20%20type%3A%20%22pointerMove%22%2C%0A%20%20x%3A%20js%2Dint%2C
    this.#lastMovePoint = to;
    await this.#page.mainFrame().browsingContext.performActions([
      {
        type: SourceActionsType.Pointer,
        id: InputId.Mouse,
        actions,
      },
    ]);
  }

  override async down(options: Readonly<MouseOptions> = {}): Promise<void> {
    await this.#page.mainFrame().browsingContext.performActions([
      {
        type: SourceActionsType.Pointer,
        id: InputId.Mouse,
        actions: [
          {
            type: ActionType.PointerDown,
            button: getBidiButton(options.button ?? MouseButton.Left),
          },
        ],
      },
    ]);
  }

  override async up(options: Readonly<MouseOptions> = {}): Promise<void> {
    await this.#page.mainFrame().browsingContext.performActions([
      {
        type: SourceActionsType.Pointer,
        id: InputId.Mouse,
        actions: [
          {
            type: ActionType.PointerUp,
            button: getBidiButton(options.button ?? MouseButton.Left),
          },
        ],
      },
    ]);
  }

  override async click(
    x: number,
    y: number,
    options: Readonly<BidiMouseClickOptions> = {},
  ): Promise<void> {
    const actions: Bidi.Input.PointerSourceAction[] = [
      {
        type: ActionType.PointerMove,
        x: Math.round(x),
        y: Math.round(y),
        origin: options.origin,
      },
    ];
    const pointerDownAction = {
      type: ActionType.PointerDown,
      button: getBidiButton(options.button ?? MouseButton.Left),
    } as const;
    const pointerUpAction = {
      type: ActionType.PointerUp,
      button: pointerDownAction.button,
    } as const;
    for (let i = 1; i < (options.count ?? 1); ++i) {
      actions.push(pointerDownAction, pointerUpAction);
    }
    actions.push(pointerDownAction);
    if (options.delay) {
      actions.push({
        type: ActionType.Pause,
        duration: options.delay,
      });
    }
    actions.push(pointerUpAction);
    await this.#page.mainFrame().browsingContext.performActions([
      {
        type: SourceActionsType.Pointer,
        id: InputId.Mouse,
        actions,
      },
    ]);
  }

  override async wheel(
    options: Readonly<MouseWheelOptions> = {},
  ): Promise<void> {
    await this.#page.mainFrame().browsingContext.performActions([
      {
        type: SourceActionsType.Wheel,
        id: InputId.Wheel,
        actions: [
          {
            type: ActionType.Scroll,
            ...(this.#lastMovePoint ?? {
              x: 0,
              y: 0,
            }),
            deltaX: options.deltaX ?? 0,
            deltaY: options.deltaY ?? 0,
          },
        ],
      },
    ]);
  }

  override drag(): never {
    throw new UnsupportedOperation();
  }

  override dragOver(): never {
    throw new UnsupportedOperation();
  }

  override dragEnter(): never {
    throw new UnsupportedOperation();
  }

  override drop(): never {
    throw new UnsupportedOperation();
  }

  override dragAndDrop(): never {
    throw new UnsupportedOperation();
  }
}

/**
 * @internal
 */
class BidiTouch implements Touch {
  #started = false;
  #x: number;
  #y: number;
  #bidiId: string;
  #page: BidiPage;
  #properties: Bidi.Input.PointerCommonProperties;

  constructor(
    page: BidiPage,
    public id: number,
    x: number,
    y: number,
    properties: Bidi.Input.PointerCommonProperties
  ) {
    this.#page = page;
    this.#x = Math.round(x);
    this.#y = Math.round(y);
    this.#properties = properties;
    this.#bidiId = `__puppeteer_finger${id}`;
  }

<<<<<<< HEAD
  public async start(): Promise<void> {
    if (this.#started) {
      return;
    }
=======
  override async touchStart(
    x: number,
    y: number,
    options: BidiTouchMoveOptions = {},
  ): Promise<void> {
>>>>>>> 6174eb04
    await this.#page.mainFrame().browsingContext.performActions([
      {
        type: SourceActionsType.Pointer,
        id: this.#bidiId,
        parameters: {
          pointerType: Bidi.Input.PointerType.Touch,
        },
        actions: [
          {
            type: ActionType.PointerMove,
            x: this.#x,
            y: this.#y,
          },
          {
            ...this.#properties,
            type: ActionType.PointerDown,
            button: 0,
          },
        ],
      },
    ]);
    this.#started = true;
  }

<<<<<<< HEAD
  public move(x: number, y: number): Promise<void> {
    const newX = Math.round(x);
    const newY = Math.round(y);
    return this.#page.mainFrame().browsingContext.performActions([
=======
  override async touchMove(
    x: number,
    y: number,
    options: BidiTouchMoveOptions = {},
  ): Promise<void> {
    await this.#page.mainFrame().browsingContext.performActions([
>>>>>>> 6174eb04
      {
        type: SourceActionsType.Pointer,
        id: this.#bidiId,
        parameters: {
          pointerType: Bidi.Input.PointerType.Touch,
        },
        actions: [
          {
            ...this.#properties,
            type: ActionType.PointerMove,
            x: newX,
            y: newY,
          },
        ],
      },
    ]);
  }

  public end(): Promise<void> {
    return this.#page.mainFrame().browsingContext.performActions([
      {
        type: SourceActionsType.Pointer,
        id: this.#bidiId,
        parameters: {
          pointerType: Bidi.Input.PointerType.Touch,
        },
        actions: [
          {
            type: ActionType.PointerUp,
            button: 0,
          },
        ],
      },
    ]);
  }
}
/**
 * @internal
 */
export class BidiTouchscreen extends Touchscreen {
  #page: BidiPage;
  #idRepository = new TouchPointIdRepository();
  #touches: BidiTouch[] = [];

  constructor(page: BidiPage) {
    super();
    this.#page = page;
  }

  override async touchStart(x: number, y: number): Promise<Touch> {
    const id = this.#idRepository.getId();
    const properties: Bidi.Input.PointerCommonProperties = {
      width: 0.5 * 2, // 2 times default touch radius.
      height: 0.5 * 2, // 2 times default touch radius.
      pressure: 0.5,
      altitudeAngle: Math.PI / 2,
    };
    const touch = new BidiTouch(this.#page, id, x, y, properties);
    await touch.start();
    this.#touches.push(touch);
    return touch;
  }

  override touchMove(x: number, y: number): Promise<void> {
    const touch = this.#touches[0];
    if (!touch) {
      return Promise.resolve();
    }
    return touch.move(x, y);
  }

  override async touchEnd(): Promise<void> {
    const touch = this.#touches.shift();
    if (!touch) {
      return;
    }
    await touch.end();
    this.#idRepository.releaseId(touch.id);
  }
}<|MERGE_RESOLUTION|>--- conflicted
+++ resolved
@@ -637,18 +637,10 @@
     this.#bidiId = `__puppeteer_finger${id}`;
   }
 
-<<<<<<< HEAD
   public async start(): Promise<void> {
     if (this.#started) {
       return;
     }
-=======
-  override async touchStart(
-    x: number,
-    y: number,
-    options: BidiTouchMoveOptions = {},
-  ): Promise<void> {
->>>>>>> 6174eb04
     await this.#page.mainFrame().browsingContext.performActions([
       {
         type: SourceActionsType.Pointer,
@@ -673,19 +665,10 @@
     this.#started = true;
   }
 
-<<<<<<< HEAD
   public move(x: number, y: number): Promise<void> {
     const newX = Math.round(x);
     const newY = Math.round(y);
     return this.#page.mainFrame().browsingContext.performActions([
-=======
-  override async touchMove(
-    x: number,
-    y: number,
-    options: BidiTouchMoveOptions = {},
-  ): Promise<void> {
-    await this.#page.mainFrame().browsingContext.performActions([
->>>>>>> 6174eb04
       {
         type: SourceActionsType.Pointer,
         id: this.#bidiId,
