/**
 * @license
 * Copyright 2024 Google Inc.
 * SPDX-License-Identifier: Apache-2.0
 */

import type * as Bidi from 'webdriver-bidi-protocol';

import {EventEmitter} from '../../common/EventEmitter.js';
import {inertIfDisposed, throwIfDisposed} from '../../util/decorators.js';
import {DisposableStack, disposeSymbol} from '../../util/disposable.js';

import type {AddPreloadScriptOptions} from './Browser.js';
import {Navigation} from './Navigation.js';
import type {DedicatedWorkerRealm} from './Realm.js';
import {WindowRealm} from './Realm.js';
import {Request} from './Request.js';
import type {UserContext} from './UserContext.js';
import {UserPrompt} from './UserPrompt.js';

/**
 * @internal
 */
export type AddInterceptOptions = Omit<
  Bidi.Network.AddInterceptParameters,
  'contexts'
>;

/**
 * @internal
 */
export type CaptureScreenshotOptions = Omit<
  Bidi.BrowsingContext.CaptureScreenshotParameters,
  'context'
>;

/**
 * @internal
 */
export type ReloadOptions = Omit<
  Bidi.BrowsingContext.ReloadParameters,
  'context'
>;

/**
 * @internal
 */
export type PrintOptions = Omit<
  Bidi.BrowsingContext.PrintParameters,
  'context'
>;

/**
 * @internal
 */
export type HandleUserPromptOptions = Omit<
  Bidi.BrowsingContext.HandleUserPromptParameters,
  'context'
>;

/**
 * @internal
 */
export type SetViewportOptions = Omit<
  Bidi.BrowsingContext.SetViewportParameters,
  'context'
>;

/**
 * @internal
 */
export type GetCookiesOptions = Omit<
  Bidi.Storage.GetCookiesParameters,
  'partition'
>;

/**
 * @internal
 */
export type SetGeoLocationOverrideOptions =
  Bidi.Emulation.SetGeolocationOverrideParameters;

/**
 * @internal
 */
export class BrowsingContext extends EventEmitter<{
  /** Emitted when this context is closed. */
  closed: {
    /** The reason the browsing context was closed */
    reason: string;
  };
  /** Emitted when a child browsing context is created. */
  browsingcontext: {
    /** The newly created child browsing context. */
    browsingContext: BrowsingContext;
  };
  /** Emitted whenever a navigation occurs. */
  navigation: {
    /** The navigation that occurred. */
    navigation: Navigation;
  };
  /** Emitted whenever a file dialog is opened occurs. */
  filedialogopened: Bidi.Input.FileDialogInfo;
  /** Emitted whenever a request is made. */
  request: {
    /** The request that was made. */
    request: Request;
  };
  /** Emitted whenever a log entry is added. */
  log: {
    /** Entry added to the log. */
    entry: Bidi.Log.Entry;
  };
  /** Emitted whenever a prompt is opened. */
  userprompt: {
    /** The prompt that was opened. */
    userPrompt: UserPrompt;
  };
  /** Emitted whenever the frame history is updated. */
  historyUpdated: void;
  /** Emitted whenever the frame emits `DOMContentLoaded` */
  DOMContentLoaded: void;
  /** Emitted whenever the frame emits `load` */
  load: void;
  /** Emitted whenever a dedicated worker is created */
  worker: {
    /** The realm for the new dedicated worker */
    realm: DedicatedWorkerRealm;
  };
}> {
  static from(
    userContext: UserContext,
    parent: BrowsingContext | undefined,
    id: string,
    url: string,
    originalOpener: string | null,
  ): BrowsingContext {
    const browsingContext = new BrowsingContext(
      userContext,
      parent,
      id,
      url,
      originalOpener,
    );
    browsingContext.#initialize();
    return browsingContext;
  }

  #navigation: Navigation | undefined;
  #reason?: string;
  #url: string;
  readonly #children = new Map<string, BrowsingContext>();
  readonly #disposables = new DisposableStack();
  readonly #realms = new Map<string, WindowRealm>();
  readonly #requests = new Map<string, Request>();
  readonly defaultRealm: WindowRealm;
  readonly id: string;
  readonly parent: BrowsingContext | undefined;
  readonly userContext: UserContext;
  readonly originalOpener: string | null;
  readonly #emulationState: {
    javaScriptEnabled: boolean;
  } = {javaScriptEnabled: true};

  private constructor(
    context: UserContext,
    parent: BrowsingContext | undefined,
    id: string,
    url: string,
    originalOpener: string | null,
  ) {
    super();

    this.#url = url;
    this.id = id;
    this.parent = parent;
    this.userContext = context;
    this.originalOpener = originalOpener;

    this.defaultRealm = this.#createWindowRealm();
  }

  #initialize() {
    const userContextEmitter = this.#disposables.use(
      new EventEmitter(this.userContext),
    );
    userContextEmitter.once('closed', ({reason}) => {
      this.dispose(`Browsing context already closed: ${reason}`);
    });

    const sessionEmitter = this.#disposables.use(
      new EventEmitter(this.#session),
    );
    sessionEmitter.on('input.fileDialogOpened', info => {
      if (this.id !== info.context) {
        return;
      }
      this.emit('filedialogopened', info);
    });
    sessionEmitter.on('browsingContext.contextCreated', info => {
      if (info.parent !== this.id) {
        return;
      }

      const browsingContext = BrowsingContext.from(
        this.userContext,
        this,
        info.context,
        info.url,
        info.originalOpener,
      );
      this.#children.set(info.context, browsingContext);

      const browsingContextEmitter = this.#disposables.use(
        new EventEmitter(browsingContext),
      );
      browsingContextEmitter.once('closed', () => {
        browsingContextEmitter.removeAllListeners();

        this.#children.delete(browsingContext.id);
      });

      this.emit('browsingcontext', {browsingContext});
    });
    sessionEmitter.on('browsingContext.contextDestroyed', info => {
      if (info.context !== this.id) {
        return;
      }
      this.dispose('Browsing context already closed.');
    });

    sessionEmitter.on('browsingContext.historyUpdated', info => {
      if (info.context !== this.id) {
        return;
      }
      this.#url = info.url;
      this.emit('historyUpdated', undefined);
    });

    sessionEmitter.on('browsingContext.domContentLoaded', info => {
      if (info.context !== this.id) {
        return;
      }
      this.#url = info.url;
      this.emit('DOMContentLoaded', undefined);
    });

    sessionEmitter.on('browsingContext.load', info => {
      if (info.context !== this.id) {
        return;
      }
      this.#url = info.url;
      this.emit('load', undefined);
    });

    sessionEmitter.on('browsingContext.navigationStarted', info => {
      if (info.context !== this.id) {
        return;
      }
      // Note: we should not update this.#url at this point since the context
      // has not finished navigating to the info.url yet.

      for (const [id, request] of this.#requests) {
        if (request.disposed) {
          this.#requests.delete(id);
        }
      }
      // If the navigation hasn't finished, then this is nested navigation. The
      // current navigation will handle this.
      if (this.#navigation !== undefined && !this.#navigation.disposed) {
        return;
      }

      // Note the navigation ID is null for this event.
      this.#navigation = Navigation.from(this);

      const navigationEmitter = this.#disposables.use(
        new EventEmitter(this.#navigation),
      );
      for (const eventName of ['fragment', 'failed', 'aborted'] as const) {
        navigationEmitter.once(eventName, ({url}) => {
          navigationEmitter[disposeSymbol]();

          this.#url = url;
        });
      }

      this.emit('navigation', {navigation: this.#navigation});
    });
    sessionEmitter.on('network.beforeRequestSent', event => {
      if (event.context !== this.id) {
        return;
      }
      if (this.#requests.has(event.request.request)) {
        // Means the request is a redirect. This is handled in Request.
        // Or an Auth event was issued
        return;
      }

      const request = Request.from(this, event);
      this.#requests.set(request.id, request);
      this.emit('request', {request});
    });

    sessionEmitter.on('log.entryAdded', entry => {
      if (entry.source.context !== this.id) {
        return;
      }

      this.emit('log', {entry});
    });

    sessionEmitter.on('browsingContext.userPromptOpened', info => {
      if (info.context !== this.id) {
        return;
      }

      const userPrompt = UserPrompt.from(this, info);
      this.emit('userprompt', {userPrompt});
    });
  }

  get #session() {
    return this.userContext.browser.session;
  }
  get children(): Iterable<BrowsingContext> {
    return this.#children.values();
  }
  get closed(): boolean {
    return this.#reason !== undefined;
  }
  get disposed(): boolean {
    return this.closed;
  }
  get realms(): Iterable<WindowRealm> {
    // eslint-disable-next-line @typescript-eslint/no-this-alias -- Required
    const self = this;
    return (function* () {
      yield self.defaultRealm;
      yield* self.#realms.values();
    })();
  }
  get top(): BrowsingContext {
    let context = this as BrowsingContext;
    for (let {parent} = context; parent; {parent} = context) {
      context = parent;
    }
    return context;
  }
  get url(): string {
    return this.#url;
  }

  #createWindowRealm(sandbox?: string) {
    const realm = WindowRealm.from(this, sandbox);
    realm.on('worker', realm => {
      this.emit('worker', {realm});
    });
    return realm;
  }

  @inertIfDisposed
  private dispose(reason?: string): void {
    this.#reason = reason;
    for (const context of this.#children.values()) {
      context.dispose('Parent browsing context was disposed');
    }
    this[disposeSymbol]();
  }

  @throwIfDisposed<BrowsingContext>(context => {
    // SAFETY: Disposal implies this exists.
    return context.#reason!;
  })
  async activate(): Promise<void> {
    await this.#session.send('browsingContext.activate', {
      context: this.id,
    });
  }

  @throwIfDisposed<BrowsingContext>(context => {
    // SAFETY: Disposal implies this exists.
    return context.#reason!;
  })
  async captureScreenshot(
    options: CaptureScreenshotOptions = {},
  ): Promise<string> {
    const {
      result: {data},
    } = await this.#session.send('browsingContext.captureScreenshot', {
      context: this.id,
      ...options,
    });
    return data;
  }

  @throwIfDisposed<BrowsingContext>(context => {
    // SAFETY: Disposal implies this exists.
    return context.#reason!;
  })
  async close(promptUnload?: boolean): Promise<void> {
    await Promise.all(
      [...this.#children.values()].map(async child => {
        await child.close(promptUnload);
      }),
    );
    await this.#session.send('browsingContext.close', {
      context: this.id,
      promptUnload,
    });
  }

  @throwIfDisposed<BrowsingContext>(context => {
    // SAFETY: Disposal implies this exists.
    return context.#reason!;
  })
  async traverseHistory(delta: number): Promise<void> {
    await this.#session.send('browsingContext.traverseHistory', {
      context: this.id,
      delta,
    });
  }

  @throwIfDisposed<BrowsingContext>(context => {
    // SAFETY: Disposal implies this exists.
    return context.#reason!;
  })
  async navigate(
    url: string,
    wait?: Bidi.BrowsingContext.ReadinessState,
  ): Promise<void> {
    await this.#session.send('browsingContext.navigate', {
      context: this.id,
      url,
      wait,
    });
  }

  @throwIfDisposed<BrowsingContext>(context => {
    // SAFETY: Disposal implies this exists.
    return context.#reason!;
  })
  async reload(options: ReloadOptions = {}): Promise<void> {
    await this.#session.send('browsingContext.reload', {
      context: this.id,
      ...options,
    });
  }

  @throwIfDisposed<BrowsingContext>(context => {
    // SAFETY: Disposal implies this exists.
    return context.#reason!;
  })
  async setCacheBehavior(cacheBehavior: 'default' | 'bypass'): Promise<void> {
    await this.#session.send('network.setCacheBehavior', {
      contexts: [this.id],
      cacheBehavior,
    });
  }

  @throwIfDisposed<BrowsingContext>(context => {
    // SAFETY: Disposal implies this exists.
    return context.#reason!;
  })
  async print(options: PrintOptions = {}): Promise<string> {
    const {
      result: {data},
    } = await this.#session.send('browsingContext.print', {
      context: this.id,
      ...options,
    });
    return data;
  }

  @throwIfDisposed<BrowsingContext>(context => {
    // SAFETY: Disposal implies this exists.
    return context.#reason!;
  })
  async handleUserPrompt(options: HandleUserPromptOptions = {}): Promise<void> {
    await this.#session.send('browsingContext.handleUserPrompt', {
      context: this.id,
      ...options,
    });
  }

  @throwIfDisposed<BrowsingContext>(context => {
    // SAFETY: Disposal implies this exists.
    return context.#reason!;
  })
  async setViewport(options: SetViewportOptions = {}): Promise<void> {
    await this.#session.send('browsingContext.setViewport', {
      context: this.id,
      ...options,
    });
  }

  @throwIfDisposed<BrowsingContext>(context => {
    // SAFETY: Disposal implies this exists.
    return context.#reason!;
  })
  async performActions(actions: Bidi.Input.SourceActions[]): Promise<void> {
    await this.#session.send('input.performActions', {
      context: this.id,
      actions,
    });
  }

  @throwIfDisposed<BrowsingContext>(context => {
    // SAFETY: Disposal implies this exists.
    return context.#reason!;
  })
  async releaseActions(): Promise<void> {
    await this.#session.send('input.releaseActions', {
      context: this.id,
    });
  }

  @throwIfDisposed<BrowsingContext>(context => {
    // SAFETY: Disposal implies this exists.
    return context.#reason!;
  })
  createWindowRealm(sandbox: string): WindowRealm {
    return this.#createWindowRealm(sandbox);
  }

  @throwIfDisposed<BrowsingContext>(context => {
    // SAFETY: Disposal implies this exists.
    return context.#reason!;
  })
  async addPreloadScript(
    functionDeclaration: string,
    options: AddPreloadScriptOptions = {},
  ): Promise<string> {
    return await this.userContext.browser.addPreloadScript(
      functionDeclaration,
      {
        ...options,
        contexts: [this],
      },
    );
  }

  @throwIfDisposed<BrowsingContext>(context => {
    // SAFETY: Disposal implies this exists.
    return context.#reason!;
  })
  async addIntercept(options: AddInterceptOptions): Promise<string> {
    const {
      result: {intercept},
    } = await this.userContext.browser.session.send('network.addIntercept', {
      ...options,
      contexts: [this.id],
    });

    return intercept;
  }

  @throwIfDisposed<BrowsingContext>(context => {
    // SAFETY: Disposal implies this exists.
    return context.#reason!;
  })
  async removePreloadScript(script: string): Promise<void> {
    await this.userContext.browser.removePreloadScript(script);
  }

  @throwIfDisposed<BrowsingContext>(context => {
    // SAFETY: Disposal implies this exists.
    return context.#reason!;
  })
  async setGeolocationOverride(
    options: SetGeoLocationOverrideOptions,
  ): Promise<void> {
    if (!('coordinates' in options)) {
      throw new Error('Missing coordinates');
    }
    await this.userContext.browser.session.send(
      'emulation.setGeolocationOverride',
      {
        coordinates: options.coordinates,
        contexts: [this.id],
      },
    );
  }

  @throwIfDisposed<BrowsingContext>(context => {
    // SAFETY: Disposal implies this exists.
    return context.#reason!;
  })
<<<<<<< HEAD
  async setScreenOrientationOverride(
    screenOrientation: Bidi.Emulation.ScreenOrientation | null,
  ): Promise<void> {
    await this.userContext.browser.session.send(
      'emulation.setScreenOrientationOverride',
      {
        screenOrientation,
=======
  async setTimezoneOverride(timezoneId?: string): Promise<void> {
    if (timezoneId?.startsWith('GMT')) {
      // CDP requires `GMT` prefix before timezone offset, while BiDi does not. Remove the
      // `GMT` for interop between CDP and BiDi.
      timezoneId = timezoneId?.replace('GMT', '');
    }
    await this.userContext.browser.session.send(
      'emulation.setTimezoneOverride',
      {
        timezone: timezoneId ?? null,
>>>>>>> 4421b99b
        contexts: [this.id],
      },
    );
  }

  @throwIfDisposed<BrowsingContext>(context => {
    // SAFETY: Disposal implies this exists.
    return context.#reason!;
  })
  async getCookies(
    options: GetCookiesOptions = {},
  ): Promise<Bidi.Network.Cookie[]> {
    const {
      result: {cookies},
    } = await this.#session.send('storage.getCookies', {
      ...options,
      partition: {
        type: 'context',
        context: this.id,
      },
    });
    return cookies;
  }

  @throwIfDisposed<BrowsingContext>(context => {
    // SAFETY: Disposal implies this exists.
    return context.#reason!;
  })
  async setCookie(cookie: Bidi.Storage.PartialCookie): Promise<void> {
    await this.#session.send('storage.setCookie', {
      cookie,
      partition: {
        type: 'context',
        context: this.id,
      },
    });
  }

  @throwIfDisposed<BrowsingContext>(context => {
    // SAFETY: Disposal implies this exists.
    return context.#reason!;
  })
  async setFiles(
    element: Bidi.Script.SharedReference,
    files: string[],
  ): Promise<void> {
    await this.#session.send('input.setFiles', {
      context: this.id,
      element,
      files,
    });
  }

  @throwIfDisposed<BrowsingContext>(context => {
    // SAFETY: Disposal implies this exists.
    return context.#reason!;
  })
  async subscribe(events: [string, ...string[]]): Promise<void> {
    await this.#session.subscribe(events, [this.id]);
  }

  @throwIfDisposed<BrowsingContext>(context => {
    // SAFETY: Disposal implies this exists.
    return context.#reason!;
  })
  async addInterception(events: [string, ...string[]]): Promise<void> {
    await this.#session.subscribe(events, [this.id]);
  }

  override [disposeSymbol](): void {
    this.#reason ??=
      'Browsing context already closed, probably because the user context closed.';
    this.emit('closed', {reason: this.#reason});

    this.#disposables.dispose();
    super[disposeSymbol]();
  }

  @throwIfDisposed<BrowsingContext>(context => {
    // SAFETY: Disposal implies this exists.
    return context.#reason!;
  })
  async deleteCookie(
    ...cookieFilters: Bidi.Storage.CookieFilter[]
  ): Promise<void> {
    await Promise.all(
      cookieFilters.map(async filter => {
        await this.#session.send('storage.deleteCookies', {
          filter: filter,
          partition: {
            type: 'context',
            context: this.id,
          },
        });
      }),
    );
  }

  @throwIfDisposed<BrowsingContext>(context => {
    // SAFETY: Disposal implies this exists.
    return context.#reason!;
  })
  async locateNodes(
    locator: Bidi.BrowsingContext.Locator,
    startNodes: [Bidi.Script.SharedReference, ...Bidi.Script.SharedReference[]],
  ): Promise<Bidi.Script.NodeRemoteValue[]> {
    // TODO: add other locateNodes options if needed.
    const result = await this.#session.send('browsingContext.locateNodes', {
      context: this.id,
      locator,
      startNodes: startNodes.length ? startNodes : undefined,
    });
    return result.result.nodes;
  }

  async setJavaScriptEnabled(enabled: boolean): Promise<void> {
    await this.userContext.browser.session.send(
      'emulation.setScriptingEnabled',
      {
        // Enabled `null` means `default`, `false` means `disabled`.
        enabled: enabled ? null : false,
        contexts: [this.id],
      },
    );
    this.#emulationState.javaScriptEnabled = enabled;
  }

  isJavaScriptEnabled(): boolean {
    return this.#emulationState.javaScriptEnabled;
  }
}<|MERGE_RESOLUTION|>--- conflicted
+++ resolved
@@ -586,15 +586,6 @@
     // SAFETY: Disposal implies this exists.
     return context.#reason!;
   })
-<<<<<<< HEAD
-  async setScreenOrientationOverride(
-    screenOrientation: Bidi.Emulation.ScreenOrientation | null,
-  ): Promise<void> {
-    await this.userContext.browser.session.send(
-      'emulation.setScreenOrientationOverride',
-      {
-        screenOrientation,
-=======
   async setTimezoneOverride(timezoneId?: string): Promise<void> {
     if (timezoneId?.startsWith('GMT')) {
       // CDP requires `GMT` prefix before timezone offset, while BiDi does not. Remove the
@@ -605,7 +596,22 @@
       'emulation.setTimezoneOverride',
       {
         timezone: timezoneId ?? null,
->>>>>>> 4421b99b
+        contexts: [this.id],
+      },
+    );
+  }
+
+  @throwIfDisposed<BrowsingContext>(context => {
+    // SAFETY: Disposal implies this exists.
+    return context.#reason!;
+  })
+  async setScreenOrientationOverride(
+    screenOrientation: Bidi.Emulation.ScreenOrientation | null,
+  ): Promise<void> {
+    await this.userContext.browser.session.send(
+      'emulation.setScreenOrientationOverride',
+      {
+        screenOrientation,
         contexts: [this.id],
       },
     );
